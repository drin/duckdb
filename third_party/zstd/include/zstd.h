/*
 * Copyright (c) Meta Platforms, Inc. and affiliates.
 * All rights reserved.
 *
 * This source code is licensed under both the BSD-style license (found in the
 * LICENSE file in the root directory of this source tree) and the GPLv2 (found
 * in the COPYING file in the root directory of this source tree).
 * You may select, at your option, one of the above-listed licenses.
 */

#ifndef ZSTD_H_235446
#define ZSTD_H_235446

<<<<<<< HEAD
=======
// DuckDB: just enable everything for amalgamation
#ifdef DUCKDB_AMALGAMATION
#define ZSTD_STATIC_LINKING_ONLY
#endif

>>>>>>> 9c1b4e4e
/* ======   Dependencies   ======*/
#include <limits.h>   /* INT_MAX */
#include <stddef.h>   /* size_t */

namespace duckdb_zstd {

/* =====   ZSTDLIB_API : control library symbols visibility   ===== */
#ifndef ZSTDLIB_VISIBLE
   /* Backwards compatibility with old macro name */
#  ifdef ZSTDLIB_VISIBILITY
#    define ZSTDLIB_VISIBLE ZSTDLIB_VISIBILITY
#  elif defined(__GNUC__) && (__GNUC__ >= 4) && !defined(__MINGW32__)
#    define ZSTDLIB_VISIBLE __attribute__ ((visibility ("default")))
#  else
#    define ZSTDLIB_VISIBLE
#  endif
#endif

#ifndef ZSTDLIB_HIDDEN
#  if defined(__GNUC__) && (__GNUC__ >= 4) && !defined(__MINGW32__)
#    define ZSTDLIB_HIDDEN __attribute__ ((visibility ("hidden")))
#  else
#    define ZSTDLIB_HIDDEN
#  endif
#endif

#if defined(ZSTD_DLL_EXPORT) && (ZSTD_DLL_EXPORT==1)
#  define ZSTDLIB_API __declspec(dllexport) ZSTDLIB_VISIBLE
#elif defined(ZSTD_DLL_IMPORT) && (ZSTD_DLL_IMPORT==1)
#  define ZSTDLIB_API __declspec(dllimport) ZSTDLIB_VISIBLE /* It isn't required but allows to generate better code, saving a function pointer load from the IAT and an indirect jump.*/
#else
#  define ZSTDLIB_API ZSTDLIB_VISIBLE
#endif

/* Deprecation warnings :
 * Should these warnings be a problem, it is generally possible to disable them,
 * typically with -Wno-deprecated-declarations for gcc or _CRT_SECURE_NO_WARNINGS in Visual.
 * Otherwise, it's also possible to define ZSTD_DISABLE_DEPRECATE_WARNINGS.
 */
#ifdef ZSTD_DISABLE_DEPRECATE_WARNINGS
#  define ZSTD_DEPRECATED(message) /* disable deprecation warnings */
#else
#  if defined (__cplusplus) && (__cplusplus >= 201402) /* C++14 or greater */
#    define ZSTD_DEPRECATED(message) [[deprecated(message)]]
#  elif (defined(GNUC) && (GNUC > 4 || (GNUC == 4 && GNUC_MINOR >= 5))) || defined(__clang__)
#    define ZSTD_DEPRECATED(message) __attribute__((deprecated(message)))
#  elif defined(__GNUC__) && (__GNUC__ >= 3)
#    define ZSTD_DEPRECATED(message) __attribute__((deprecated))
#  elif defined(_MSC_VER)
#    define ZSTD_DEPRECATED(message) __declspec(deprecated(message))
#  else
#    pragma message("WARNING: You need to implement ZSTD_DEPRECATED for this compiler")
#    define ZSTD_DEPRECATED(message)
#  endif
#endif /* ZSTD_DISABLE_DEPRECATE_WARNINGS */


/*******************************************************************************
  Introduction

  zstd, short for Zstandard, is a fast lossless compression algorithm, targeting
  real-time compression scenarios at zlib-level and better compression ratios.
  The zstd compression library provides in-memory compression and decompression
  functions.

  The library supports regular compression levels from 1 up to ZSTD_maxCLevel(),
  which is currently 22. Levels >= 20, labeled `--ultra`, should be used with
  caution, as they require more memory. The library also offers negative
  compression levels, which extend the range of speed vs. ratio preferences.
  The lower the level, the faster the speed (at the cost of compression).

  Compression can be done in:
    - a single step (described as Simple API)
    - a single step, reusing a context (described as Explicit context)
    - unbounded multiple steps (described as Streaming compression)

  The compression ratio achievable on small data can be highly improved using
  a dictionary. Dictionary compression can be performed in:
    - a single step (described as Simple dictionary API)
    - a single step, reusing a dictionary (described as Bulk-processing
      dictionary API)

  Advanced experimental functions can be accessed using
  `#define ZSTD_STATIC_LINKING_ONLY` before including zstd.h.

  Advanced experimental APIs should never be used with a dynamically-linked
  library. They are not "stable"; their definitions or signatures may change in
  the future. Only static linking is allowed.
*******************************************************************************/

/*------   Version   ------*/
#define ZSTD_VERSION_MAJOR    1
#define ZSTD_VERSION_MINOR    5
#define ZSTD_VERSION_RELEASE  6
#define ZSTD_VERSION_NUMBER  (ZSTD_VERSION_MAJOR *100*100 + ZSTD_VERSION_MINOR *100 + ZSTD_VERSION_RELEASE)

/*! ZSTD_versionNumber() :
 *  Return runtime library version, the value is (MAJOR*100*100 + MINOR*100 + RELEASE). */
ZSTDLIB_API unsigned ZSTD_versionNumber(void);

#define ZSTD_LIB_VERSION ZSTD_VERSION_MAJOR.ZSTD_VERSION_MINOR.ZSTD_VERSION_RELEASE
#define ZSTD_QUOTE(str) #str
#define ZSTD_EXPAND_AND_QUOTE(str) ZSTD_QUOTE(str)
#define ZSTD_VERSION_STRING ZSTD_EXPAND_AND_QUOTE(ZSTD_LIB_VERSION)

/*! ZSTD_versionString() :
 *  Return runtime library version, like "1.4.5". Requires v1.3.0+. */
ZSTDLIB_API const char* ZSTD_versionString(void);

/* *************************************
 *  Default constant
 ***************************************/
#ifndef ZSTD_CLEVEL_DEFAULT
#  define ZSTD_CLEVEL_DEFAULT 3
#endif

/* *************************************
 *  Constants
 ***************************************/

/* All magic numbers are supposed read/written to/from files/memory using little-endian convention */
#define ZSTD_MAGICNUMBER            0xFD2FB528    /* valid since v0.8.0 */
#define ZSTD_MAGIC_DICTIONARY       0xEC30A437    /* valid since v0.7.0 */
#define ZSTD_MAGIC_SKIPPABLE_START  0x184D2A50    /* all 16 values, from 0x184D2A50 to 0x184D2A5F, signal the beginning of a skippable frame */
#define ZSTD_MAGIC_SKIPPABLE_MASK   0xFFFFFFF0

#define ZSTD_BLOCKSIZELOG_MAX  17
#define ZSTD_BLOCKSIZE_MAX     (1<<ZSTD_BLOCKSIZELOG_MAX)


/***************************************
*  Simple API
***************************************/
/*! ZSTD_compress() :
 *  Compresses `src` content as a single zstd compressed frame into already allocated `dst`.
 *  NOTE: Providing `dstCapacity >= ZSTD_compressBound(srcSize)` guarantees that zstd will have
 *        enough space to successfully compress the data.
 *  @return : compressed size written into `dst` (<= `dstCapacity),
 *            or an error code if it fails (which can be tested using ZSTD_isError()). */
ZSTDLIB_API size_t ZSTD_compress( void* dst, size_t dstCapacity,
                            const void* src, size_t srcSize,
                                  int compressionLevel);

/*! ZSTD_decompress() :
 *  `compressedSize` : must be the _exact_ size of some number of compressed and/or skippable frames.
 *  `dstCapacity` is an upper bound of originalSize to regenerate.
 *  If user cannot imply a maximum upper bound, it's better to use streaming mode to decompress data.
 *  @return : the number of bytes decompressed into `dst` (<= `dstCapacity`),
 *            or an errorCode if it fails (which can be tested using ZSTD_isError()). */
ZSTDLIB_API size_t ZSTD_decompress( void* dst, size_t dstCapacity,
                              const void* src, size_t compressedSize);

/*! ZSTD_getFrameContentSize() : requires v1.3.0+
 *  `src` should point to the start of a ZSTD encoded frame.
 *  `srcSize` must be at least as large as the frame header.
 *            hint : any size >= `ZSTD_frameHeaderSize_max` is large enough.
 *  @return : - decompressed size of `src` frame content, if known
 *            - ZSTD_CONTENTSIZE_UNKNOWN if the size cannot be determined
 *            - ZSTD_CONTENTSIZE_ERROR if an error occurred (e.g. invalid magic number, srcSize too small)
 *   note 1 : a 0 return value means the frame is valid but "empty".
 *   note 2 : decompressed size is an optional field, it may not be present, typically in streaming mode.
 *            When `return==ZSTD_CONTENTSIZE_UNKNOWN`, data to decompress could be any size.
 *            In which case, it's necessary to use streaming mode to decompress data.
 *            Optionally, application can rely on some implicit limit,
 *            as ZSTD_decompress() only needs an upper bound of decompressed size.
 *            (For example, data could be necessarily cut into blocks <= 16 KB).
 *   note 3 : decompressed size is always present when compression is completed using single-pass functions,
 *            such as ZSTD_compress(), ZSTD_compressCCtx() ZSTD_compress_usingDict() or ZSTD_compress_usingCDict().
 *   note 4 : decompressed size can be very large (64-bits value),
 *            potentially larger than what local system can handle as a single memory segment.
 *            In which case, it's necessary to use streaming mode to decompress data.
 *   note 5 : If source is untrusted, decompressed size could be wrong or intentionally modified.
 *            Always ensure return value fits within application's authorized limits.
 *            Each application can set its own limits.
 *   note 6 : This function replaces ZSTD_getDecompressedSize() */
#define ZSTD_CONTENTSIZE_UNKNOWN (0ULL - 1)
#define ZSTD_CONTENTSIZE_ERROR   (0ULL - 2)
ZSTDLIB_API unsigned long long ZSTD_getFrameContentSize(const void *src, size_t srcSize);

/*! ZSTD_getDecompressedSize() :
 *  NOTE: This function is now obsolete, in favor of ZSTD_getFrameContentSize().
 *  Both functions work the same way, but ZSTD_getDecompressedSize() blends
 *  "empty", "unknown" and "error" results to the same return value (0),
 *  while ZSTD_getFrameContentSize() gives them separate return values.
 * @return : decompressed size of `src` frame content _if known and not empty_, 0 otherwise. */
ZSTD_DEPRECATED("Replaced by ZSTD_getFrameContentSize")
ZSTDLIB_API
unsigned long long ZSTD_getDecompressedSize(const void* src, size_t srcSize);

/*! ZSTD_findFrameCompressedSize() : Requires v1.4.0+
 * `src` should point to the start of a ZSTD frame or skippable frame.
 * `srcSize` must be >= first frame size
 * @return : the compressed size of the first frame starting at `src`,
 *           suitable to pass as `srcSize` to `ZSTD_decompress` or similar,
 *        or an error code if input is invalid */
ZSTDLIB_API size_t ZSTD_findFrameCompressedSize(const void* src, size_t srcSize);


/*======  Helper functions  ======*/
/* ZSTD_compressBound() :
 * maximum compressed size in worst case single-pass scenario.
 * When invoking `ZSTD_compress()` or any other one-pass compression function,
 * it's recommended to provide @dstCapacity >= ZSTD_compressBound(srcSize)
 * as it eliminates one potential failure scenario,
 * aka not enough room in dst buffer to write the compressed frame.
 * Note : ZSTD_compressBound() itself can fail, if @srcSize > ZSTD_MAX_INPUT_SIZE .
 *        In which case, ZSTD_compressBound() will return an error code
 *        which can be tested using ZSTD_isError().
 *
 * ZSTD_COMPRESSBOUND() :
 * same as ZSTD_compressBound(), but as a macro.
 * It can be used to produce constants, which can be useful for static allocation,
 * for example to size a static array on stack.
 * Will produce constant value 0 if srcSize too large.
 */
#define ZSTD_MAX_INPUT_SIZE ((sizeof(size_t)==8) ? 0xFF00FF00FF00FF00ULL : 0xFF00FF00U)
#define ZSTD_COMPRESSBOUND(srcSize)   (((size_t)(srcSize) >= ZSTD_MAX_INPUT_SIZE) ? 0 : (srcSize) + ((srcSize)>>8) + (((srcSize) < (128<<10)) ? (((128<<10) - (srcSize)) >> 11) /* margin, from 64 to 0 */ : 0))  /* this formula ensures that bound(A) + bound(B) <= bound(A+B) as long as A and B >= 128 KB */
ZSTDLIB_API size_t ZSTD_compressBound(size_t srcSize); /*!< maximum compressed size in worst case single-pass scenario */
/* ZSTD_isError() :
 * Most ZSTD_* functions returning a size_t value can be tested for error,
 * using ZSTD_isError().
 * @return 1 if error, 0 otherwise
 */
ZSTDLIB_API unsigned    ZSTD_isError(size_t code);          /*!< tells if a `size_t` function result is an error code */
ZSTDLIB_API const char* ZSTD_getErrorName(size_t code);     /*!< provides readable string from an error code */
ZSTDLIB_API int         ZSTD_minCLevel(void);               /*!< minimum negative compression level allowed, requires v1.4.0+ */
ZSTDLIB_API int         ZSTD_maxCLevel(void);               /*!< maximum compression level available */
ZSTDLIB_API int         ZSTD_defaultCLevel(void);           /*!< default compression level, specified by ZSTD_CLEVEL_DEFAULT, requires v1.5.0+ */


/***************************************
*  Explicit context
***************************************/
/*= Compression context
 *  When compressing many times,
 *  it is recommended to allocate a context just once,
 *  and reuse it for each successive compression operation.
 *  This will make workload friendlier for system's memory.
 *  Note : re-using context is just a speed / resource optimization.
 *         It doesn't change the compression ratio, which remains identical.
 *  Note 2 : In multi-threaded environments,
 *         use one different context per thread for parallel execution.
 */
typedef struct ZSTD_CCtx_s ZSTD_CCtx;
ZSTDLIB_API ZSTD_CCtx* ZSTD_createCCtx(void);
ZSTDLIB_API size_t     ZSTD_freeCCtx(ZSTD_CCtx* cctx);  /* accept NULL pointer */

/*! ZSTD_compressCCtx() :
 *  Same as ZSTD_compress(), using an explicit ZSTD_CCtx.
 *  Important : in order to mirror `ZSTD_compress()` behavior,
 *  this function compresses at the requested compression level,
 *  __ignoring any other advanced parameter__ .
 *  If any advanced parameter was set using the advanced API,
 *  they will all be reset. Only `compressionLevel` remains.
 */
ZSTDLIB_API size_t ZSTD_compressCCtx(ZSTD_CCtx* cctx,
                                     void* dst, size_t dstCapacity,
                               const void* src, size_t srcSize,
                                     int compressionLevel);

/*= Decompression context
 *  When decompressing many times,
 *  it is recommended to allocate a context only once,
 *  and reuse it for each successive compression operation.
 *  This will make workload friendlier for system's memory.
 *  Use one context per thread for parallel execution. */
typedef struct ZSTD_DCtx_s ZSTD_DCtx;
ZSTDLIB_API ZSTD_DCtx* ZSTD_createDCtx(void);
ZSTDLIB_API size_t     ZSTD_freeDCtx(ZSTD_DCtx* dctx);  /* accept NULL pointer */

/*! ZSTD_decompressDCtx() :
 *  Same as ZSTD_decompress(),
 *  requires an allocated ZSTD_DCtx.
 *  Compatible with sticky parameters (see below).
 */
ZSTDLIB_API size_t ZSTD_decompressDCtx(ZSTD_DCtx* dctx,
                                       void* dst, size_t dstCapacity,
                                 const void* src, size_t srcSize);


/*********************************************
*  Advanced compression API (Requires v1.4.0+)
**********************************************/

/* API design :
 *   Parameters are pushed one by one into an existing context,
 *   using ZSTD_CCtx_set*() functions.
 *   Pushed parameters are sticky : they are valid for next compressed frame, and any subsequent frame.
 *   "sticky" parameters are applicable to `ZSTD_compress2()` and `ZSTD_compressStream*()` !
 *   __They do not apply to one-shot variants such as ZSTD_compressCCtx()__ .
 *
 *   It's possible to reset all parameters to "default" using ZSTD_CCtx_reset().
 *
 *   This API supersedes all other "advanced" API entry points in the experimental section.
 *   In the future, we expect to remove API entry points from experimental which are redundant with this API.
 */


/* Compression strategies, listed from fastest to strongest */
typedef enum { ZSTD_fast=1,
               ZSTD_dfast=2,
               ZSTD_greedy=3,
               ZSTD_lazy=4,
               ZSTD_lazy2=5,
               ZSTD_btlazy2=6,
               ZSTD_btopt=7,
               ZSTD_btultra=8,
               ZSTD_btultra2=9
               /* note : new strategies _might_ be added in the future.
                         Only the order (from fast to strong) is guaranteed */
} ZSTD_strategy;

typedef enum {

    /* compression parameters
     * Note: When compressing with a ZSTD_CDict these parameters are superseded
     * by the parameters used to construct the ZSTD_CDict.
     * See ZSTD_CCtx_refCDict() for more info (superseded-by-cdict). */
    ZSTD_c_compressionLevel=100, /* Set compression parameters according to pre-defined cLevel table.
                              * Note that exact compression parameters are dynamically determined,
                              * depending on both compression level and srcSize (when known).
                              * Default level is ZSTD_CLEVEL_DEFAULT==3.
                              * Special: value 0 means default, which is controlled by ZSTD_CLEVEL_DEFAULT.
                              * Note 1 : it's possible to pass a negative compression level.
                              * Note 2 : setting a level does not automatically set all other compression parameters
                              *   to default. Setting this will however eventually dynamically impact the compression
                              *   parameters which have not been manually set. The manually set
                              *   ones will 'stick'. */
    /* Advanced compression parameters :
     * It's possible to pin down compression parameters to some specific values.
     * In which case, these values are no longer dynamically selected by the compressor */
    ZSTD_c_windowLog=101,    /* Maximum allowed back-reference distance, expressed as power of 2.
                              * This will set a memory budget for streaming decompression,
                              * with larger values requiring more memory
                              * and typically compressing more.
                              * Must be clamped between ZSTD_WINDOWLOG_MIN and ZSTD_WINDOWLOG_MAX.
                              * Special: value 0 means "use default windowLog".
                              * Note: Using a windowLog greater than ZSTD_WINDOWLOG_LIMIT_DEFAULT
                              *       requires explicitly allowing such size at streaming decompression stage. */
    ZSTD_c_hashLog=102,      /* Size of the initial probe table, as a power of 2.
                              * Resulting memory usage is (1 << (hashLog+2)).
                              * Must be clamped between ZSTD_HASHLOG_MIN and ZSTD_HASHLOG_MAX.
                              * Larger tables improve compression ratio of strategies <= dFast,
                              * and improve speed of strategies > dFast.
                              * Special: value 0 means "use default hashLog". */
    ZSTD_c_chainLog=103,     /* Size of the multi-probe search table, as a power of 2.
                              * Resulting memory usage is (1 << (chainLog+2)).
                              * Must be clamped between ZSTD_CHAINLOG_MIN and ZSTD_CHAINLOG_MAX.
                              * Larger tables result in better and slower compression.
                              * This parameter is useless for "fast" strategy.
                              * It's still useful when using "dfast" strategy,
                              * in which case it defines a secondary probe table.
                              * Special: value 0 means "use default chainLog". */
    ZSTD_c_searchLog=104,    /* Number of search attempts, as a power of 2.
                              * More attempts result in better and slower compression.
                              * This parameter is useless for "fast" and "dFast" strategies.
                              * Special: value 0 means "use default searchLog". */
    ZSTD_c_minMatch=105,     /* Minimum size of searched matches.
                              * Note that Zstandard can still find matches of smaller size,
                              * it just tweaks its search algorithm to look for this size and larger.
                              * Larger values increase compression and decompression speed, but decrease ratio.
                              * Must be clamped between ZSTD_MINMATCH_MIN and ZSTD_MINMATCH_MAX.
                              * Note that currently, for all strategies < btopt, effective minimum is 4.
                              *                    , for all strategies > fast, effective maximum is 6.
                              * Special: value 0 means "use default minMatchLength". */
    ZSTD_c_targetLength=106, /* Impact of this field depends on strategy.
                              * For strategies btopt, btultra & btultra2:
                              *     Length of Match considered "good enough" to stop search.
                              *     Larger values make compression stronger, and slower.
                              * For strategy fast:
                              *     Distance between match sampling.
                              *     Larger values make compression faster, and weaker.
                              * Special: value 0 means "use default targetLength". */
    ZSTD_c_strategy=107,     /* See ZSTD_strategy enum definition.
                              * The higher the value of selected strategy, the more complex it is,
                              * resulting in stronger and slower compression.
                              * Special: value 0 means "use default strategy". */

    ZSTD_c_targetCBlockSize=130, /* v1.5.6+
                                  * Attempts to fit compressed block size into approximatively targetCBlockSize.
                                  * Bound by ZSTD_TARGETCBLOCKSIZE_MIN and ZSTD_TARGETCBLOCKSIZE_MAX.
                                  * Note that it's not a guarantee, just a convergence target (default:0).
                                  * No target when targetCBlockSize == 0.
                                  * This is helpful in low bandwidth streaming environments to improve end-to-end latency,
                                  * when a client can make use of partial documents (a prominent example being Chrome).
                                  * Note: this parameter is stable since v1.5.6.
                                  * It was present as an experimental parameter in earlier versions,
                                  * but it's not recommended using it with earlier library versions
                                  * due to massive performance regressions.
                                  */
    /* LDM mode parameters */
    ZSTD_c_enableLongDistanceMatching=160, /* Enable long distance matching.
                                     * This parameter is designed to improve compression ratio
                                     * for large inputs, by finding large matches at long distance.
                                     * It increases memory usage and window size.
                                     * Note: enabling this parameter increases default ZSTD_c_windowLog to 128 MB
                                     * except when expressly set to a different value.
                                     * Note: will be enabled by default if ZSTD_c_windowLog >= 128 MB and
                                     * compression strategy >= ZSTD_btopt (== compression level 16+) */
    ZSTD_c_ldmHashLog=161,   /* Size of the table for long distance matching, as a power of 2.
                              * Larger values increase memory usage and compression ratio,
                              * but decrease compression speed.
                              * Must be clamped between ZSTD_HASHLOG_MIN and ZSTD_HASHLOG_MAX
                              * default: windowlog - 7.
                              * Special: value 0 means "automatically determine hashlog". */
    ZSTD_c_ldmMinMatch=162,  /* Minimum match size for long distance matcher.
                              * Larger/too small values usually decrease compression ratio.
                              * Must be clamped between ZSTD_LDM_MINMATCH_MIN and ZSTD_LDM_MINMATCH_MAX.
                              * Special: value 0 means "use default value" (default: 64). */
    ZSTD_c_ldmBucketSizeLog=163, /* Log size of each bucket in the LDM hash table for collision resolution.
                              * Larger values improve collision resolution but decrease compression speed.
                              * The maximum value is ZSTD_LDM_BUCKETSIZELOG_MAX.
                              * Special: value 0 means "use default value" (default: 3). */
    ZSTD_c_ldmHashRateLog=164, /* Frequency of inserting/looking up entries into the LDM hash table.
                              * Must be clamped between 0 and (ZSTD_WINDOWLOG_MAX - ZSTD_HASHLOG_MIN).
                              * Default is MAX(0, (windowLog - ldmHashLog)), optimizing hash table usage.
                              * Larger values improve compression speed.
                              * Deviating far from default value will likely result in a compression ratio decrease.
                              * Special: value 0 means "automatically determine hashRateLog". */

    /* frame parameters */
    ZSTD_c_contentSizeFlag=200, /* Content size will be written into frame header _whenever known_ (default:1)
                              * Content size must be known at the beginning of compression.
                              * This is automatically the case when using ZSTD_compress2(),
                              * For streaming scenarios, content size must be provided with ZSTD_CCtx_setPledgedSrcSize() */
    ZSTD_c_checksumFlag=201, /* A 32-bits checksum of content is written at end of frame (default:0) */
    ZSTD_c_dictIDFlag=202,   /* When applicable, dictionary's ID is written into frame header (default:1) */

    /* multi-threading parameters */
    /* These parameters are only active if multi-threading is enabled (compiled with build macro ZSTD_MULTITHREAD).
     * Otherwise, trying to set any other value than default (0) will be a no-op and return an error.
     * In a situation where it's unknown if the linked library supports multi-threading or not,
     * setting ZSTD_c_nbWorkers to any value >= 1 and consulting the return value provides a quick way to check this property.
     */
    ZSTD_c_nbWorkers=400,    /* Select how many threads will be spawned to compress in parallel.
                              * When nbWorkers >= 1, triggers asynchronous mode when invoking ZSTD_compressStream*() :
                              * ZSTD_compressStream*() consumes input and flush output if possible, but immediately gives back control to caller,
                              * while compression is performed in parallel, within worker thread(s).
                              * (note : a strong exception to this rule is when first invocation of ZSTD_compressStream2() sets ZSTD_e_end :
                              *  in which case, ZSTD_compressStream2() delegates to ZSTD_compress2(), which is always a blocking call).
                              * More workers improve speed, but also increase memory usage.
                              * Default value is `0`, aka "single-threaded mode" : no worker is spawned,
                              * compression is performed inside Caller's thread, and all invocations are blocking */
    ZSTD_c_jobSize=401,      /* Size of a compression job. This value is enforced only when nbWorkers >= 1.
                              * Each compression job is completed in parallel, so this value can indirectly impact the nb of active threads.
                              * 0 means default, which is dynamically determined based on compression parameters.
                              * Job size must be a minimum of overlap size, or ZSTDMT_JOBSIZE_MIN (= 512 KB), whichever is largest.
                              * The minimum size is automatically and transparently enforced. */
    ZSTD_c_overlapLog=402,   /* Control the overlap size, as a fraction of window size.
                              * The overlap size is an amount of data reloaded from previous job at the beginning of a new job.
                              * It helps preserve compression ratio, while each job is compressed in parallel.
                              * This value is enforced only when nbWorkers >= 1.
                              * Larger values increase compression ratio, but decrease speed.
                              * Possible values range from 0 to 9 :
                              * - 0 means "default" : value will be determined by the library, depending on strategy
                              * - 1 means "no overlap"
                              * - 9 means "full overlap", using a full window size.
                              * Each intermediate rank increases/decreases load size by a factor 2 :
                              * 9: full window;  8: w/2;  7: w/4;  6: w/8;  5:w/16;  4: w/32;  3:w/64;  2:w/128;  1:no overlap;  0:default
                              * default value varies between 6 and 9, depending on strategy */

    /* note : additional experimental parameters are also available
     * within the experimental section of the API.
     * At the time of this writing, they include :
     * ZSTD_c_rsyncable
     * ZSTD_c_format
     * ZSTD_c_forceMaxWindow
     * ZSTD_c_forceAttachDict
     * ZSTD_c_literalCompressionMode
     * ZSTD_c_srcSizeHint
     * ZSTD_c_enableDedicatedDictSearch
     * ZSTD_c_stableInBuffer
     * ZSTD_c_stableOutBuffer
     * ZSTD_c_blockDelimiters
     * ZSTD_c_validateSequences
     * ZSTD_c_useBlockSplitter
     * ZSTD_c_useRowMatchFinder
     * ZSTD_c_prefetchCDictTables
     * ZSTD_c_enableSeqProducerFallback
     * ZSTD_c_maxBlockSize
     * Because they are not stable, it's necessary to define ZSTD_STATIC_LINKING_ONLY to access them.
     * note : never ever use experimentalParam? names directly;
     *        also, the enums values themselves are unstable and can still change.
     */
     ZSTD_c_experimentalParam1=500,
     ZSTD_c_experimentalParam2=10,
     ZSTD_c_experimentalParam3=1000,
     ZSTD_c_experimentalParam4=1001,
     ZSTD_c_experimentalParam5=1002,
     /* was ZSTD_c_experimentalParam6=1003; is now ZSTD_c_targetCBlockSize */
     ZSTD_c_experimentalParam7=1004,
     ZSTD_c_experimentalParam8=1005,
     ZSTD_c_experimentalParam9=1006,
     ZSTD_c_experimentalParam10=1007,
     ZSTD_c_experimentalParam11=1008,
     ZSTD_c_experimentalParam12=1009,
     ZSTD_c_experimentalParam13=1010,
     ZSTD_c_experimentalParam14=1011,
     ZSTD_c_experimentalParam15=1012,
     ZSTD_c_experimentalParam16=1013,
     ZSTD_c_experimentalParam17=1014,
     ZSTD_c_experimentalParam18=1015,
     ZSTD_c_experimentalParam19=1016
} ZSTD_cParameter;

typedef struct {
    size_t error;
    int lowerBound;
    int upperBound;
} ZSTD_bounds;

/*! ZSTD_cParam_getBounds() :
 *  All parameters must belong to an interval with lower and upper bounds,
 *  otherwise they will either trigger an error or be automatically clamped.
 * @return : a structure, ZSTD_bounds, which contains
 *         - an error status field, which must be tested using ZSTD_isError()
 *         - lower and upper bounds, both inclusive
 */
ZSTDLIB_API ZSTD_bounds ZSTD_cParam_getBounds(ZSTD_cParameter cParam);

/*! ZSTD_CCtx_setParameter() :
 *  Set one compression parameter, selected by enum ZSTD_cParameter.
 *  All parameters have valid bounds. Bounds can be queried using ZSTD_cParam_getBounds().
 *  Providing a value beyond bound will either clamp it, or trigger an error (depending on parameter).
 *  Setting a parameter is generally only possible during frame initialization (before starting compression).
 *  Exception : when using multi-threading mode (nbWorkers >= 1),
 *              the following parameters can be updated _during_ compression (within same frame):
 *              => compressionLevel, hashLog, chainLog, searchLog, minMatch, targetLength and strategy.
 *              new parameters will be active for next job only (after a flush()).
 * @return : an error code (which can be tested using ZSTD_isError()).
 */
ZSTDLIB_API size_t ZSTD_CCtx_setParameter(ZSTD_CCtx* cctx, ZSTD_cParameter param, int value);

/*! ZSTD_CCtx_setPledgedSrcSize() :
 *  Total input data size to be compressed as a single frame.
 *  Value will be written in frame header, unless if explicitly forbidden using ZSTD_c_contentSizeFlag.
 *  This value will also be controlled at end of frame, and trigger an error if not respected.
 * @result : 0, or an error code (which can be tested with ZSTD_isError()).
 *  Note 1 : pledgedSrcSize==0 actually means zero, aka an empty frame.
 *           In order to mean "unknown content size", pass constant ZSTD_CONTENTSIZE_UNKNOWN.
 *           ZSTD_CONTENTSIZE_UNKNOWN is default value for any new frame.
 *  Note 2 : pledgedSrcSize is only valid once, for the next frame.
 *           It's discarded at the end of the frame, and replaced by ZSTD_CONTENTSIZE_UNKNOWN.
 *  Note 3 : Whenever all input data is provided and consumed in a single round,
 *           for example with ZSTD_compress2(),
 *           or invoking immediately ZSTD_compressStream2(,,,ZSTD_e_end),
 *           this value is automatically overridden by srcSize instead.
 */
ZSTDLIB_API size_t ZSTD_CCtx_setPledgedSrcSize(ZSTD_CCtx* cctx, unsigned long long pledgedSrcSize);

typedef enum {
    ZSTD_reset_session_only = 1,
    ZSTD_reset_parameters = 2,
    ZSTD_reset_session_and_parameters = 3
} ZSTD_ResetDirective;

/*! ZSTD_CCtx_reset() :
 *  There are 2 different things that can be reset, independently or jointly :
 *  - The session : will stop compressing current frame, and make CCtx ready to start a new one.
 *                  Useful after an error, or to interrupt any ongoing compression.
 *                  Any internal data not yet flushed is cancelled.
 *                  Compression parameters and dictionary remain unchanged.
 *                  They will be used to compress next frame.
 *                  Resetting session never fails.
 *  - The parameters : changes all parameters back to "default".
 *                  This also removes any reference to any dictionary or external sequence producer.
 *                  Parameters can only be changed between 2 sessions (i.e. no compression is currently ongoing)
 *                  otherwise the reset fails, and function returns an error value (which can be tested using ZSTD_isError())
 *  - Both : similar to resetting the session, followed by resetting parameters.
 */
ZSTDLIB_API size_t ZSTD_CCtx_reset(ZSTD_CCtx* cctx, ZSTD_ResetDirective reset);

/*! ZSTD_compress2() :
 *  Behave the same as ZSTD_compressCCtx(), but compression parameters are set using the advanced API.
 *  (note that this entry point doesn't even expose a compression level parameter).
 *  ZSTD_compress2() always starts a new frame.
 *  Should cctx hold data from a previously unfinished frame, everything about it is forgotten.
 *  - Compression parameters are pushed into CCtx before starting compression, using ZSTD_CCtx_set*()
 *  - The function is always blocking, returns when compression is completed.
 *  NOTE: Providing `dstCapacity >= ZSTD_compressBound(srcSize)` guarantees that zstd will have
 *        enough space to successfully compress the data, though it is possible it fails for other reasons.
 * @return : compressed size written into `dst` (<= `dstCapacity),
 *           or an error code if it fails (which can be tested using ZSTD_isError()).
 */
ZSTDLIB_API size_t ZSTD_compress2( ZSTD_CCtx* cctx,
                                   void* dst, size_t dstCapacity,
                             const void* src, size_t srcSize);


/***********************************************
*  Advanced decompression API (Requires v1.4.0+)
************************************************/

/* The advanced API pushes parameters one by one into an existing DCtx context.
 * Parameters are sticky, and remain valid for all following frames
 * using the same DCtx context.
 * It's possible to reset parameters to default values using ZSTD_DCtx_reset().
 * Note : This API is compatible with existing ZSTD_decompressDCtx() and ZSTD_decompressStream().
 *        Therefore, no new decompression function is necessary.
 */

typedef enum {

    ZSTD_d_windowLogMax=100, /* Select a size limit (in power of 2) beyond which
                              * the streaming API will refuse to allocate memory buffer
                              * in order to protect the host from unreasonable memory requirements.
                              * This parameter is only useful in streaming mode, since no internal buffer is allocated in single-pass mode.
                              * By default, a decompression context accepts window sizes <= (1 << ZSTD_WINDOWLOG_LIMIT_DEFAULT).
                              * Special: value 0 means "use default maximum windowLog". */

    /* note : additional experimental parameters are also available
     * within the experimental section of the API.
     * At the time of this writing, they include :
     * ZSTD_d_format
     * ZSTD_d_stableOutBuffer
     * ZSTD_d_forceIgnoreChecksum
     * ZSTD_d_refMultipleDDicts
     * ZSTD_d_disableHuffmanAssembly
     * ZSTD_d_maxBlockSize
     * Because they are not stable, it's necessary to define ZSTD_STATIC_LINKING_ONLY to access them.
     * note : never ever use experimentalParam? names directly
     */
     ZSTD_d_experimentalParam1=1000,
     ZSTD_d_experimentalParam2=1001,
     ZSTD_d_experimentalParam3=1002,
     ZSTD_d_experimentalParam4=1003,
     ZSTD_d_experimentalParam5=1004,
     ZSTD_d_experimentalParam6=1005

} ZSTD_dParameter;

/*! ZSTD_dParam_getBounds() :
 *  All parameters must belong to an interval with lower and upper bounds,
 *  otherwise they will either trigger an error or be automatically clamped.
 * @return : a structure, ZSTD_bounds, which contains
 *         - an error status field, which must be tested using ZSTD_isError()
 *         - both lower and upper bounds, inclusive
 */
ZSTDLIB_API ZSTD_bounds ZSTD_dParam_getBounds(ZSTD_dParameter dParam);

/*! ZSTD_DCtx_setParameter() :
 *  Set one compression parameter, selected by enum ZSTD_dParameter.
 *  All parameters have valid bounds. Bounds can be queried using ZSTD_dParam_getBounds().
 *  Providing a value beyond bound will either clamp it, or trigger an error (depending on parameter).
 *  Setting a parameter is only possible during frame initialization (before starting decompression).
 * @return : 0, or an error code (which can be tested using ZSTD_isError()).
 */
ZSTDLIB_API size_t ZSTD_DCtx_setParameter(ZSTD_DCtx* dctx, ZSTD_dParameter param, int value);

/*! ZSTD_DCtx_reset() :
 *  Return a DCtx to clean state.
 *  Session and parameters can be reset jointly or separately.
 *  Parameters can only be reset when no active frame is being decompressed.
 * @return : 0, or an error code, which can be tested with ZSTD_isError()
 */
ZSTDLIB_API size_t ZSTD_DCtx_reset(ZSTD_DCtx* dctx, ZSTD_ResetDirective reset);


/****************************
*  Streaming
****************************/

typedef struct ZSTD_inBuffer_s {
  const void* src;    /**< start of input buffer */
  size_t size;        /**< size of input buffer */
  size_t pos;         /**< position where reading stopped. Will be updated. Necessarily 0 <= pos <= size */
} ZSTD_inBuffer;

typedef struct ZSTD_outBuffer_s {
  void*  dst;         /**< start of output buffer */
  size_t size;        /**< size of output buffer */
  size_t pos;         /**< position where writing stopped. Will be updated. Necessarily 0 <= pos <= size */
} ZSTD_outBuffer;



/*-***********************************************************************
*  Streaming compression - HowTo
*
*  A ZSTD_CStream object is required to track streaming operation.
*  Use ZSTD_createCStream() and ZSTD_freeCStream() to create/release resources.
*  ZSTD_CStream objects can be reused multiple times on consecutive compression operations.
*  It is recommended to reuse ZSTD_CStream since it will play nicer with system's memory, by re-using already allocated memory.
*
*  For parallel execution, use one separate ZSTD_CStream per thread.
*
*  note : since v1.3.0, ZSTD_CStream and ZSTD_CCtx are the same thing.
*
*  Parameters are sticky : when starting a new compression on the same context,
*  it will reuse the same sticky parameters as previous compression session.
*  When in doubt, it's recommended to fully initialize the context before usage.
*  Use ZSTD_CCtx_reset() to reset the context and ZSTD_CCtx_setParameter(),
*  ZSTD_CCtx_setPledgedSrcSize(), or ZSTD_CCtx_loadDictionary() and friends to
*  set more specific parameters, the pledged source size, or load a dictionary.
*
*  Use ZSTD_compressStream2() with ZSTD_e_continue as many times as necessary to
*  consume input stream. The function will automatically update both `pos`
*  fields within `input` and `output`.
*  Note that the function may not consume the entire input, for example, because
*  the output buffer is already full, in which case `input.pos < input.size`.
*  The caller must check if input has been entirely consumed.
*  If not, the caller must make some room to receive more compressed data,
*  and then present again remaining input data.
*  note: ZSTD_e_continue is guaranteed to make some forward progress when called,
*        but doesn't guarantee maximal forward progress. This is especially relevant
*        when compressing with multiple threads. The call won't block if it can
*        consume some input, but if it can't it will wait for some, but not all,
*        output to be flushed.
* @return : provides a minimum amount of data remaining to be flushed from internal buffers
*           or an error code, which can be tested using ZSTD_isError().
*
*  At any moment, it's possible to flush whatever data might remain stuck within internal buffer,
*  using ZSTD_compressStream2() with ZSTD_e_flush. `output->pos` will be updated.
*  Note that, if `output->size` is too small, a single invocation with ZSTD_e_flush might not be enough (return code > 0).
*  In which case, make some room to receive more compressed data, and call again ZSTD_compressStream2() with ZSTD_e_flush.
*  You must continue calling ZSTD_compressStream2() with ZSTD_e_flush until it returns 0, at which point you can change the
*  operation.
*  note: ZSTD_e_flush will flush as much output as possible, meaning when compressing with multiple threads, it will
*        block until the flush is complete or the output buffer is full.
*  @return : 0 if internal buffers are entirely flushed,
*            >0 if some data still present within internal buffer (the value is minimal estimation of remaining size),
*            or an error code, which can be tested using ZSTD_isError().
*
*  Calling ZSTD_compressStream2() with ZSTD_e_end instructs to finish a frame.
*  It will perform a flush and write frame epilogue.
*  The epilogue is required for decoders to consider a frame completed.
*  flush operation is the same, and follows same rules as calling ZSTD_compressStream2() with ZSTD_e_flush.
*  You must continue calling ZSTD_compressStream2() with ZSTD_e_end until it returns 0, at which point you are free to
*  start a new frame.
*  note: ZSTD_e_end will flush as much output as possible, meaning when compressing with multiple threads, it will
*        block until the flush is complete or the output buffer is full.
*  @return : 0 if frame fully completed and fully flushed,
*            >0 if some data still present within internal buffer (the value is minimal estimation of remaining size),
*            or an error code, which can be tested using ZSTD_isError().
*
* *******************************************************************/

typedef ZSTD_CCtx ZSTD_CStream;  /**< CCtx and CStream are now effectively same object (>= v1.3.0) */
                                 /* Continue to distinguish them for compatibility with older versions <= v1.2.0 */
/*===== ZSTD_CStream management functions =====*/
ZSTDLIB_API ZSTD_CStream* ZSTD_createCStream(void);
ZSTDLIB_API size_t ZSTD_freeCStream(ZSTD_CStream* zcs);  /* accept NULL pointer */

/*===== Streaming compression functions =====*/
typedef enum {
    ZSTD_e_continue=0, /* collect more data, encoder decides when to output compressed result, for optimal compression ratio */
    ZSTD_e_flush=1,    /* flush any data provided so far,
                        * it creates (at least) one new block, that can be decoded immediately on reception;
                        * frame will continue: any future data can still reference previously compressed data, improving compression.
                        * note : multithreaded compression will block to flush as much output as possible. */
    ZSTD_e_end=2       /* flush any remaining data _and_ close current frame.
                        * note that frame is only closed after compressed data is fully flushed (return value == 0).
                        * After that point, any additional data starts a new frame.
                        * note : each frame is independent (does not reference any content from previous frame).
                        : note : multithreaded compression will block to flush as much output as possible. */
} ZSTD_EndDirective;

/*! ZSTD_compressStream2() : Requires v1.4.0+
 *  Behaves about the same as ZSTD_compressStream, with additional control on end directive.
 *  - Compression parameters are pushed into CCtx before starting compression, using ZSTD_CCtx_set*()
 *  - Compression parameters cannot be changed once compression is started (save a list of exceptions in multi-threading mode)
 *  - output->pos must be <= dstCapacity, input->pos must be <= srcSize
 *  - output->pos and input->pos will be updated. They are guaranteed to remain below their respective limit.
 *  - endOp must be a valid directive
 *  - When nbWorkers==0 (default), function is blocking : it completes its job before returning to caller.
 *  - When nbWorkers>=1, function is non-blocking : it copies a portion of input, distributes jobs to internal worker threads, flush to output whatever is available,
 *                                                  and then immediately returns, just indicating that there is some data remaining to be flushed.
 *                                                  The function nonetheless guarantees forward progress : it will return only after it reads or write at least 1+ byte.
 *  - Exception : if the first call requests a ZSTD_e_end directive and provides enough dstCapacity, the function delegates to ZSTD_compress2() which is always blocking.
 *  - @return provides a minimum amount of data remaining to be flushed from internal buffers
 *            or an error code, which can be tested using ZSTD_isError().
 *            if @return != 0, flush is not fully completed, there is still some data left within internal buffers.
 *            This is useful for ZSTD_e_flush, since in this case more flushes are necessary to empty all buffers.
 *            For ZSTD_e_end, @return == 0 when internal buffers are fully flushed and frame is completed.
 *  - after a ZSTD_e_end directive, if internal buffer is not fully flushed (@return != 0),
 *            only ZSTD_e_end or ZSTD_e_flush operations are allowed.
 *            Before starting a new compression job, or changing compression parameters,
 *            it is required to fully flush internal buffers.
 *  - note: if an operation ends with an error, it may leave @cctx in an undefined state.
 *          Therefore, it's UB to invoke ZSTD_compressStream2() of ZSTD_compressStream() on such a state.
 *          In order to be re-employed after an error, a state must be reset,
 *          which can be done explicitly (ZSTD_CCtx_reset()),
 *          or is sometimes implied by methods starting a new compression job (ZSTD_initCStream(), ZSTD_compressCCtx())
 */
ZSTDLIB_API size_t ZSTD_compressStream2( ZSTD_CCtx* cctx,
                                         ZSTD_outBuffer* output,
                                         ZSTD_inBuffer* input,
                                         ZSTD_EndDirective endOp);


/* These buffer sizes are softly recommended.
 * They are not required : ZSTD_compressStream*() happily accepts any buffer size, for both input and output.
 * Respecting the recommended size just makes it a bit easier for ZSTD_compressStream*(),
 * reducing the amount of memory shuffling and buffering, resulting in minor performance savings.
 *
 * However, note that these recommendations are from the perspective of a C caller program.
 * If the streaming interface is invoked from some other language,
 * especially managed ones such as Java or Go, through a foreign function interface such as jni or cgo,
 * a major performance rule is to reduce crossing such interface to an absolute minimum.
 * It's not rare that performance ends being spent more into the interface, rather than compression itself.
 * In which cases, prefer using large buffers, as large as practical,
 * for both input and output, to reduce the nb of roundtrips.
 */
ZSTDLIB_API size_t ZSTD_CStreamInSize(void);    /**< recommended size for input buffer */
ZSTDLIB_API size_t ZSTD_CStreamOutSize(void);   /**< recommended size for output buffer. Guarantee to successfully flush at least one complete compressed block. */


/* *****************************************************************************
 * This following is a legacy streaming API, available since v1.0+ .
 * It can be replaced by ZSTD_CCtx_reset() and ZSTD_compressStream2().
 * It is redundant, but remains fully supported.
 ******************************************************************************/

/*!
 * Equivalent to:
 *
 *     ZSTD_CCtx_reset(zcs, ZSTD_reset_session_only);
 *     ZSTD_CCtx_refCDict(zcs, NULL); // clear the dictionary (if any)
 *     ZSTD_CCtx_setParameter(zcs, ZSTD_c_compressionLevel, compressionLevel);
 *
 * Note that ZSTD_initCStream() clears any previously set dictionary. Use the new API
 * to compress with a dictionary.
 */
ZSTDLIB_API size_t ZSTD_initCStream(ZSTD_CStream* zcs, int compressionLevel);
/*!
 * Alternative for ZSTD_compressStream2(zcs, output, input, ZSTD_e_continue).
 * NOTE: The return value is different. ZSTD_compressStream() returns a hint for
 * the next read size (if non-zero and not an error). ZSTD_compressStream2()
 * returns the minimum nb of bytes left to flush (if non-zero and not an error).
 */
ZSTDLIB_API size_t ZSTD_compressStream(ZSTD_CStream* zcs, ZSTD_outBuffer* output, ZSTD_inBuffer* input);
/*! Equivalent to ZSTD_compressStream2(zcs, output, &emptyInput, ZSTD_e_flush). */
ZSTDLIB_API size_t ZSTD_flushStream(ZSTD_CStream* zcs, ZSTD_outBuffer* output);
/*! Equivalent to ZSTD_compressStream2(zcs, output, &emptyInput, ZSTD_e_end). */
ZSTDLIB_API size_t ZSTD_endStream(ZSTD_CStream* zcs, ZSTD_outBuffer* output);


/*-***************************************************************************
*  Streaming decompression - HowTo
*
*  A ZSTD_DStream object is required to track streaming operations.
*  Use ZSTD_createDStream() and ZSTD_freeDStream() to create/release resources.
*  ZSTD_DStream objects can be reused multiple times.
*
*  Use ZSTD_initDStream() to start a new decompression operation.
* @return : recommended first input size
*  Alternatively, use advanced API to set specific properties.
*
*  Use ZSTD_decompressStream() repetitively to consume your input.
*  The function will update both `pos` fields.
*  If `input.pos < input.size`, some input has not been consumed.
*  It's up to the caller to present again remaining data.
*  The function tries to flush all data decoded immediately, respecting output buffer size.
*  If `output.pos < output.size`, decoder has flushed everything it could.
*  But if `output.pos == output.size`, there might be some data left within internal buffers.,
*  In which case, call ZSTD_decompressStream() again to flush whatever remains in the buffer.
*  Note : with no additional input provided, amount of data flushed is necessarily <= ZSTD_BLOCKSIZE_MAX.
* @return : 0 when a frame is completely decoded and fully flushed,
*        or an error code, which can be tested using ZSTD_isError(),
*        or any other value > 0, which means there is still some decoding or flushing to do to complete current frame :
*                                the return value is a suggested next input size (just a hint for better latency)
*                                that will never request more than the remaining frame size.
* *******************************************************************************/

typedef ZSTD_DCtx ZSTD_DStream;  /**< DCtx and DStream are now effectively same object (>= v1.3.0) */
                                 /* For compatibility with versions <= v1.2.0, prefer differentiating them. */
/*===== ZSTD_DStream management functions =====*/
ZSTDLIB_API ZSTD_DStream* ZSTD_createDStream(void);
ZSTDLIB_API size_t ZSTD_freeDStream(ZSTD_DStream* zds);  /* accept NULL pointer */

/*===== Streaming decompression functions =====*/

/*! ZSTD_initDStream() :
 * Initialize/reset DStream state for new decompression operation.
 * Call before new decompression operation using same DStream.
 *
 * Note : This function is redundant with the advanced API and equivalent to:
 *     ZSTD_DCtx_reset(zds, ZSTD_reset_session_only);
 *     ZSTD_DCtx_refDDict(zds, NULL);
 */
ZSTDLIB_API size_t ZSTD_initDStream(ZSTD_DStream* zds);

/*! ZSTD_decompressStream() :
 * Streaming decompression function.
 * Call repetitively to consume full input updating it as necessary.
 * Function will update both input and output `pos` fields exposing current state via these fields:
 * - `input.pos < input.size`, some input remaining and caller should provide remaining input
 *   on the next call.
 * - `output.pos < output.size`, decoder finished and flushed all remaining buffers.
 * - `output.pos == output.size`, potentially uncflushed data present in the internal buffers,
 *   call ZSTD_decompressStream() again to flush remaining data to output.
 * Note : with no additional input, amount of data flushed <= ZSTD_BLOCKSIZE_MAX.
 *
 * @return : 0 when a frame is completely decoded and fully flushed,
 *           or an error code, which can be tested using ZSTD_isError(),
 *           or any other value > 0, which means there is some decoding or flushing to do to complete current frame.
 *
 * Note: when an operation returns with an error code, the @zds state may be left in undefined state.
 *       It's UB to invoke `ZSTD_decompressStream()` on such a state.
 *       In order to re-use such a state, it must be first reset,
 *       which can be done explicitly (`ZSTD_DCtx_reset()`),
 *       or is implied for operations starting some new decompression job (`ZSTD_initDStream`, `ZSTD_decompressDCtx()`, `ZSTD_decompress_usingDict()`)
 */
ZSTDLIB_API size_t ZSTD_decompressStream(ZSTD_DStream* zds, ZSTD_outBuffer* output, ZSTD_inBuffer* input);

ZSTDLIB_API size_t ZSTD_DStreamInSize(void);    /*!< recommended size for input buffer */
ZSTDLIB_API size_t ZSTD_DStreamOutSize(void);   /*!< recommended size for output buffer. Guarantee to successfully flush at least one complete block in all circumstances. */


/**************************
*  Simple dictionary API
***************************/
/*! ZSTD_compress_usingDict() :
 *  Compression at an explicit compression level using a Dictionary.
 *  A dictionary can be any arbitrary data segment (also called a prefix),
 *  or a buffer with specified information (see zdict.h).
 *  Note : This function loads the dictionary, resulting in significant startup delay.
 *         It's intended for a dictionary used only once.
 *  Note 2 : When `dict == NULL || dictSize < 8` no dictionary is used. */
ZSTDLIB_API size_t ZSTD_compress_usingDict(ZSTD_CCtx* ctx,
                                           void* dst, size_t dstCapacity,
                                     const void* src, size_t srcSize,
                                     const void* dict,size_t dictSize,
                                           int compressionLevel);

/*! ZSTD_decompress_usingDict() :
 *  Decompression using a known Dictionary.
 *  Dictionary must be identical to the one used during compression.
 *  Note : This function loads the dictionary, resulting in significant startup delay.
 *         It's intended for a dictionary used only once.
 *  Note : When `dict == NULL || dictSize < 8` no dictionary is used. */
ZSTDLIB_API size_t ZSTD_decompress_usingDict(ZSTD_DCtx* dctx,
                                             void* dst, size_t dstCapacity,
                                       const void* src, size_t srcSize,
                                       const void* dict,size_t dictSize);


/***********************************
 *  Bulk processing dictionary API
 **********************************/
typedef struct ZSTD_CDict_s ZSTD_CDict;

/*! ZSTD_createCDict() :
 *  When compressing multiple messages or blocks using the same dictionary,
 *  it's recommended to digest the dictionary only once, since it's a costly operation.
 *  ZSTD_createCDict() will create a state from digesting a dictionary.
 *  The resulting state can be used for future compression operations with very limited startup cost.
 *  ZSTD_CDict can be created once and shared by multiple threads concurrently, since its usage is read-only.
 * @dictBuffer can be released after ZSTD_CDict creation, because its content is copied within CDict.
 *  Note 1 : Consider experimental function `ZSTD_createCDict_byReference()` if you prefer to not duplicate @dictBuffer content.
 *  Note 2 : A ZSTD_CDict can be created from an empty @dictBuffer,
 *      in which case the only thing that it transports is the @compressionLevel.
 *      This can be useful in a pipeline featuring ZSTD_compress_usingCDict() exclusively,
 *      expecting a ZSTD_CDict parameter with any data, including those without a known dictionary. */
ZSTDLIB_API ZSTD_CDict* ZSTD_createCDict(const void* dictBuffer, size_t dictSize,
                                         int compressionLevel);

/*! ZSTD_freeCDict() :
 *  Function frees memory allocated by ZSTD_createCDict().
 *  If a NULL pointer is passed, no operation is performed. */
ZSTDLIB_API size_t      ZSTD_freeCDict(ZSTD_CDict* CDict);

/*! ZSTD_compress_usingCDict() :
 *  Compression using a digested Dictionary.
 *  Recommended when same dictionary is used multiple times.
 *  Note : compression level is _decided at dictionary creation time_,
 *     and frame parameters are hardcoded (dictID=yes, contentSize=yes, checksum=no) */
ZSTDLIB_API size_t ZSTD_compress_usingCDict(ZSTD_CCtx* cctx,
                                            void* dst, size_t dstCapacity,
                                      const void* src, size_t srcSize,
                                      const ZSTD_CDict* cdict);


typedef struct ZSTD_DDict_s ZSTD_DDict;

/*! ZSTD_createDDict() :
 *  Create a digested dictionary, ready to start decompression operation without startup delay.
 *  dictBuffer can be released after DDict creation, as its content is copied inside DDict. */
ZSTDLIB_API ZSTD_DDict* ZSTD_createDDict(const void* dictBuffer, size_t dictSize);

/*! ZSTD_freeDDict() :
 *  Function frees memory allocated with ZSTD_createDDict()
 *  If a NULL pointer is passed, no operation is performed. */
ZSTDLIB_API size_t      ZSTD_freeDDict(ZSTD_DDict* ddict);

/*! ZSTD_decompress_usingDDict() :
 *  Decompression using a digested Dictionary.
 *  Recommended when same dictionary is used multiple times. */
ZSTDLIB_API size_t ZSTD_decompress_usingDDict(ZSTD_DCtx* dctx,
                                              void* dst, size_t dstCapacity,
                                        const void* src, size_t srcSize,
                                        const ZSTD_DDict* ddict);


/********************************
 *  Dictionary helper functions
 *******************************/

/*! ZSTD_getDictID_fromDict() : Requires v1.4.0+
 *  Provides the dictID stored within dictionary.
 *  if @return == 0, the dictionary is not conformant with Zstandard specification.
 *  It can still be loaded, but as a content-only dictionary. */
ZSTDLIB_API unsigned ZSTD_getDictID_fromDict(const void* dict, size_t dictSize);

/*! ZSTD_getDictID_fromCDict() : Requires v1.5.0+
 *  Provides the dictID of the dictionary loaded into `cdict`.
 *  If @return == 0, the dictionary is not conformant to Zstandard specification, or empty.
 *  Non-conformant dictionaries can still be loaded, but as content-only dictionaries. */
ZSTDLIB_API unsigned ZSTD_getDictID_fromCDict(const ZSTD_CDict* cdict);

/*! ZSTD_getDictID_fromDDict() : Requires v1.4.0+
 *  Provides the dictID of the dictionary loaded into `ddict`.
 *  If @return == 0, the dictionary is not conformant to Zstandard specification, or empty.
 *  Non-conformant dictionaries can still be loaded, but as content-only dictionaries. */
ZSTDLIB_API unsigned ZSTD_getDictID_fromDDict(const ZSTD_DDict* ddict);

/*! ZSTD_getDictID_fromFrame() : Requires v1.4.0+
 *  Provides the dictID required to decompressed the frame stored within `src`.
 *  If @return == 0, the dictID could not be decoded.
 *  This could for one of the following reasons :
 *  - The frame does not require a dictionary to be decoded (most common case).
 *  - The frame was built with dictID intentionally removed. Whatever dictionary is necessary is a hidden piece of information.
 *    Note : this use case also happens when using a non-conformant dictionary.
 *  - `srcSize` is too small, and as a result, the frame header could not be decoded (only possible if `srcSize < ZSTD_FRAMEHEADERSIZE_MAX`).
 *  - This is not a Zstandard frame.
 *  When identifying the exact failure cause, it's possible to use ZSTD_getFrameHeader(), which will provide a more precise error code. */
ZSTDLIB_API unsigned ZSTD_getDictID_fromFrame(const void* src, size_t srcSize);


/*******************************************************************************
 * Advanced dictionary and prefix API (Requires v1.4.0+)
 *
 * This API allows dictionaries to be used with ZSTD_compress2(),
 * ZSTD_compressStream2(), and ZSTD_decompressDCtx().
 * Dictionaries are sticky, they remain valid when same context is reused,
 * they only reset when the context is reset
 * with ZSTD_reset_parameters or ZSTD_reset_session_and_parameters.
 * In contrast, Prefixes are single-use.
 ******************************************************************************/


/*! ZSTD_CCtx_loadDictionary() : Requires v1.4.0+
 *  Create an internal CDict from `dict` buffer.
 *  Decompression will have to use same dictionary.
 * @result : 0, or an error code (which can be tested with ZSTD_isError()).
 *  Special: Loading a NULL (or 0-size) dictionary invalidates previous dictionary,
 *           meaning "return to no-dictionary mode".
 *  Note 1 : Dictionary is sticky, it will be used for all future compressed frames,
 *           until parameters are reset, a new dictionary is loaded, or the dictionary
 *           is explicitly invalidated by loading a NULL dictionary.
 *  Note 2 : Loading a dictionary involves building tables.
 *           It's also a CPU consuming operation, with non-negligible impact on latency.
 *           Tables are dependent on compression parameters, and for this reason,
 *           compression parameters can no longer be changed after loading a dictionary.
 *  Note 3 :`dict` content will be copied internally.
 *           Use experimental ZSTD_CCtx_loadDictionary_byReference() to reference content instead.
 *           In such a case, dictionary buffer must outlive its users.
 *  Note 4 : Use ZSTD_CCtx_loadDictionary_advanced()
 *           to precisely select how dictionary content must be interpreted.
 *  Note 5 : This method does not benefit from LDM (long distance mode).
 *           If you want to employ LDM on some large dictionary content,
 *           prefer employing ZSTD_CCtx_refPrefix() described below.
 */
ZSTDLIB_API size_t ZSTD_CCtx_loadDictionary(ZSTD_CCtx* cctx, const void* dict, size_t dictSize);

/*! ZSTD_CCtx_refCDict() : Requires v1.4.0+
 *  Reference a prepared dictionary, to be used for all future compressed frames.
 *  Note that compression parameters are enforced from within CDict,
 *  and supersede any compression parameter previously set within CCtx.
 *  The parameters ignored are labelled as "superseded-by-cdict" in the ZSTD_cParameter enum docs.
 *  The ignored parameters will be used again if the CCtx is returned to no-dictionary mode.
 *  The dictionary will remain valid for future compressed frames using same CCtx.
 * @result : 0, or an error code (which can be tested with ZSTD_isError()).
 *  Special : Referencing a NULL CDict means "return to no-dictionary mode".
 *  Note 1 : Currently, only one dictionary can be managed.
 *           Referencing a new dictionary effectively "discards" any previous one.
 *  Note 2 : CDict is just referenced, its lifetime must outlive its usage within CCtx. */
ZSTDLIB_API size_t ZSTD_CCtx_refCDict(ZSTD_CCtx* cctx, const ZSTD_CDict* cdict);

/*! ZSTD_CCtx_refPrefix() : Requires v1.4.0+
 *  Reference a prefix (single-usage dictionary) for next compressed frame.
 *  A prefix is **only used once**. Tables are discarded at end of frame (ZSTD_e_end).
 *  Decompression will need same prefix to properly regenerate data.
 *  Compressing with a prefix is similar in outcome as performing a diff and compressing it,
 *  but performs much faster, especially during decompression (compression speed is tunable with compression level).
 *  This method is compatible with LDM (long distance mode).
 * @result : 0, or an error code (which can be tested with ZSTD_isError()).
 *  Special: Adding any prefix (including NULL) invalidates any previous prefix or dictionary
 *  Note 1 : Prefix buffer is referenced. It **must** outlive compression.
 *           Its content must remain unmodified during compression.
 *  Note 2 : If the intention is to diff some large src data blob with some prior version of itself,
 *           ensure that the window size is large enough to contain the entire source.
 *           See ZSTD_c_windowLog.
 *  Note 3 : Referencing a prefix involves building tables, which are dependent on compression parameters.
 *           It's a CPU consuming operation, with non-negligible impact on latency.
 *           If there is a need to use the same prefix multiple times, consider loadDictionary instead.
 *  Note 4 : By default, the prefix is interpreted as raw content (ZSTD_dct_rawContent).
 *           Use experimental ZSTD_CCtx_refPrefix_advanced() to alter dictionary interpretation. */
ZSTDLIB_API size_t ZSTD_CCtx_refPrefix(ZSTD_CCtx* cctx,
                                 const void* prefix, size_t prefixSize);

/*! ZSTD_DCtx_loadDictionary() : Requires v1.4.0+
 *  Create an internal DDict from dict buffer, to be used to decompress all future frames.
 *  The dictionary remains valid for all future frames, until explicitly invalidated, or
 *  a new dictionary is loaded.
 * @result : 0, or an error code (which can be tested with ZSTD_isError()).
 *  Special : Adding a NULL (or 0-size) dictionary invalidates any previous dictionary,
 *            meaning "return to no-dictionary mode".
 *  Note 1 : Loading a dictionary involves building tables,
 *           which has a non-negligible impact on CPU usage and latency.
 *           It's recommended to "load once, use many times", to amortize the cost
 *  Note 2 :`dict` content will be copied internally, so `dict` can be released after loading.
 *           Use ZSTD_DCtx_loadDictionary_byReference() to reference dictionary content instead.
 *  Note 3 : Use ZSTD_DCtx_loadDictionary_advanced() to take control of
 *           how dictionary content is loaded and interpreted.
 */
ZSTDLIB_API size_t ZSTD_DCtx_loadDictionary(ZSTD_DCtx* dctx, const void* dict, size_t dictSize);

/*! ZSTD_DCtx_refDDict() : Requires v1.4.0+
 *  Reference a prepared dictionary, to be used to decompress next frames.
 *  The dictionary remains active for decompression of future frames using same DCtx.
 *
 *  If called with ZSTD_d_refMultipleDDicts enabled, repeated calls of this function
 *  will store the DDict references in a table, and the DDict used for decompression
 *  will be determined at decompression time, as per the dict ID in the frame.
 *  The memory for the table is allocated on the first call to refDDict, and can be
 *  freed with ZSTD_freeDCtx().
 *
 *  If called with ZSTD_d_refMultipleDDicts disabled (the default), only one dictionary
 *  will be managed, and referencing a dictionary effectively "discards" any previous one.
 *
 * @result : 0, or an error code (which can be tested with ZSTD_isError()).
 *  Special: referencing a NULL DDict means "return to no-dictionary mode".
 *  Note 2 : DDict is just referenced, its lifetime must outlive its usage from DCtx.
 */
ZSTDLIB_API size_t ZSTD_DCtx_refDDict(ZSTD_DCtx* dctx, const ZSTD_DDict* ddict);

/*! ZSTD_DCtx_refPrefix() : Requires v1.4.0+
 *  Reference a prefix (single-usage dictionary) to decompress next frame.
 *  This is the reverse operation of ZSTD_CCtx_refPrefix(),
 *  and must use the same prefix as the one used during compression.
 *  Prefix is **only used once**. Reference is discarded at end of frame.
 *  End of frame is reached when ZSTD_decompressStream() returns 0.
 * @result : 0, or an error code (which can be tested with ZSTD_isError()).
 *  Note 1 : Adding any prefix (including NULL) invalidates any previously set prefix or dictionary
 *  Note 2 : Prefix buffer is referenced. It **must** outlive decompression.
 *           Prefix buffer must remain unmodified up to the end of frame,
 *           reached when ZSTD_decompressStream() returns 0.
 *  Note 3 : By default, the prefix is treated as raw content (ZSTD_dct_rawContent).
 *           Use ZSTD_CCtx_refPrefix_advanced() to alter dictMode (Experimental section)
 *  Note 4 : Referencing a raw content prefix has almost no cpu nor memory cost.
 *           A full dictionary is more costly, as it requires building tables.
 */
ZSTDLIB_API size_t ZSTD_DCtx_refPrefix(ZSTD_DCtx* dctx,
                                 const void* prefix, size_t prefixSize);

/* ===   Memory management   === */

/*! ZSTD_sizeof_*() : Requires v1.4.0+
 *  These functions give the _current_ memory usage of selected object.
 *  Note that object memory usage can evolve (increase or decrease) over time. */
ZSTDLIB_API size_t ZSTD_sizeof_CCtx(const ZSTD_CCtx* cctx);
ZSTDLIB_API size_t ZSTD_sizeof_DCtx(const ZSTD_DCtx* dctx);
ZSTDLIB_API size_t ZSTD_sizeof_CStream(const ZSTD_CStream* zcs);
ZSTDLIB_API size_t ZSTD_sizeof_DStream(const ZSTD_DStream* zds);
ZSTDLIB_API size_t ZSTD_sizeof_CDict(const ZSTD_CDict* cdict);
ZSTDLIB_API size_t ZSTD_sizeof_DDict(const ZSTD_DDict* ddict);

} // namespace duckdb_zstd

#endif  /* ZSTD_H_235446 */

namespace duckdb_zstd {

/* **************************************************************************************
 *   ADVANCED AND EXPERIMENTAL FUNCTIONS
 ****************************************************************************************
 * The definitions in the following section are considered experimental.
 * They are provided for advanced scenarios.
 * They should never be used with a dynamic library, as prototypes may change in the future.
 * Use them only in association with static linking.
 * ***************************************************************************************/

#if defined(ZSTD_STATIC_LINKING_ONLY) && !defined(ZSTD_H_ZSTD_STATIC_LINKING_ONLY)
#define ZSTD_H_ZSTD_STATIC_LINKING_ONLY

/* This can be overridden externally to hide static symbols. */
#ifndef ZSTDLIB_STATIC_API
#  if defined(ZSTD_DLL_EXPORT) && (ZSTD_DLL_EXPORT==1)
#    define ZSTDLIB_STATIC_API __declspec(dllexport) ZSTDLIB_VISIBLE
#  elif defined(ZSTD_DLL_IMPORT) && (ZSTD_DLL_IMPORT==1)
#    define ZSTDLIB_STATIC_API __declspec(dllimport) ZSTDLIB_VISIBLE
#  else
#    define ZSTDLIB_STATIC_API ZSTDLIB_VISIBLE
#  endif
#endif

/****************************************************************************************
 *   experimental API (static linking only)
 ****************************************************************************************
 * The following symbols and constants
 * are not planned to join "stable API" status in the near future.
 * They can still change in future versions.
 * Some of them are planned to remain in the static_only section indefinitely.
 * Some of them might be removed in the future (especially when redundant with existing stable functions)
 * ***************************************************************************************/

#define ZSTD_FRAMEHEADERSIZE_PREFIX(format) ((format) == ZSTD_f_zstd1 ? 5 : 1)   /* minimum input size required to query frame header size */
#define ZSTD_FRAMEHEADERSIZE_MIN(format)    ((format) == ZSTD_f_zstd1 ? 6 : 2)
#define ZSTD_FRAMEHEADERSIZE_MAX   18   /* can be useful for static allocation */
#define ZSTD_SKIPPABLEHEADERSIZE    8

/* compression parameter bounds */
#define ZSTD_WINDOWLOG_MAX_32    30
#define ZSTD_WINDOWLOG_MAX_64    31
#define ZSTD_WINDOWLOG_MAX     ((int)(sizeof(size_t) == 4 ? ZSTD_WINDOWLOG_MAX_32 : ZSTD_WINDOWLOG_MAX_64))
#define ZSTD_WINDOWLOG_MIN       10
#define ZSTD_HASHLOG_MAX       ((ZSTD_WINDOWLOG_MAX < 30) ? ZSTD_WINDOWLOG_MAX : 30)
#define ZSTD_HASHLOG_MIN          6
#define ZSTD_CHAINLOG_MAX_32     29
#define ZSTD_CHAINLOG_MAX_64     30
#define ZSTD_CHAINLOG_MAX      ((int)(sizeof(size_t) == 4 ? ZSTD_CHAINLOG_MAX_32 : ZSTD_CHAINLOG_MAX_64))
#define ZSTD_CHAINLOG_MIN        ZSTD_HASHLOG_MIN
#define ZSTD_SEARCHLOG_MAX      (ZSTD_WINDOWLOG_MAX-1)
#define ZSTD_SEARCHLOG_MIN        1
#define ZSTD_MINMATCH_MAX         7   /* only for ZSTD_fast, other strategies are limited to 6 */
#define ZSTD_MINMATCH_MIN         3   /* only for ZSTD_btopt+, faster strategies are limited to 4 */
#define ZSTD_TARGETLENGTH_MAX    ZSTD_BLOCKSIZE_MAX
#define ZSTD_TARGETLENGTH_MIN     0   /* note : comparing this constant to an unsigned results in a tautological test */
#define ZSTD_STRATEGY_MIN        ZSTD_fast
#define ZSTD_STRATEGY_MAX        ZSTD_btultra2
#define ZSTD_BLOCKSIZE_MAX_MIN (1 << 10) /* The minimum valid max blocksize. Maximum blocksizes smaller than this make compressBound() inaccurate. */


#define ZSTD_OVERLAPLOG_MIN       0
#define ZSTD_OVERLAPLOG_MAX       9

#define ZSTD_WINDOWLOG_LIMIT_DEFAULT 27   /* by default, the streaming decoder will refuse any frame */
                                           /* requiring larger than (1<<ZSTD_WINDOWLOG_LIMIT_DEFAULT) window size, */
                                           /* to preserve host's memory from unreasonable requirements. */
                                           /* This limit can be overridden using ZSTD_DCtx_setParameter(,ZSTD_d_windowLogMax,). */
                                           /* The limit does not apply for one-pass decoders (such as ZSTD_decompress()), since no additional memory is allocated */


/* LDM parameter bounds */
#define ZSTD_LDM_HASHLOG_MIN      ZSTD_HASHLOG_MIN
#define ZSTD_LDM_HASHLOG_MAX      ZSTD_HASHLOG_MAX
#define ZSTD_LDM_MINMATCH_MIN        4
#define ZSTD_LDM_MINMATCH_MAX     4096
#define ZSTD_LDM_BUCKETSIZELOG_MIN   1
#define ZSTD_LDM_BUCKETSIZELOG_MAX   8
#define ZSTD_LDM_HASHRATELOG_MIN     0
#define ZSTD_LDM_HASHRATELOG_MAX (ZSTD_WINDOWLOG_MAX - ZSTD_HASHLOG_MIN)

/* Advanced parameter bounds */
#define ZSTD_TARGETCBLOCKSIZE_MIN   1340 /* suitable to fit into an ethernet / wifi / 4G transport frame */
#define ZSTD_TARGETCBLOCKSIZE_MAX   ZSTD_BLOCKSIZE_MAX
#define ZSTD_SRCSIZEHINT_MIN        0
#define ZSTD_SRCSIZEHINT_MAX        INT_MAX


/* ---  Advanced types  --- */

typedef struct ZSTD_CCtx_params_s ZSTD_CCtx_params;

typedef struct {
    unsigned int offset;      /* The offset of the match. (NOT the same as the offset code)
                               * If offset == 0 and matchLength == 0, this sequence represents the last
                               * literals in the block of litLength size.
                               */

    unsigned int litLength;   /* Literal length of the sequence. */
    unsigned int matchLength; /* Match length of the sequence. */

                              /* Note: Users of this API may provide a sequence with matchLength == litLength == offset == 0.
                               * In this case, we will treat the sequence as a marker for a block boundary.
                               */

    unsigned int rep;         /* Represents which repeat offset is represented by the field 'offset'.
                               * Ranges from [0, 3].
                               *
                               * Repeat offsets are essentially previous offsets from previous sequences sorted in
                               * recency order. For more detail, see doc/zstd_compression_format.md
                               *
                               * If rep == 0, then 'offset' does not contain a repeat offset.
                               * If rep > 0:
                               *  If litLength != 0:
                               *      rep == 1 --> offset == repeat_offset_1
                               *      rep == 2 --> offset == repeat_offset_2
                               *      rep == 3 --> offset == repeat_offset_3
                               *  If litLength == 0:
                               *      rep == 1 --> offset == repeat_offset_2
                               *      rep == 2 --> offset == repeat_offset_3
                               *      rep == 3 --> offset == repeat_offset_1 - 1
                               *
                               * Note: This field is optional. ZSTD_generateSequences() will calculate the value of
                               * 'rep', but repeat offsets do not necessarily need to be calculated from an external
                               * sequence provider's perspective. For example, ZSTD_compressSequences() does not
                               * use this 'rep' field at all (as of now).
                               */
} ZSTD_Sequence;

typedef struct {
    unsigned windowLog;       /**< largest match distance : larger == more compression, more memory needed during decompression */
    unsigned chainLog;        /**< fully searched segment : larger == more compression, slower, more memory (useless for fast) */
    unsigned hashLog;         /**< dispatch table : larger == faster, more memory */
    unsigned searchLog;       /**< nb of searches : larger == more compression, slower */
    unsigned minMatch;        /**< match length searched : larger == faster decompression, sometimes less compression */
    unsigned targetLength;    /**< acceptable match size for optimal parser (only) : larger == more compression, slower */
    ZSTD_strategy strategy;   /**< see ZSTD_strategy definition above */
} ZSTD_compressionParameters;

typedef struct {
    int contentSizeFlag; /**< 1: content size will be in frame header (when known) */
    int checksumFlag;    /**< 1: generate a 32-bits checksum using XXH64 algorithm at end of frame, for error detection */
    int noDictIDFlag;    /**< 1: no dictID will be saved into frame header (dictID is only useful for dictionary compression) */
} ZSTD_frameParameters;

typedef struct {
    ZSTD_compressionParameters cParams;
    ZSTD_frameParameters fParams;
} ZSTD_parameters;

typedef enum {
    ZSTD_dct_auto = 0,       /* dictionary is "full" when starting with ZSTD_MAGIC_DICTIONARY, otherwise it is "rawContent" */
    ZSTD_dct_rawContent = 1, /* ensures dictionary is always loaded as rawContent, even if it starts with ZSTD_MAGIC_DICTIONARY */
    ZSTD_dct_fullDict = 2    /* refuses to load a dictionary if it does not respect Zstandard's specification, starting with ZSTD_MAGIC_DICTIONARY */
} ZSTD_dictContentType_e;

typedef enum {
    ZSTD_dlm_byCopy = 0,  /**< Copy dictionary content internally */
    ZSTD_dlm_byRef = 1    /**< Reference dictionary content -- the dictionary buffer must outlive its users. */
} ZSTD_dictLoadMethod_e;

typedef enum {
    ZSTD_f_zstd1 = 0,           /* zstd frame format, specified in zstd_compression_format.md (default) */
    ZSTD_f_zstd1_magicless = 1  /* Variant of zstd frame format, without initial 4-bytes magic number.
                                 * Useful to save 4 bytes per generated frame.
                                 * Decoder cannot recognise automatically this format, requiring this instruction. */
} ZSTD_format_e;

typedef enum {
    /* Note: this enum controls ZSTD_d_forceIgnoreChecksum */
    ZSTD_d_validateChecksum = 0,
    ZSTD_d_ignoreChecksum = 1
} ZSTD_forceIgnoreChecksum_e;

typedef enum {
    /* Note: this enum controls ZSTD_d_refMultipleDDicts */
    ZSTD_rmd_refSingleDDict = 0,
    ZSTD_rmd_refMultipleDDicts = 1
} ZSTD_refMultipleDDicts_e;

typedef enum {
    /* Note: this enum and the behavior it controls are effectively internal
     * implementation details of the compressor. They are expected to continue
     * to evolve and should be considered only in the context of extremely
     * advanced performance tuning.
     *
     * Zstd currently supports the use of a CDict in three ways:
     *
     * - The contents of the CDict can be copied into the working context. This
     *   means that the compression can search both the dictionary and input
     *   while operating on a single set of internal tables. This makes
     *   the compression faster per-byte of input. However, the initial copy of
     *   the CDict's tables incurs a fixed cost at the beginning of the
     *   compression. For small compressions (< 8 KB), that copy can dominate
     *   the cost of the compression.
     *
     * - The CDict's tables can be used in-place. In this model, compression is
     *   slower per input byte, because the compressor has to search two sets of
     *   tables. However, this model incurs no start-up cost (as long as the
     *   working context's tables can be reused). For small inputs, this can be
     *   faster than copying the CDict's tables.
     *
     * - The CDict's tables are not used at all, and instead we use the working
     *   context alone to reload the dictionary and use params based on the source
     *   size. See ZSTD_compress_insertDictionary() and ZSTD_compress_usingDict().
     *   This method is effective when the dictionary sizes are very small relative
     *   to the input size, and the input size is fairly large to begin with.
     *
     * Zstd has a simple internal heuristic that selects which strategy to use
     * at the beginning of a compression. However, if experimentation shows that
     * Zstd is making poor choices, it is possible to override that choice with
     * this enum.
     */
    ZSTD_dictDefaultAttach = 0, /* Use the default heuristic. */
    ZSTD_dictForceAttach   = 1, /* Never copy the dictionary. */
    ZSTD_dictForceCopy     = 2, /* Always copy the dictionary. */
    ZSTD_dictForceLoad     = 3  /* Always reload the dictionary */
} ZSTD_dictAttachPref_e;

typedef enum {
  ZSTD_lcm_auto = 0,          /**< Automatically determine the compression mode based on the compression level.
                               *   Negative compression levels will be uncompressed, and positive compression
                               *   levels will be compressed. */
  ZSTD_lcm_huffman = 1,       /**< Always attempt Huffman compression. Uncompressed literals will still be
                               *   emitted if Huffman compression is not profitable. */
  ZSTD_lcm_uncompressed = 2   /**< Always emit uncompressed literals. */
} ZSTD_literalCompressionMode_e;

typedef enum {
  /* Note: This enum controls features which are conditionally beneficial. Zstd typically will make a final
   * decision on whether or not to enable the feature (ZSTD_ps_auto), but setting the switch to ZSTD_ps_enable
   * or ZSTD_ps_disable allow for a force enable/disable the feature.
   */
  ZSTD_ps_auto = 0,         /* Let the library automatically determine whether the feature shall be enabled */
  ZSTD_ps_enable = 1,       /* Force-enable the feature */
  ZSTD_ps_disable = 2       /* Do not use the feature */
} ZSTD_paramSwitch_e;

/***************************************
*  Frame header and size functions
***************************************/

/*! ZSTD_findDecompressedSize() :
 *  `src` should point to the start of a series of ZSTD encoded and/or skippable frames
 *  `srcSize` must be the _exact_ size of this series
 *       (i.e. there should be a frame boundary at `src + srcSize`)
 *  @return : - decompressed size of all data in all successive frames
 *            - if the decompressed size cannot be determined: ZSTD_CONTENTSIZE_UNKNOWN
 *            - if an error occurred: ZSTD_CONTENTSIZE_ERROR
 *
 *   note 1 : decompressed size is an optional field, that may not be present, especially in streaming mode.
 *            When `return==ZSTD_CONTENTSIZE_UNKNOWN`, data to decompress could be any size.
 *            In which case, it's necessary to use streaming mode to decompress data.
 *   note 2 : decompressed size is always present when compression is done with ZSTD_compress()
 *   note 3 : decompressed size can be very large (64-bits value),
 *            potentially larger than what local system can handle as a single memory segment.
 *            In which case, it's necessary to use streaming mode to decompress data.
 *   note 4 : If source is untrusted, decompressed size could be wrong or intentionally modified.
 *            Always ensure result fits within application's authorized limits.
 *            Each application can set its own limits.
 *   note 5 : ZSTD_findDecompressedSize handles multiple frames, and so it must traverse the input to
 *            read each contained frame header.  This is fast as most of the data is skipped,
 *            however it does mean that all frame data must be present and valid. */
ZSTDLIB_STATIC_API unsigned long long ZSTD_findDecompressedSize(const void* src, size_t srcSize);

/*! ZSTD_decompressBound() :
 *  `src` should point to the start of a series of ZSTD encoded and/or skippable frames
 *  `srcSize` must be the _exact_ size of this series
 *       (i.e. there should be a frame boundary at `src + srcSize`)
 *  @return : - upper-bound for the decompressed size of all data in all successive frames
 *            - if an error occurred: ZSTD_CONTENTSIZE_ERROR
 *
 *  note 1  : an error can occur if `src` contains an invalid or incorrectly formatted frame.
 *  note 2  : the upper-bound is exact when the decompressed size field is available in every ZSTD encoded frame of `src`.
 *            in this case, `ZSTD_findDecompressedSize` and `ZSTD_decompressBound` return the same value.
 *  note 3  : when the decompressed size field isn't available, the upper-bound for that frame is calculated by:
 *              upper-bound = # blocks * min(128 KB, Window_Size)
 */
ZSTDLIB_STATIC_API unsigned long long ZSTD_decompressBound(const void* src, size_t srcSize);

/*! ZSTD_frameHeaderSize() :
 *  srcSize must be >= ZSTD_FRAMEHEADERSIZE_PREFIX.
 * @return : size of the Frame Header,
 *           or an error code (if srcSize is too small) */
ZSTDLIB_STATIC_API size_t ZSTD_frameHeaderSize(const void* src, size_t srcSize);

typedef enum { ZSTD_frame, ZSTD_skippableFrame } ZSTD_frameType_e;
typedef struct {
    unsigned long long frameContentSize; /* if == ZSTD_CONTENTSIZE_UNKNOWN, it means this field is not available. 0 means "empty" */
    unsigned long long windowSize;       /* can be very large, up to <= frameContentSize */
    unsigned blockSizeMax;
    ZSTD_frameType_e frameType;          /* if == ZSTD_skippableFrame, frameContentSize is the size of skippable content */
    unsigned headerSize;
    unsigned dictID;
    unsigned checksumFlag;
    unsigned _reserved1;
    unsigned _reserved2;
} ZSTD_frameHeader;

/*! ZSTD_getFrameHeader() :
 *  decode Frame Header, or requires larger `srcSize`.
 * @return : 0, `zfhPtr` is correctly filled,
 *          >0, `srcSize` is too small, value is wanted `srcSize` amount,
 *           or an error code, which can be tested using ZSTD_isError() */
ZSTDLIB_STATIC_API size_t ZSTD_getFrameHeader(ZSTD_frameHeader* zfhPtr, const void* src, size_t srcSize);   /**< doesn't consume input */
/*! ZSTD_getFrameHeader_advanced() :
 *  same as ZSTD_getFrameHeader(),
 *  with added capability to select a format (like ZSTD_f_zstd1_magicless) */
ZSTDLIB_STATIC_API size_t ZSTD_getFrameHeader_advanced(ZSTD_frameHeader* zfhPtr, const void* src, size_t srcSize, ZSTD_format_e format);

/*! ZSTD_decompressionMargin() :
 * Zstd supports in-place decompression, where the input and output buffers overlap.
 * In this case, the output buffer must be at least (Margin + Output_Size) bytes large,
 * and the input buffer must be at the end of the output buffer.
 *
 *  _______________________ Output Buffer ________________________
 * |                                                              |
 * |                                        ____ Input Buffer ____|
 * |                                       |                      |
 * v                                       v                      v
 * |---------------------------------------|-----------|----------|
 * ^                                                   ^          ^
 * |___________________ Output_Size ___________________|_ Margin _|
 *
 * NOTE: See also ZSTD_DECOMPRESSION_MARGIN().
 * NOTE: This applies only to single-pass decompression through ZSTD_decompress() or
 * ZSTD_decompressDCtx().
 * NOTE: This function supports multi-frame input.
 *
 * @param src The compressed frame(s)
 * @param srcSize The size of the compressed frame(s)
 * @returns The decompression margin or an error that can be checked with ZSTD_isError().
 */
ZSTDLIB_STATIC_API size_t ZSTD_decompressionMargin(const void* src, size_t srcSize);

/*! ZSTD_DECOMPRESS_MARGIN() :
 * Similar to ZSTD_decompressionMargin(), but instead of computing the margin from
 * the compressed frame, compute it from the original size and the blockSizeLog.
 * See ZSTD_decompressionMargin() for details.
 *
 * WARNING: This macro does not support multi-frame input, the input must be a single
 * zstd frame. If you need that support use the function, or implement it yourself.
 *
 * @param originalSize The original uncompressed size of the data.
 * @param blockSize    The block size == MIN(windowSize, ZSTD_BLOCKSIZE_MAX).
 *                     Unless you explicitly set the windowLog smaller than
 *                     ZSTD_BLOCKSIZELOG_MAX you can just use ZSTD_BLOCKSIZE_MAX.
 */
#define ZSTD_DECOMPRESSION_MARGIN(originalSize, blockSize) ((size_t)(                                              \
        ZSTD_FRAMEHEADERSIZE_MAX                                                              /* Frame header */ + \
        4                                                                                         /* checksum */ + \
        ((originalSize) == 0 ? 0 : 3 * (((originalSize) + (blockSize) - 1) / blockSize)) /* 3 bytes per block */ + \
        (blockSize)                                                                    /* One block of margin */   \
    ))

typedef enum {
  ZSTD_sf_noBlockDelimiters = 0,         /* Representation of ZSTD_Sequence has no block delimiters, sequences only */
  ZSTD_sf_explicitBlockDelimiters = 1    /* Representation of ZSTD_Sequence contains explicit block delimiters */
} ZSTD_sequenceFormat_e;

/*! ZSTD_sequenceBound() :
 * `srcSize` : size of the input buffer
 *  @return : upper-bound for the number of sequences that can be generated
 *            from a buffer of srcSize bytes
 *
 *  note : returns number of sequences - to get bytes, multiply by sizeof(ZSTD_Sequence).
 */
ZSTDLIB_STATIC_API size_t ZSTD_sequenceBound(size_t srcSize);

/*! ZSTD_generateSequences() :
 * WARNING: This function is meant for debugging and informational purposes ONLY!
 * Its implementation is flawed, and it will be deleted in a future version.
 * It is not guaranteed to succeed, as there are several cases where it will give
 * up and fail. You should NOT use this function in production code.
 *
 * This function is deprecated, and will be removed in a future version.
 *
 * Generate sequences using ZSTD_compress2(), given a source buffer.
 *
 * @param zc The compression context to be used for ZSTD_compress2(). Set any
 *           compression parameters you need on this context.
 * @param outSeqs The output sequences buffer of size @p outSeqsSize
 * @param outSeqsSize The size of the output sequences buffer.
 *                    ZSTD_sequenceBound(srcSize) is an upper bound on the number
 *                    of sequences that can be generated.
 * @param src The source buffer to generate sequences from of size @p srcSize.
 * @param srcSize The size of the source buffer.
 *
 * Each block will end with a dummy sequence
 * with offset == 0, matchLength == 0, and litLength == length of last literals.
 * litLength may be == 0, and if so, then the sequence of (of: 0 ml: 0 ll: 0)
 * simply acts as a block delimiter.
 *
 * @returns The number of sequences generated, necessarily less than
 *          ZSTD_sequenceBound(srcSize), or an error code that can be checked
 *          with ZSTD_isError().
 */
ZSTD_DEPRECATED("For debugging only, will be replaced by ZSTD_extractSequences()")
ZSTDLIB_STATIC_API size_t
ZSTD_generateSequences(ZSTD_CCtx* zc,
                       ZSTD_Sequence* outSeqs, size_t outSeqsSize,
                       const void* src, size_t srcSize);

/*! ZSTD_mergeBlockDelimiters() :
 * Given an array of ZSTD_Sequence, remove all sequences that represent block delimiters/last literals
 * by merging them into the literals of the next sequence.
 *
 * As such, the final generated result has no explicit representation of block boundaries,
 * and the final last literals segment is not represented in the sequences.
 *
 * The output of this function can be fed into ZSTD_compressSequences() with CCtx
 * setting of ZSTD_c_blockDelimiters as ZSTD_sf_noBlockDelimiters
 * @return : number of sequences left after merging
 */
ZSTDLIB_STATIC_API size_t ZSTD_mergeBlockDelimiters(ZSTD_Sequence* sequences, size_t seqsSize);

/*! ZSTD_compressSequences() :
 * Compress an array of ZSTD_Sequence, associated with @src buffer, into dst.
 * @src contains the entire input (not just the literals).
 * If @srcSize > sum(sequence.length), the remaining bytes are considered all literals
 * If a dictionary is included, then the cctx should reference the dict. (see: ZSTD_CCtx_refCDict(), ZSTD_CCtx_loadDictionary(), etc.)
 * The entire source is compressed into a single frame.
 *
 * The compression behavior changes based on cctx params. In particular:
 *    If ZSTD_c_blockDelimiters == ZSTD_sf_noBlockDelimiters, the array of ZSTD_Sequence is expected to contain
 *    no block delimiters (defined in ZSTD_Sequence). Block boundaries are roughly determined based on
 *    the block size derived from the cctx, and sequences may be split. This is the default setting.
 *
 *    If ZSTD_c_blockDelimiters == ZSTD_sf_explicitBlockDelimiters, the array of ZSTD_Sequence is expected to contain
 *    block delimiters (defined in ZSTD_Sequence). Behavior is undefined if no block delimiters are provided.
 *
 *    If ZSTD_c_validateSequences == 0, this function will blindly accept the sequences provided. Invalid sequences cause undefined
 *    behavior. If ZSTD_c_validateSequences == 1, then if sequence is invalid (see doc/zstd_compression_format.md for
 *    specifics regarding offset/matchlength requirements) then the function will bail out and return an error.
 *
 *    In addition to the two adjustable experimental params, there are other important cctx params.
 *    - ZSTD_c_minMatch MUST be set as less than or equal to the smallest match generated by the match finder. It has a minimum value of ZSTD_MINMATCH_MIN.
 *    - ZSTD_c_compressionLevel accordingly adjusts the strength of the entropy coder, as it would in typical compression.
 *    - ZSTD_c_windowLog affects offset validation: this function will return an error at higher debug levels if a provided offset
 *      is larger than what the spec allows for a given window log and dictionary (if present). See: doc/zstd_compression_format.md
 *
 * Note: Repcodes are, as of now, always re-calculated within this function, so ZSTD_Sequence::rep is unused.
 * Note 2: Once we integrate ability to ingest repcodes, the explicit block delims mode must respect those repcodes exactly,
 *         and cannot emit an RLE block that disagrees with the repcode history
 * @return : final compressed size, or a ZSTD error code.
 */
ZSTDLIB_STATIC_API size_t
ZSTD_compressSequences( ZSTD_CCtx* cctx, void* dst, size_t dstSize,
                        const ZSTD_Sequence* inSeqs, size_t inSeqsSize,
                        const void* src, size_t srcSize);


/*! ZSTD_writeSkippableFrame() :
 * Generates a zstd skippable frame containing data given by src, and writes it to dst buffer.
 *
 * Skippable frames begin with a 4-byte magic number. There are 16 possible choices of magic number,
 * ranging from ZSTD_MAGIC_SKIPPABLE_START to ZSTD_MAGIC_SKIPPABLE_START+15.
 * As such, the parameter magicVariant controls the exact skippable frame magic number variant used, so
 * the magic number used will be ZSTD_MAGIC_SKIPPABLE_START + magicVariant.
 *
 * Returns an error if destination buffer is not large enough, if the source size is not representable
 * with a 4-byte unsigned int, or if the parameter magicVariant is greater than 15 (and therefore invalid).
 *
 * @return : number of bytes written or a ZSTD error.
 */
ZSTDLIB_STATIC_API size_t ZSTD_writeSkippableFrame(void* dst, size_t dstCapacity,
                                            const void* src, size_t srcSize, unsigned magicVariant);

/*! ZSTD_readSkippableFrame() :
 * Retrieves a zstd skippable frame containing data given by src, and writes it to dst buffer.
 *
 * The parameter magicVariant will receive the magicVariant that was supplied when the frame was written,
 * i.e. magicNumber - ZSTD_MAGIC_SKIPPABLE_START.  This can be NULL if the caller is not interested
 * in the magicVariant.
 *
 * Returns an error if destination buffer is not large enough, or if the frame is not skippable.
 *
 * @return : number of bytes written or a ZSTD error.
 */
ZSTDLIB_API size_t ZSTD_readSkippableFrame(void* dst, size_t dstCapacity, unsigned* magicVariant,
                                            const void* src, size_t srcSize);

/*! ZSTD_isSkippableFrame() :
 *  Tells if the content of `buffer` starts with a valid Frame Identifier for a skippable frame.
 */
ZSTDLIB_API unsigned ZSTD_isSkippableFrame(const void* buffer, size_t size);



/***************************************
*  Memory management
***************************************/

/*! ZSTD_estimate*() :
 *  These functions make it possible to estimate memory usage
 *  of a future {D,C}Ctx, before its creation.
 *  This is useful in combination with ZSTD_initStatic(),
 *  which makes it possible to employ a static buffer for ZSTD_CCtx* state.
 *
 *  ZSTD_estimateCCtxSize() will provide a memory budget large enough
 *  to compress data of any size using one-shot compression ZSTD_compressCCtx() or ZSTD_compress2()
 *  associated with any compression level up to max specified one.
 *  The estimate will assume the input may be arbitrarily large,
 *  which is the worst case.
 *
 *  Note that the size estimation is specific for one-shot compression,
 *  it is not valid for streaming (see ZSTD_estimateCStreamSize*())
 *  nor other potential ways of using a ZSTD_CCtx* state.
 *
 *  When srcSize can be bound by a known and rather "small" value,
 *  this knowledge can be used to provide a tighter budget estimation
 *  because the ZSTD_CCtx* state will need less memory for small inputs.
 *  This tighter estimation can be provided by employing more advanced functions
 *  ZSTD_estimateCCtxSize_usingCParams(), which can be used in tandem with ZSTD_getCParams(),
 *  and ZSTD_estimateCCtxSize_usingCCtxParams(), which can be used in tandem with ZSTD_CCtxParams_setParameter().
 *  Both can be used to estimate memory using custom compression parameters and arbitrary srcSize limits.
 *
 *  Note : only single-threaded compression is supported.
 *  ZSTD_estimateCCtxSize_usingCCtxParams() will return an error code if ZSTD_c_nbWorkers is >= 1.
 */
ZSTDLIB_STATIC_API size_t ZSTD_estimateCCtxSize(int maxCompressionLevel);
ZSTDLIB_STATIC_API size_t ZSTD_estimateCCtxSize_usingCParams(ZSTD_compressionParameters cParams);
ZSTDLIB_STATIC_API size_t ZSTD_estimateCCtxSize_usingCCtxParams(const ZSTD_CCtx_params* params);
ZSTDLIB_STATIC_API size_t ZSTD_estimateDCtxSize(void);

/*! ZSTD_estimateCStreamSize() :
 *  ZSTD_estimateCStreamSize() will provide a memory budget large enough for streaming compression
 *  using any compression level up to the max specified one.
 *  It will also consider src size to be arbitrarily "large", which is a worst case scenario.
 *  If srcSize is known to always be small, ZSTD_estimateCStreamSize_usingCParams() can provide a tighter estimation.
 *  ZSTD_estimateCStreamSize_usingCParams() can be used in tandem with ZSTD_getCParams() to create cParams from compressionLevel.
 *  ZSTD_estimateCStreamSize_usingCCtxParams() can be used in tandem with ZSTD_CCtxParams_setParameter(). Only single-threaded compression is supported. This function will return an error code if ZSTD_c_nbWorkers is >= 1.
 *  Note : CStream size estimation is only correct for single-threaded compression.
 *  ZSTD_estimateCStreamSize_usingCCtxParams() will return an error code if ZSTD_c_nbWorkers is >= 1.
 *  Note 2 : ZSTD_estimateCStreamSize* functions are not compatible with the Block-Level Sequence Producer API at this time.
 *  Size estimates assume that no external sequence producer is registered.
 *
 *  ZSTD_DStream memory budget depends on frame's window Size.
 *  This information can be passed manually, using ZSTD_estimateDStreamSize,
 *  or deducted from a valid frame Header, using ZSTD_estimateDStreamSize_fromFrame();
 *  Any frame requesting a window size larger than max specified one will be rejected.
 *  Note : if streaming is init with function ZSTD_init?Stream_usingDict(),
 *         an internal ?Dict will be created, which additional size is not estimated here.
 *         In this case, get total size by adding ZSTD_estimate?DictSize
 */
ZSTDLIB_STATIC_API size_t ZSTD_estimateCStreamSize(int maxCompressionLevel);
ZSTDLIB_STATIC_API size_t ZSTD_estimateCStreamSize_usingCParams(ZSTD_compressionParameters cParams);
ZSTDLIB_STATIC_API size_t ZSTD_estimateCStreamSize_usingCCtxParams(const ZSTD_CCtx_params* params);
ZSTDLIB_STATIC_API size_t ZSTD_estimateDStreamSize(size_t maxWindowSize);
ZSTDLIB_STATIC_API size_t ZSTD_estimateDStreamSize_fromFrame(const void* src, size_t srcSize);

/*! ZSTD_estimate?DictSize() :
 *  ZSTD_estimateCDictSize() will bet that src size is relatively "small", and content is copied, like ZSTD_createCDict().
 *  ZSTD_estimateCDictSize_advanced() makes it possible to control compression parameters precisely, like ZSTD_createCDict_advanced().
 *  Note : dictionaries created by reference (`ZSTD_dlm_byRef`) are logically smaller.
 */
ZSTDLIB_STATIC_API size_t ZSTD_estimateCDictSize(size_t dictSize, int compressionLevel);
ZSTDLIB_STATIC_API size_t ZSTD_estimateCDictSize_advanced(size_t dictSize, ZSTD_compressionParameters cParams, ZSTD_dictLoadMethod_e dictLoadMethod);
ZSTDLIB_STATIC_API size_t ZSTD_estimateDDictSize(size_t dictSize, ZSTD_dictLoadMethod_e dictLoadMethod);

/*! ZSTD_initStatic*() :
 *  Initialize an object using a pre-allocated fixed-size buffer.
 *  workspace: The memory area to emplace the object into.
 *             Provided pointer *must be 8-bytes aligned*.
 *             Buffer must outlive object.
 *  workspaceSize: Use ZSTD_estimate*Size() to determine
 *                 how large workspace must be to support target scenario.
 * @return : pointer to object (same address as workspace, just different type),
 *           or NULL if error (size too small, incorrect alignment, etc.)
 *  Note : zstd will never resize nor malloc() when using a static buffer.
 *         If the object requires more memory than available,
 *         zstd will just error out (typically ZSTD_error_memory_allocation).
 *  Note 2 : there is no corresponding "free" function.
 *           Since workspace is allocated externally, it must be freed externally too.
 *  Note 3 : cParams : use ZSTD_getCParams() to convert a compression level
 *           into its associated cParams.
 *  Limitation 1 : currently not compatible with internal dictionary creation, triggered by
 *                 ZSTD_CCtx_loadDictionary(), ZSTD_initCStream_usingDict() or ZSTD_initDStream_usingDict().
 *  Limitation 2 : static cctx currently not compatible with multi-threading.
 *  Limitation 3 : static dctx is incompatible with legacy support.
 */
ZSTDLIB_STATIC_API ZSTD_CCtx*    ZSTD_initStaticCCtx(void* workspace, size_t workspaceSize);
ZSTDLIB_STATIC_API ZSTD_CStream* ZSTD_initStaticCStream(void* workspace, size_t workspaceSize);    /**< same as ZSTD_initStaticCCtx() */

ZSTDLIB_STATIC_API ZSTD_DCtx*    ZSTD_initStaticDCtx(void* workspace, size_t workspaceSize);
ZSTDLIB_STATIC_API ZSTD_DStream* ZSTD_initStaticDStream(void* workspace, size_t workspaceSize);    /**< same as ZSTD_initStaticDCtx() */

ZSTDLIB_STATIC_API const ZSTD_CDict* ZSTD_initStaticCDict(
                                        void* workspace, size_t workspaceSize,
                                        const void* dict, size_t dictSize,
                                        ZSTD_dictLoadMethod_e dictLoadMethod,
                                        ZSTD_dictContentType_e dictContentType,
                                        ZSTD_compressionParameters cParams);

ZSTDLIB_STATIC_API const ZSTD_DDict* ZSTD_initStaticDDict(
                                        void* workspace, size_t workspaceSize,
                                        const void* dict, size_t dictSize,
                                        ZSTD_dictLoadMethod_e dictLoadMethod,
                                        ZSTD_dictContentType_e dictContentType);


/*! Custom memory allocation :
 *  These prototypes make it possible to pass your own allocation/free functions.
 *  ZSTD_customMem is provided at creation time, using ZSTD_create*_advanced() variants listed below.
 *  All allocation/free operations will be completed using these custom variants instead of regular <stdlib.h> ones.
 */
typedef void* (*ZSTD_allocFunction) (void* opaque, size_t size);
typedef void  (*ZSTD_freeFunction) (void* opaque, void* address);
typedef struct { ZSTD_allocFunction customAlloc; ZSTD_freeFunction customFree; void* opaque; } ZSTD_customMem;
static
#ifdef __GNUC__
__attribute__((__unused__))
#endif
ZSTD_customMem const ZSTD_defaultCMem = { NULL, NULL, NULL };  /**< this constant defers to stdlib's functions */

ZSTDLIB_STATIC_API ZSTD_CCtx*    ZSTD_createCCtx_advanced(ZSTD_customMem customMem);
ZSTDLIB_STATIC_API ZSTD_CStream* ZSTD_createCStream_advanced(ZSTD_customMem customMem);
ZSTDLIB_STATIC_API ZSTD_DCtx*    ZSTD_createDCtx_advanced(ZSTD_customMem customMem);
ZSTDLIB_STATIC_API ZSTD_DStream* ZSTD_createDStream_advanced(ZSTD_customMem customMem);

ZSTDLIB_STATIC_API ZSTD_CDict* ZSTD_createCDict_advanced(const void* dict, size_t dictSize,
                                                  ZSTD_dictLoadMethod_e dictLoadMethod,
                                                  ZSTD_dictContentType_e dictContentType,
                                                  ZSTD_compressionParameters cParams,
                                                  ZSTD_customMem customMem);

/*! Thread pool :
 *  These prototypes make it possible to share a thread pool among multiple compression contexts.
 *  This can limit resources for applications with multiple threads where each one uses
 *  a threaded compression mode (via ZSTD_c_nbWorkers parameter).
 *  ZSTD_createThreadPool creates a new thread pool with a given number of threads.
 *  Note that the lifetime of such pool must exist while being used.
 *  ZSTD_CCtx_refThreadPool assigns a thread pool to a context (use NULL argument value
 *  to use an internal thread pool).
 *  ZSTD_freeThreadPool frees a thread pool, accepts NULL pointer.
 */
typedef struct POOL_ctx_s ZSTD_threadPool;
ZSTDLIB_STATIC_API ZSTD_threadPool* ZSTD_createThreadPool(size_t numThreads);
ZSTDLIB_STATIC_API void ZSTD_freeThreadPool (ZSTD_threadPool* pool);  /* accept NULL pointer */
ZSTDLIB_STATIC_API size_t ZSTD_CCtx_refThreadPool(ZSTD_CCtx* cctx, ZSTD_threadPool* pool);


/*
 * This API is temporary and is expected to change or disappear in the future!
 */
ZSTDLIB_STATIC_API ZSTD_CDict* ZSTD_createCDict_advanced2(
    const void* dict, size_t dictSize,
    ZSTD_dictLoadMethod_e dictLoadMethod,
    ZSTD_dictContentType_e dictContentType,
    const ZSTD_CCtx_params* cctxParams,
    ZSTD_customMem customMem);

ZSTDLIB_STATIC_API ZSTD_DDict* ZSTD_createDDict_advanced(
    const void* dict, size_t dictSize,
    ZSTD_dictLoadMethod_e dictLoadMethod,
    ZSTD_dictContentType_e dictContentType,
    ZSTD_customMem customMem);


/***************************************
*  Advanced compression functions
***************************************/

/*! ZSTD_createCDict_byReference() :
 *  Create a digested dictionary for compression
 *  Dictionary content is just referenced, not duplicated.
 *  As a consequence, `dictBuffer` **must** outlive CDict,
 *  and its content must remain unmodified throughout the lifetime of CDict.
 *  note: equivalent to ZSTD_createCDict_advanced(), with dictLoadMethod==ZSTD_dlm_byRef */
ZSTDLIB_STATIC_API ZSTD_CDict* ZSTD_createCDict_byReference(const void* dictBuffer, size_t dictSize, int compressionLevel);

/*! ZSTD_getCParams() :
 * @return ZSTD_compressionParameters structure for a selected compression level and estimated srcSize.
 * `estimatedSrcSize` value is optional, select 0 if not known */
ZSTDLIB_STATIC_API ZSTD_compressionParameters ZSTD_getCParams(int compressionLevel, unsigned long long estimatedSrcSize, size_t dictSize);

/*! ZSTD_getParams() :
 *  same as ZSTD_getCParams(), but @return a full `ZSTD_parameters` object instead of sub-component `ZSTD_compressionParameters`.
 *  All fields of `ZSTD_frameParameters` are set to default : contentSize=1, checksum=0, noDictID=0 */
ZSTDLIB_STATIC_API ZSTD_parameters ZSTD_getParams(int compressionLevel, unsigned long long estimatedSrcSize, size_t dictSize);

/*! ZSTD_checkCParams() :
 *  Ensure param values remain within authorized range.
 * @return 0 on success, or an error code (can be checked with ZSTD_isError()) */
ZSTDLIB_STATIC_API size_t ZSTD_checkCParams(ZSTD_compressionParameters params);

/*! ZSTD_adjustCParams() :
 *  optimize params for a given `srcSize` and `dictSize`.
 * `srcSize` can be unknown, in which case use ZSTD_CONTENTSIZE_UNKNOWN.
 * `dictSize` must be `0` when there is no dictionary.
 *  cPar can be invalid : all parameters will be clamped within valid range in the @return struct.
 *  This function never fails (wide contract) */
ZSTDLIB_STATIC_API ZSTD_compressionParameters ZSTD_adjustCParams(ZSTD_compressionParameters cPar, unsigned long long srcSize, size_t dictSize);

/*! ZSTD_CCtx_setCParams() :
 *  Set all parameters provided within @p cparams into the working @p cctx.
 *  Note : if modifying parameters during compression (MT mode only),
 *         note that changes to the .windowLog parameter will be ignored.
 * @return 0 on success, or an error code (can be checked with ZSTD_isError()).
 *         On failure, no parameters are updated.
 */
ZSTDLIB_STATIC_API size_t ZSTD_CCtx_setCParams(ZSTD_CCtx* cctx, ZSTD_compressionParameters cparams);

/*! ZSTD_CCtx_setFParams() :
 *  Set all parameters provided within @p fparams into the working @p cctx.
 * @return 0 on success, or an error code (can be checked with ZSTD_isError()).
 */
ZSTDLIB_STATIC_API size_t ZSTD_CCtx_setFParams(ZSTD_CCtx* cctx, ZSTD_frameParameters fparams);

/*! ZSTD_CCtx_setParams() :
 *  Set all parameters provided within @p params into the working @p cctx.
 * @return 0 on success, or an error code (can be checked with ZSTD_isError()).
 */
ZSTDLIB_STATIC_API size_t ZSTD_CCtx_setParams(ZSTD_CCtx* cctx, ZSTD_parameters params);

/*! ZSTD_compress_advanced() :
 *  Note : this function is now DEPRECATED.
 *         It can be replaced by ZSTD_compress2(), in combination with ZSTD_CCtx_setParameter() and other parameter setters.
 *  This prototype will generate compilation warnings. */
ZSTD_DEPRECATED("use ZSTD_compress2")
ZSTDLIB_STATIC_API
size_t ZSTD_compress_advanced(ZSTD_CCtx* cctx,
                              void* dst, size_t dstCapacity,
                        const void* src, size_t srcSize,
                        const void* dict,size_t dictSize,
                              ZSTD_parameters params);

/*! ZSTD_compress_usingCDict_advanced() :
 *  Note : this function is now DEPRECATED.
 *         It can be replaced by ZSTD_compress2(), in combination with ZSTD_CCtx_loadDictionary() and other parameter setters.
 *  This prototype will generate compilation warnings. */
ZSTD_DEPRECATED("use ZSTD_compress2 with ZSTD_CCtx_loadDictionary")
ZSTDLIB_STATIC_API
size_t ZSTD_compress_usingCDict_advanced(ZSTD_CCtx* cctx,
                                              void* dst, size_t dstCapacity,
                                        const void* src, size_t srcSize,
                                        const ZSTD_CDict* cdict,
                                              ZSTD_frameParameters fParams);


/*! ZSTD_CCtx_loadDictionary_byReference() :
 *  Same as ZSTD_CCtx_loadDictionary(), but dictionary content is referenced, instead of being copied into CCtx.
 *  It saves some memory, but also requires that `dict` outlives its usage within `cctx` */
ZSTDLIB_STATIC_API size_t ZSTD_CCtx_loadDictionary_byReference(ZSTD_CCtx* cctx, const void* dict, size_t dictSize);

/*! ZSTD_CCtx_loadDictionary_advanced() :
 *  Same as ZSTD_CCtx_loadDictionary(), but gives finer control over
 *  how to load the dictionary (by copy ? by reference ?)
 *  and how to interpret it (automatic ? force raw mode ? full mode only ?) */
ZSTDLIB_STATIC_API size_t ZSTD_CCtx_loadDictionary_advanced(ZSTD_CCtx* cctx, const void* dict, size_t dictSize, ZSTD_dictLoadMethod_e dictLoadMethod, ZSTD_dictContentType_e dictContentType);

/*! ZSTD_CCtx_refPrefix_advanced() :
 *  Same as ZSTD_CCtx_refPrefix(), but gives finer control over
 *  how to interpret prefix content (automatic ? force raw mode (default) ? full mode only ?) */
ZSTDLIB_STATIC_API size_t ZSTD_CCtx_refPrefix_advanced(ZSTD_CCtx* cctx, const void* prefix, size_t prefixSize, ZSTD_dictContentType_e dictContentType);

/* ===   experimental parameters   === */
/* these parameters can be used with ZSTD_setParameter()
 * they are not guaranteed to remain supported in the future */

 /* Enables rsyncable mode,
  * which makes compressed files more rsync friendly
  * by adding periodic synchronization points to the compressed data.
  * The target average block size is ZSTD_c_jobSize / 2.
  * It's possible to modify the job size to increase or decrease
  * the granularity of the synchronization point.
  * Once the jobSize is smaller than the window size,
  * it will result in compression ratio degradation.
  * NOTE 1: rsyncable mode only works when multithreading is enabled.
  * NOTE 2: rsyncable performs poorly in combination with long range mode,
  * since it will decrease the effectiveness of synchronization points,
  * though mileage may vary.
  * NOTE 3: Rsyncable mode limits maximum compression speed to ~400 MB/s.
  * If the selected compression level is already running significantly slower,
  * the overall speed won't be significantly impacted.
  */
 #define ZSTD_c_rsyncable ZSTD_c_experimentalParam1

/* Select a compression format.
 * The value must be of type ZSTD_format_e.
 * See ZSTD_format_e enum definition for details */
#define ZSTD_c_format ZSTD_c_experimentalParam2

/* Force back-reference distances to remain < windowSize,
 * even when referencing into Dictionary content (default:0) */
#define ZSTD_c_forceMaxWindow ZSTD_c_experimentalParam3

/* Controls whether the contents of a CDict
 * are used in place, or copied into the working context.
 * Accepts values from the ZSTD_dictAttachPref_e enum.
 * See the comments on that enum for an explanation of the feature. */
#define ZSTD_c_forceAttachDict ZSTD_c_experimentalParam4

/* Controlled with ZSTD_paramSwitch_e enum.
 * Default is ZSTD_ps_auto.
 * Set to ZSTD_ps_disable to never compress literals.
 * Set to ZSTD_ps_enable to always compress literals. (Note: uncompressed literals
 * may still be emitted if huffman is not beneficial to use.)
 *
 * By default, in ZSTD_ps_auto, the library will decide at runtime whether to use
 * literals compression based on the compression parameters - specifically,
 * negative compression levels do not use literal compression.
 */
#define ZSTD_c_literalCompressionMode ZSTD_c_experimentalParam5

/* User's best guess of source size.
 * Hint is not valid when srcSizeHint == 0.
 * There is no guarantee that hint is close to actual source size,
 * but compression ratio may regress significantly if guess considerably underestimates */
#define ZSTD_c_srcSizeHint ZSTD_c_experimentalParam7

/* Controls whether the new and experimental "dedicated dictionary search
 * structure" can be used. This feature is still rough around the edges, be
 * prepared for surprising behavior!
 *
 * How to use it:
 *
 * When using a CDict, whether to use this feature or not is controlled at
 * CDict creation, and it must be set in a CCtxParams set passed into that
 * construction (via ZSTD_createCDict_advanced2()). A compression will then
 * use the feature or not based on how the CDict was constructed; the value of
 * this param, set in the CCtx, will have no effect.
 *
 * However, when a dictionary buffer is passed into a CCtx, such as via
 * ZSTD_CCtx_loadDictionary(), this param can be set on the CCtx to control
 * whether the CDict that is created internally can use the feature or not.
 *
 * What it does:
 *
 * Normally, the internal data structures of the CDict are analogous to what
 * would be stored in a CCtx after compressing the contents of a dictionary.
 * To an approximation, a compression using a dictionary can then use those
 * data structures to simply continue what is effectively a streaming
 * compression where the simulated compression of the dictionary left off.
 * Which is to say, the search structures in the CDict are normally the same
 * format as in the CCtx.
 *
 * It is possible to do better, since the CDict is not like a CCtx: the search
 * structures are written once during CDict creation, and then are only read
 * after that, while the search structures in the CCtx are both read and
 * written as the compression goes along. This means we can choose a search
 * structure for the dictionary that is read-optimized.
 *
 * This feature enables the use of that different structure.
 *
 * Note that some of the members of the ZSTD_compressionParameters struct have
 * different semantics and constraints in the dedicated search structure. It is
 * highly recommended that you simply set a compression level in the CCtxParams
 * you pass into the CDict creation call, and avoid messing with the cParams
 * directly.
 *
 * Effects:
 *
 * This will only have any effect when the selected ZSTD_strategy
 * implementation supports this feature. Currently, that's limited to
 * ZSTD_greedy, ZSTD_lazy, and ZSTD_lazy2.
 *
 * Note that this means that the CDict tables can no longer be copied into the
 * CCtx, so the dict attachment mode ZSTD_dictForceCopy will no longer be
 * usable. The dictionary can only be attached or reloaded.
 *
 * In general, you should expect compression to be faster--sometimes very much
 * so--and CDict creation to be slightly slower. Eventually, we will probably
 * make this mode the default.
 */
#define ZSTD_c_enableDedicatedDictSearch ZSTD_c_experimentalParam8

/* ZSTD_c_stableInBuffer
 * Experimental parameter.
 * Default is 0 == disabled. Set to 1 to enable.
 *
 * Tells the compressor that input data presented with ZSTD_inBuffer
 * will ALWAYS be the same between calls.
 * Technically, the @src pointer must never be changed,
 * and the @pos field can only be updated by zstd.
 * However, it's possible to increase the @size field,
 * allowing scenarios where more data can be appended after compressions starts.
 * These conditions are checked by the compressor,
 * and compression will fail if they are not respected.
 * Also, data in the ZSTD_inBuffer within the range [src, src + pos)
 * MUST not be modified during compression or it will result in data corruption.
 *
 * When this flag is enabled zstd won't allocate an input window buffer,
 * because the user guarantees it can reference the ZSTD_inBuffer until
 * the frame is complete. But, it will still allocate an output buffer
 * large enough to fit a block (see ZSTD_c_stableOutBuffer). This will also
 * avoid the memcpy() from the input buffer to the input window buffer.
 *
 * NOTE: So long as the ZSTD_inBuffer always points to valid memory, using
 * this flag is ALWAYS memory safe, and will never access out-of-bounds
 * memory. However, compression WILL fail if conditions are not respected.
 *
 * WARNING: The data in the ZSTD_inBuffer in the range [src, src + pos) MUST
 * not be modified during compression or it will result in data corruption.
 * This is because zstd needs to reference data in the ZSTD_inBuffer to find
 * matches. Normally zstd maintains its own window buffer for this purpose,
 * but passing this flag tells zstd to rely on user provided buffer instead.
 */
#define ZSTD_c_stableInBuffer ZSTD_c_experimentalParam9

/* ZSTD_c_stableOutBuffer
 * Experimental parameter.
 * Default is 0 == disabled. Set to 1 to enable.
 *
 * Tells he compressor that the ZSTD_outBuffer will not be resized between
 * calls. Specifically: (out.size - out.pos) will never grow. This gives the
 * compressor the freedom to say: If the compressed data doesn't fit in the
 * output buffer then return ZSTD_error_dstSizeTooSmall. This allows us to
 * always decompress directly into the output buffer, instead of decompressing
 * into an internal buffer and copying to the output buffer.
 *
 * When this flag is enabled zstd won't allocate an output buffer, because
 * it can write directly to the ZSTD_outBuffer. It will still allocate the
 * input window buffer (see ZSTD_c_stableInBuffer).
 *
 * Zstd will check that (out.size - out.pos) never grows and return an error
 * if it does. While not strictly necessary, this should prevent surprises.
 */
#define ZSTD_c_stableOutBuffer ZSTD_c_experimentalParam10

/* ZSTD_c_blockDelimiters
 * Default is 0 == ZSTD_sf_noBlockDelimiters.
 *
 * For use with sequence compression API: ZSTD_compressSequences().
 *
 * Designates whether or not the given array of ZSTD_Sequence contains block delimiters
 * and last literals, which are defined as sequences with offset == 0 and matchLength == 0.
 * See the definition of ZSTD_Sequence for more specifics.
 */
#define ZSTD_c_blockDelimiters ZSTD_c_experimentalParam11

/* ZSTD_c_validateSequences
 * Default is 0 == disabled. Set to 1 to enable sequence validation.
 *
 * For use with sequence compression API: ZSTD_compressSequences().
 * Designates whether or not we validate sequences provided to ZSTD_compressSequences()
 * during function execution.
 *
 * Without validation, providing a sequence that does not conform to the zstd spec will cause
 * undefined behavior, and may produce a corrupted block.
 *
 * With validation enabled, if sequence is invalid (see doc/zstd_compression_format.md for
 * specifics regarding offset/matchlength requirements) then the function will bail out and
 * return an error.
 *
 */
#define ZSTD_c_validateSequences ZSTD_c_experimentalParam12

/* ZSTD_c_useBlockSplitter
 * Controlled with ZSTD_paramSwitch_e enum.
 * Default is ZSTD_ps_auto.
 * Set to ZSTD_ps_disable to never use block splitter.
 * Set to ZSTD_ps_enable to always use block splitter.
 *
 * By default, in ZSTD_ps_auto, the library will decide at runtime whether to use
 * block splitting based on the compression parameters.
 */
#define ZSTD_c_useBlockSplitter ZSTD_c_experimentalParam13

/* ZSTD_c_useRowMatchFinder
 * Controlled with ZSTD_paramSwitch_e enum.
 * Default is ZSTD_ps_auto.
 * Set to ZSTD_ps_disable to never use row-based matchfinder.
 * Set to ZSTD_ps_enable to force usage of row-based matchfinder.
 *
 * By default, in ZSTD_ps_auto, the library will decide at runtime whether to use
 * the row-based matchfinder based on support for SIMD instructions and the window log.
 * Note that this only pertains to compression strategies: greedy, lazy, and lazy2
 */
#define ZSTD_c_useRowMatchFinder ZSTD_c_experimentalParam14

/* ZSTD_c_deterministicRefPrefix
 * Default is 0 == disabled. Set to 1 to enable.
 *
 * Zstd produces different results for prefix compression when the prefix is
 * directly adjacent to the data about to be compressed vs. when it isn't.
 * This is because zstd detects that the two buffers are contiguous and it can
 * use a more efficient match finding algorithm. However, this produces different
 * results than when the two buffers are non-contiguous. This flag forces zstd
 * to always load the prefix in non-contiguous mode, even if it happens to be
 * adjacent to the data, to guarantee determinism.
 *
 * If you really care about determinism when using a dictionary or prefix,
 * like when doing delta compression, you should select this option. It comes
 * at a speed penalty of about ~2.5% if the dictionary and data happened to be
 * contiguous, and is free if they weren't contiguous. We don't expect that
 * intentionally making the dictionary and data contiguous will be worth the
 * cost to memcpy() the data.
 */
#define ZSTD_c_deterministicRefPrefix ZSTD_c_experimentalParam15

/* ZSTD_c_prefetchCDictTables
 * Controlled with ZSTD_paramSwitch_e enum. Default is ZSTD_ps_auto.
 *
 * In some situations, zstd uses CDict tables in-place rather than copying them
 * into the working context. (See docs on ZSTD_dictAttachPref_e above for details).
 * In such situations, compression speed is seriously impacted when CDict tables are
 * "cold" (outside CPU cache). This parameter instructs zstd to prefetch CDict tables
 * when they are used in-place.
 *
 * For sufficiently small inputs, the cost of the prefetch will outweigh the benefit.
 * For sufficiently large inputs, zstd will by default memcpy() CDict tables
 * into the working context, so there is no need to prefetch. This parameter is
 * targeted at a middle range of input sizes, where a prefetch is cheap enough to be
 * useful but memcpy() is too expensive. The exact range of input sizes where this
 * makes sense is best determined by careful experimentation.
 *
 * Note: for this parameter, ZSTD_ps_auto is currently equivalent to ZSTD_ps_disable,
 * but in the future zstd may conditionally enable this feature via an auto-detection
 * heuristic for cold CDicts.
 * Use ZSTD_ps_disable to opt out of prefetching under any circumstances.
 */
#define ZSTD_c_prefetchCDictTables ZSTD_c_experimentalParam16

/* ZSTD_c_enableSeqProducerFallback
 * Allowed values are 0 (disable) and 1 (enable). The default setting is 0.
 *
 * Controls whether zstd will fall back to an internal sequence producer if an
 * external sequence producer is registered and returns an error code. This fallback
 * is block-by-block: the internal sequence producer will only be called for blocks
 * where the external sequence producer returns an error code. Fallback parsing will
 * follow any other cParam settings, such as compression level, the same as in a
 * normal (fully-internal) compression operation.
 *
 * The user is strongly encouraged to read the full Block-Level Sequence Producer API
 * documentation (below) before setting this parameter. */
#define ZSTD_c_enableSeqProducerFallback ZSTD_c_experimentalParam17

/* ZSTD_c_maxBlockSize
 * Allowed values are between 1KB and ZSTD_BLOCKSIZE_MAX (128KB).
 * The default is ZSTD_BLOCKSIZE_MAX, and setting to 0 will set to the default.
 *
 * This parameter can be used to set an upper bound on the blocksize
 * that overrides the default ZSTD_BLOCKSIZE_MAX. It cannot be used to set upper
 * bounds greater than ZSTD_BLOCKSIZE_MAX or bounds lower than 1KB (will make
 * compressBound() inaccurate). Only currently meant to be used for testing.
 *
 */
#define ZSTD_c_maxBlockSize ZSTD_c_experimentalParam18

/* ZSTD_c_searchForExternalRepcodes
 * This parameter affects how zstd parses external sequences, such as sequences
 * provided through the compressSequences() API or from an external block-level
 * sequence producer.
 *
 * If set to ZSTD_ps_enable, the library will check for repeated offsets in
 * external sequences, even if those repcodes are not explicitly indicated in
 * the "rep" field. Note that this is the only way to exploit repcode matches
 * while using compressSequences() or an external sequence producer, since zstd
 * currently ignores the "rep" field of external sequences.
 *
 * If set to ZSTD_ps_disable, the library will not exploit repeated offsets in
 * external sequences, regardless of whether the "rep" field has been set. This
 * reduces sequence compression overhead by about 25% while sacrificing some
 * compression ratio.
 *
 * The default value is ZSTD_ps_auto, for which the library will enable/disable
 * based on compression level.
 *
 * Note: for now, this param only has an effect if ZSTD_c_blockDelimiters is
 * set to ZSTD_sf_explicitBlockDelimiters. That may change in the future.
 */
#define ZSTD_c_searchForExternalRepcodes ZSTD_c_experimentalParam19

/*! ZSTD_CCtx_getParameter() :
 *  Get the requested compression parameter value, selected by enum ZSTD_cParameter,
 *  and store it into int* value.
 * @return : 0, or an error code (which can be tested with ZSTD_isError()).
 */
ZSTDLIB_STATIC_API size_t ZSTD_CCtx_getParameter(const ZSTD_CCtx* cctx, ZSTD_cParameter param, int* value);


/*! ZSTD_CCtx_params :
 *  Quick howto :
 *  - ZSTD_createCCtxParams() : Create a ZSTD_CCtx_params structure
 *  - ZSTD_CCtxParams_setParameter() : Push parameters one by one into
 *                                     an existing ZSTD_CCtx_params structure.
 *                                     This is similar to
 *                                     ZSTD_CCtx_setParameter().
 *  - ZSTD_CCtx_setParametersUsingCCtxParams() : Apply parameters to
 *                                    an existing CCtx.
 *                                    These parameters will be applied to
 *                                    all subsequent frames.
 *  - ZSTD_compressStream2() : Do compression using the CCtx.
 *  - ZSTD_freeCCtxParams() : Free the memory, accept NULL pointer.
 *
 *  This can be used with ZSTD_estimateCCtxSize_advanced_usingCCtxParams()
 *  for static allocation of CCtx for single-threaded compression.
 */
ZSTDLIB_STATIC_API ZSTD_CCtx_params* ZSTD_createCCtxParams(void);
ZSTDLIB_STATIC_API size_t ZSTD_freeCCtxParams(ZSTD_CCtx_params* params);  /* accept NULL pointer */

/*! ZSTD_CCtxParams_reset() :
 *  Reset params to default values.
 */
ZSTDLIB_STATIC_API size_t ZSTD_CCtxParams_reset(ZSTD_CCtx_params* params);

/*! ZSTD_CCtxParams_init() :
 *  Initializes the compression parameters of cctxParams according to
 *  compression level. All other parameters are reset to their default values.
 */
ZSTDLIB_STATIC_API size_t ZSTD_CCtxParams_init(ZSTD_CCtx_params* cctxParams, int compressionLevel);

/*! ZSTD_CCtxParams_init_advanced() :
 *  Initializes the compression and frame parameters of cctxParams according to
 *  params. All other parameters are reset to their default values.
 */
ZSTDLIB_STATIC_API size_t ZSTD_CCtxParams_init_advanced(ZSTD_CCtx_params* cctxParams, ZSTD_parameters params);

/*! ZSTD_CCtxParams_setParameter() : Requires v1.4.0+
 *  Similar to ZSTD_CCtx_setParameter.
 *  Set one compression parameter, selected by enum ZSTD_cParameter.
 *  Parameters must be applied to a ZSTD_CCtx using
 *  ZSTD_CCtx_setParametersUsingCCtxParams().
 * @result : a code representing success or failure (which can be tested with
 *           ZSTD_isError()).
 */
ZSTDLIB_STATIC_API size_t ZSTD_CCtxParams_setParameter(ZSTD_CCtx_params* params, ZSTD_cParameter param, int value);

/*! ZSTD_CCtxParams_getParameter() :
 * Similar to ZSTD_CCtx_getParameter.
 * Get the requested value of one compression parameter, selected by enum ZSTD_cParameter.
 * @result : 0, or an error code (which can be tested with ZSTD_isError()).
 */
ZSTDLIB_STATIC_API size_t ZSTD_CCtxParams_getParameter(const ZSTD_CCtx_params* params, ZSTD_cParameter param, int* value);

/*! ZSTD_CCtx_setParametersUsingCCtxParams() :
 *  Apply a set of ZSTD_CCtx_params to the compression context.
 *  This can be done even after compression is started,
 *    if nbWorkers==0, this will have no impact until a new compression is started.
 *    if nbWorkers>=1, new parameters will be picked up at next job,
 *       with a few restrictions (windowLog, pledgedSrcSize, nbWorkers, jobSize, and overlapLog are not updated).
 */
ZSTDLIB_STATIC_API size_t ZSTD_CCtx_setParametersUsingCCtxParams(
        ZSTD_CCtx* cctx, const ZSTD_CCtx_params* params);

/*! ZSTD_compressStream2_simpleArgs() :
 *  Same as ZSTD_compressStream2(),
 *  but using only integral types as arguments.
 *  This variant might be helpful for binders from dynamic languages
 *  which have troubles handling structures containing memory pointers.
 */
ZSTDLIB_STATIC_API size_t ZSTD_compressStream2_simpleArgs (
                            ZSTD_CCtx* cctx,
                            void* dst, size_t dstCapacity, size_t* dstPos,
                      const void* src, size_t srcSize, size_t* srcPos,
                            ZSTD_EndDirective endOp);


/***************************************
*  Advanced decompression functions
***************************************/

/*! ZSTD_isFrame() :
 *  Tells if the content of `buffer` starts with a valid Frame Identifier.
 *  Note : Frame Identifier is 4 bytes. If `size < 4`, @return will always be 0.
 *  Note 2 : Legacy Frame Identifiers are considered valid only if Legacy Support is enabled.
 *  Note 3 : Skippable Frame Identifiers are considered valid. */
ZSTDLIB_STATIC_API unsigned ZSTD_isFrame(const void* buffer, size_t size);

/*! ZSTD_createDDict_byReference() :
 *  Create a digested dictionary, ready to start decompression operation without startup delay.
 *  Dictionary content is referenced, and therefore stays in dictBuffer.
 *  It is important that dictBuffer outlives DDict,
 *  it must remain read accessible throughout the lifetime of DDict */
ZSTDLIB_STATIC_API ZSTD_DDict* ZSTD_createDDict_byReference(const void* dictBuffer, size_t dictSize);

/*! ZSTD_DCtx_loadDictionary_byReference() :
 *  Same as ZSTD_DCtx_loadDictionary(),
 *  but references `dict` content instead of copying it into `dctx`.
 *  This saves memory if `dict` remains around.,
 *  However, it's imperative that `dict` remains accessible (and unmodified) while being used, so it must outlive decompression. */
ZSTDLIB_STATIC_API size_t ZSTD_DCtx_loadDictionary_byReference(ZSTD_DCtx* dctx, const void* dict, size_t dictSize);

/*! ZSTD_DCtx_loadDictionary_advanced() :
 *  Same as ZSTD_DCtx_loadDictionary(),
 *  but gives direct control over
 *  how to load the dictionary (by copy ? by reference ?)
 *  and how to interpret it (automatic ? force raw mode ? full mode only ?). */
ZSTDLIB_STATIC_API size_t ZSTD_DCtx_loadDictionary_advanced(ZSTD_DCtx* dctx, const void* dict, size_t dictSize, ZSTD_dictLoadMethod_e dictLoadMethod, ZSTD_dictContentType_e dictContentType);

/*! ZSTD_DCtx_refPrefix_advanced() :
 *  Same as ZSTD_DCtx_refPrefix(), but gives finer control over
 *  how to interpret prefix content (automatic ? force raw mode (default) ? full mode only ?) */
ZSTDLIB_STATIC_API size_t ZSTD_DCtx_refPrefix_advanced(ZSTD_DCtx* dctx, const void* prefix, size_t prefixSize, ZSTD_dictContentType_e dictContentType);

/*! ZSTD_DCtx_setMaxWindowSize() :
 *  Refuses allocating internal buffers for frames requiring a window size larger than provided limit.
 *  This protects a decoder context from reserving too much memory for itself (potential attack scenario).
 *  This parameter is only useful in streaming mode, since no internal buffer is allocated in single-pass mode.
 *  By default, a decompression context accepts all window sizes <= (1 << ZSTD_WINDOWLOG_LIMIT_DEFAULT)
 * @return : 0, or an error code (which can be tested using ZSTD_isError()).
 */
ZSTDLIB_STATIC_API size_t ZSTD_DCtx_setMaxWindowSize(ZSTD_DCtx* dctx, size_t maxWindowSize);

/*! ZSTD_DCtx_getParameter() :
 *  Get the requested decompression parameter value, selected by enum ZSTD_dParameter,
 *  and store it into int* value.
 * @return : 0, or an error code (which can be tested with ZSTD_isError()).
 */
ZSTDLIB_STATIC_API size_t ZSTD_DCtx_getParameter(ZSTD_DCtx* dctx, ZSTD_dParameter param, int* value);

/* ZSTD_d_format
 * experimental parameter,
 * allowing selection between ZSTD_format_e input compression formats
 */
#define ZSTD_d_format ZSTD_d_experimentalParam1
/* ZSTD_d_stableOutBuffer
 * Experimental parameter.
 * Default is 0 == disabled. Set to 1 to enable.
 *
 * Tells the decompressor that the ZSTD_outBuffer will ALWAYS be the same
 * between calls, except for the modifications that zstd makes to pos (the
 * caller must not modify pos). This is checked by the decompressor, and
 * decompression will fail if it ever changes. Therefore the ZSTD_outBuffer
 * MUST be large enough to fit the entire decompressed frame. This will be
 * checked when the frame content size is known. The data in the ZSTD_outBuffer
 * in the range [dst, dst + pos) MUST not be modified during decompression
 * or you will get data corruption.
 *
 * When this flag is enabled zstd won't allocate an output buffer, because
 * it can write directly to the ZSTD_outBuffer, but it will still allocate
 * an input buffer large enough to fit any compressed block. This will also
 * avoid the memcpy() from the internal output buffer to the ZSTD_outBuffer.
 * If you need to avoid the input buffer allocation use the buffer-less
 * streaming API.
 *
 * NOTE: So long as the ZSTD_outBuffer always points to valid memory, using
 * this flag is ALWAYS memory safe, and will never access out-of-bounds
 * memory. However, decompression WILL fail if you violate the preconditions.
 *
 * WARNING: The data in the ZSTD_outBuffer in the range [dst, dst + pos) MUST
 * not be modified during decompression or you will get data corruption. This
 * is because zstd needs to reference data in the ZSTD_outBuffer to regenerate
 * matches. Normally zstd maintains its own buffer for this purpose, but passing
 * this flag tells zstd to use the user provided buffer.
 */
#define ZSTD_d_stableOutBuffer ZSTD_d_experimentalParam2

/* ZSTD_d_forceIgnoreChecksum
 * Experimental parameter.
 * Default is 0 == disabled. Set to 1 to enable
 *
 * Tells the decompressor to skip checksum validation during decompression, regardless
 * of whether checksumming was specified during compression. This offers some
 * slight performance benefits, and may be useful for debugging.
 * Param has values of type ZSTD_forceIgnoreChecksum_e
 */
#define ZSTD_d_forceIgnoreChecksum ZSTD_d_experimentalParam3

/* ZSTD_d_refMultipleDDicts
 * Experimental parameter.
 * Default is 0 == disabled. Set to 1 to enable
 *
 * If enabled and dctx is allocated on the heap, then additional memory will be allocated
 * to store references to multiple ZSTD_DDict. That is, multiple calls of ZSTD_refDDict()
 * using a given ZSTD_DCtx, rather than overwriting the previous DDict reference, will instead
 * store all references. At decompression time, the appropriate dictID is selected
 * from the set of DDicts based on the dictID in the frame.
 *
 * Usage is simply calling ZSTD_refDDict() on multiple dict buffers.
 *
 * Param has values of byte ZSTD_refMultipleDDicts_e
 *
 * WARNING: Enabling this parameter and calling ZSTD_DCtx_refDDict(), will trigger memory
 * allocation for the hash table. ZSTD_freeDCtx() also frees this memory.
 * Memory is allocated as per ZSTD_DCtx::customMem.
 *
 * Although this function allocates memory for the table, the user is still responsible for
 * memory management of the underlying ZSTD_DDict* themselves.
 */
#define ZSTD_d_refMultipleDDicts ZSTD_d_experimentalParam4

/* ZSTD_d_disableHuffmanAssembly
 * Set to 1 to disable the Huffman assembly implementation.
 * The default value is 0, which allows zstd to use the Huffman assembly
 * implementation if available.
 *
 * This parameter can be used to disable Huffman assembly at runtime.
 * If you want to disable it at compile time you can define the macro
 * ZSTD_DISABLE_ASM.
 */
#define ZSTD_d_disableHuffmanAssembly ZSTD_d_experimentalParam5

/* ZSTD_d_maxBlockSize
 * Allowed values are between 1KB and ZSTD_BLOCKSIZE_MAX (128KB).
 * The default is ZSTD_BLOCKSIZE_MAX, and setting to 0 will set to the default.
 *
 * Forces the decompressor to reject blocks whose content size is
 * larger than the configured maxBlockSize. When maxBlockSize is
 * larger than the windowSize, the windowSize is used instead.
 * This saves memory on the decoder when you know all blocks are small.
 *
 * This option is typically used in conjunction with ZSTD_c_maxBlockSize.
 *
 * WARNING: This causes the decoder to reject otherwise valid frames
 * that have block sizes larger than the configured maxBlockSize.
 */
#define ZSTD_d_maxBlockSize ZSTD_d_experimentalParam6


/*! ZSTD_DCtx_setFormat() :
 *  This function is REDUNDANT. Prefer ZSTD_DCtx_setParameter().
 *  Instruct the decoder context about what kind of data to decode next.
 *  This instruction is mandatory to decode data without a fully-formed header,
 *  such ZSTD_f_zstd1_magicless for example.
 * @return : 0, or an error code (which can be tested using ZSTD_isError()). */
ZSTD_DEPRECATED("use ZSTD_DCtx_setParameter() instead")
ZSTDLIB_STATIC_API
size_t ZSTD_DCtx_setFormat(ZSTD_DCtx* dctx, ZSTD_format_e format);

/*! ZSTD_decompressStream_simpleArgs() :
 *  Same as ZSTD_decompressStream(),
 *  but using only integral types as arguments.
 *  This can be helpful for binders from dynamic languages
 *  which have troubles handling structures containing memory pointers.
 */
ZSTDLIB_STATIC_API size_t ZSTD_decompressStream_simpleArgs (
                            ZSTD_DCtx* dctx,
                            void* dst, size_t dstCapacity, size_t* dstPos,
                      const void* src, size_t srcSize, size_t* srcPos);


/********************************************************************
*  Advanced streaming functions
*  Warning : most of these functions are now redundant with the Advanced API.
*  Once Advanced API reaches "stable" status,
*  redundant functions will be deprecated, and then at some point removed.
********************************************************************/

/*=====   Advanced Streaming compression functions  =====*/

/*! ZSTD_initCStream_srcSize() :
 * This function is DEPRECATED, and equivalent to:
 *     ZSTD_CCtx_reset(zcs, ZSTD_reset_session_only);
 *     ZSTD_CCtx_refCDict(zcs, NULL); // clear the dictionary (if any)
 *     ZSTD_CCtx_setParameter(zcs, ZSTD_c_compressionLevel, compressionLevel);
 *     ZSTD_CCtx_setPledgedSrcSize(zcs, pledgedSrcSize);
 *
 * pledgedSrcSize must be correct. If it is not known at init time, use
 * ZSTD_CONTENTSIZE_UNKNOWN. Note that, for compatibility with older programs,
 * "0" also disables frame content size field. It may be enabled in the future.
 * This prototype will generate compilation warnings.
 */
ZSTD_DEPRECATED("use ZSTD_CCtx_reset, see zstd.h for detailed instructions")
ZSTDLIB_STATIC_API
size_t ZSTD_initCStream_srcSize(ZSTD_CStream* zcs,
                         int compressionLevel,
                         unsigned long long pledgedSrcSize);

/*! ZSTD_initCStream_usingDict() :
 * This function is DEPRECATED, and is equivalent to:
 *     ZSTD_CCtx_reset(zcs, ZSTD_reset_session_only);
 *     ZSTD_CCtx_setParameter(zcs, ZSTD_c_compressionLevel, compressionLevel);
 *     ZSTD_CCtx_loadDictionary(zcs, dict, dictSize);
 *
 * Creates of an internal CDict (incompatible with static CCtx), except if
 * dict == NULL or dictSize < 8, in which case no dict is used.
 * Note: dict is loaded with ZSTD_dct_auto (treated as a full zstd dictionary if
 * it begins with ZSTD_MAGIC_DICTIONARY, else as raw content) and ZSTD_dlm_byCopy.
 * This prototype will generate compilation warnings.
 */
ZSTD_DEPRECATED("use ZSTD_CCtx_reset, see zstd.h for detailed instructions")
ZSTDLIB_STATIC_API
size_t ZSTD_initCStream_usingDict(ZSTD_CStream* zcs,
                     const void* dict, size_t dictSize,
                           int compressionLevel);

/*! ZSTD_initCStream_advanced() :
 * This function is DEPRECATED, and is equivalent to:
 *     ZSTD_CCtx_reset(zcs, ZSTD_reset_session_only);
 *     ZSTD_CCtx_setParams(zcs, params);
 *     ZSTD_CCtx_setPledgedSrcSize(zcs, pledgedSrcSize);
 *     ZSTD_CCtx_loadDictionary(zcs, dict, dictSize);
 *
 * dict is loaded with ZSTD_dct_auto and ZSTD_dlm_byCopy.
 * pledgedSrcSize must be correct.
 * If srcSize is not known at init time, use value ZSTD_CONTENTSIZE_UNKNOWN.
 * This prototype will generate compilation warnings.
 */
ZSTD_DEPRECATED("use ZSTD_CCtx_reset, see zstd.h for detailed instructions")
ZSTDLIB_STATIC_API
size_t ZSTD_initCStream_advanced(ZSTD_CStream* zcs,
                    const void* dict, size_t dictSize,
                          ZSTD_parameters params,
                          unsigned long long pledgedSrcSize);

/*! ZSTD_initCStream_usingCDict() :
 * This function is DEPRECATED, and equivalent to:
 *     ZSTD_CCtx_reset(zcs, ZSTD_reset_session_only);
 *     ZSTD_CCtx_refCDict(zcs, cdict);
 *
 * note : cdict will just be referenced, and must outlive compression session
 * This prototype will generate compilation warnings.
 */
ZSTD_DEPRECATED("use ZSTD_CCtx_reset and ZSTD_CCtx_refCDict, see zstd.h for detailed instructions")
ZSTDLIB_STATIC_API
size_t ZSTD_initCStream_usingCDict(ZSTD_CStream* zcs, const ZSTD_CDict* cdict);

/*! ZSTD_initCStream_usingCDict_advanced() :
 *   This function is DEPRECATED, and is equivalent to:
 *     ZSTD_CCtx_reset(zcs, ZSTD_reset_session_only);
 *     ZSTD_CCtx_setFParams(zcs, fParams);
 *     ZSTD_CCtx_setPledgedSrcSize(zcs, pledgedSrcSize);
 *     ZSTD_CCtx_refCDict(zcs, cdict);
 *
 * same as ZSTD_initCStream_usingCDict(), with control over frame parameters.
 * pledgedSrcSize must be correct. If srcSize is not known at init time, use
 * value ZSTD_CONTENTSIZE_UNKNOWN.
 * This prototype will generate compilation warnings.
 */
ZSTD_DEPRECATED("use ZSTD_CCtx_reset and ZSTD_CCtx_refCDict, see zstd.h for detailed instructions")
ZSTDLIB_STATIC_API
size_t ZSTD_initCStream_usingCDict_advanced(ZSTD_CStream* zcs,
                               const ZSTD_CDict* cdict,
                                     ZSTD_frameParameters fParams,
                                     unsigned long long pledgedSrcSize);

/*! ZSTD_resetCStream() :
 * This function is DEPRECATED, and is equivalent to:
 *     ZSTD_CCtx_reset(zcs, ZSTD_reset_session_only);
 *     ZSTD_CCtx_setPledgedSrcSize(zcs, pledgedSrcSize);
 * Note: ZSTD_resetCStream() interprets pledgedSrcSize == 0 as ZSTD_CONTENTSIZE_UNKNOWN, but
 *       ZSTD_CCtx_setPledgedSrcSize() does not do the same, so ZSTD_CONTENTSIZE_UNKNOWN must be
 *       explicitly specified.
 *
 *  start a new frame, using same parameters from previous frame.
 *  This is typically useful to skip dictionary loading stage, since it will reuse it in-place.
 *  Note that zcs must be init at least once before using ZSTD_resetCStream().
 *  If pledgedSrcSize is not known at reset time, use macro ZSTD_CONTENTSIZE_UNKNOWN.
 *  If pledgedSrcSize > 0, its value must be correct, as it will be written in header, and controlled at the end.
 *  For the time being, pledgedSrcSize==0 is interpreted as "srcSize unknown" for compatibility with older programs,
 *  but it will change to mean "empty" in future version, so use macro ZSTD_CONTENTSIZE_UNKNOWN instead.
 * @return : 0, or an error code (which can be tested using ZSTD_isError())
 *  This prototype will generate compilation warnings.
 */
ZSTD_DEPRECATED("use ZSTD_CCtx_reset, see zstd.h for detailed instructions")
ZSTDLIB_STATIC_API
size_t ZSTD_resetCStream(ZSTD_CStream* zcs, unsigned long long pledgedSrcSize);


typedef struct {
    unsigned long long ingested;   /* nb input bytes read and buffered */
    unsigned long long consumed;   /* nb input bytes actually compressed */
    unsigned long long produced;   /* nb of compressed bytes generated and buffered */
    unsigned long long flushed;    /* nb of compressed bytes flushed : not provided; can be tracked from caller side */
    unsigned currentJobID;         /* MT only : latest started job nb */
    unsigned nbActiveWorkers;      /* MT only : nb of workers actively compressing at probe time */
} ZSTD_frameProgression;

/* ZSTD_getFrameProgression() :
 * tells how much data has been ingested (read from input)
 * consumed (input actually compressed) and produced (output) for current frame.
 * Note : (ingested - consumed) is amount of input data buffered internally, not yet compressed.
 * Aggregates progression inside active worker threads.
 */
ZSTDLIB_STATIC_API ZSTD_frameProgression ZSTD_getFrameProgression(const ZSTD_CCtx* cctx);

/*! ZSTD_toFlushNow() :
 *  Tell how many bytes are ready to be flushed immediately.
 *  Useful for multithreading scenarios (nbWorkers >= 1).
 *  Probe the oldest active job, defined as oldest job not yet entirely flushed,
 *  and check its output buffer.
 * @return : amount of data stored in oldest job and ready to be flushed immediately.
 *  if @return == 0, it means either :
 *  + there is no active job (could be checked with ZSTD_frameProgression()), or
 *  + oldest job is still actively compressing data,
 *    but everything it has produced has also been flushed so far,
 *    therefore flush speed is limited by production speed of oldest job
 *    irrespective of the speed of concurrent (and newer) jobs.
 */
ZSTDLIB_STATIC_API size_t ZSTD_toFlushNow(ZSTD_CCtx* cctx);


/*=====   Advanced Streaming decompression functions  =====*/

/*!
 * This function is deprecated, and is equivalent to:
 *
 *     ZSTD_DCtx_reset(zds, ZSTD_reset_session_only);
 *     ZSTD_DCtx_loadDictionary(zds, dict, dictSize);
 *
 * note: no dictionary will be used if dict == NULL or dictSize < 8
 */
ZSTD_DEPRECATED("use ZSTD_DCtx_reset + ZSTD_DCtx_loadDictionary, see zstd.h for detailed instructions")
ZSTDLIB_STATIC_API size_t ZSTD_initDStream_usingDict(ZSTD_DStream* zds, const void* dict, size_t dictSize);

/*!
 * This function is deprecated, and is equivalent to:
 *
 *     ZSTD_DCtx_reset(zds, ZSTD_reset_session_only);
 *     ZSTD_DCtx_refDDict(zds, ddict);
 *
 * note : ddict is referenced, it must outlive decompression session
 */
ZSTD_DEPRECATED("use ZSTD_DCtx_reset + ZSTD_DCtx_refDDict, see zstd.h for detailed instructions")
ZSTDLIB_STATIC_API size_t ZSTD_initDStream_usingDDict(ZSTD_DStream* zds, const ZSTD_DDict* ddict);

/*!
 * This function is deprecated, and is equivalent to:
 *
 *     ZSTD_DCtx_reset(zds, ZSTD_reset_session_only);
 *
 * reuse decompression parameters from previous init; saves dictionary loading
 */
ZSTD_DEPRECATED("use ZSTD_DCtx_reset, see zstd.h for detailed instructions")
ZSTDLIB_STATIC_API size_t ZSTD_resetDStream(ZSTD_DStream* zds);


/* ********************* BLOCK-LEVEL SEQUENCE PRODUCER API *********************
 *
 * *** OVERVIEW ***
 * The Block-Level Sequence Producer API allows users to provide their own custom
 * sequence producer which libzstd invokes to process each block. The produced list
 * of sequences (literals and matches) is then post-processed by libzstd to produce
 * valid compressed blocks.
 *
 * This block-level offload API is a more granular complement of the existing
 * frame-level offload API compressSequences() (introduced in v1.5.1). It offers
 * an easier migration story for applications already integrated with libzstd: the
 * user application continues to invoke the same compression functions
 * ZSTD_compress2() or ZSTD_compressStream2() as usual, and transparently benefits
 * from the specific advantages of the external sequence producer. For example,
 * the sequence producer could be tuned to take advantage of known characteristics
 * of the input, to offer better speed / ratio, or could leverage hardware
 * acceleration not available within libzstd itself.
 *
 * See contrib/externalSequenceProducer for an example program employing the
 * Block-Level Sequence Producer API.
 *
 * *** USAGE ***
 * The user is responsible for implementing a function of type
 * ZSTD_sequenceProducer_F. For each block, zstd will pass the following
 * arguments to the user-provided function:
 *
 *   - sequenceProducerState: a pointer to a user-managed state for the sequence
 *     producer.
 *
 *   - outSeqs, outSeqsCapacity: an output buffer for the sequence producer.
 *     outSeqsCapacity is guaranteed >= ZSTD_sequenceBound(srcSize). The memory
 *     backing outSeqs is managed by the CCtx.
 *
 *   - src, srcSize: an input buffer for the sequence producer to parse.
 *     srcSize is guaranteed to be <= ZSTD_BLOCKSIZE_MAX.
 *
 *   - dict, dictSize: a history buffer, which may be empty, which the sequence
 *     producer may reference as it parses the src buffer. Currently, zstd will
 *     always pass dictSize == 0 into external sequence producers, but this will
 *     change in the future.
 *
 *   - compressionLevel: a signed integer representing the zstd compression level
 *     set by the user for the current operation. The sequence producer may choose
 *     to use this information to change its compression strategy and speed/ratio
 *     tradeoff. Note: the compression level does not reflect zstd parameters set
 *     through the advanced API.
 *
 *   - windowSize: a size_t representing the maximum allowed offset for external
 *     sequences. Note that sequence offsets are sometimes allowed to exceed the
 *     windowSize if a dictionary is present, see doc/zstd_compression_format.md
 *     for details.
 *
 * The user-provided function shall return a size_t representing the number of
 * sequences written to outSeqs. This return value will be treated as an error
 * code if it is greater than outSeqsCapacity. The return value must be non-zero
 * if srcSize is non-zero. The ZSTD_SEQUENCE_PRODUCER_ERROR macro is provided
 * for convenience, but any value greater than outSeqsCapacity will be treated as
 * an error code.
 *
 * If the user-provided function does not return an error code, the sequences
 * written to outSeqs must be a valid parse of the src buffer. Data corruption may
 * occur if the parse is not valid. A parse is defined to be valid if the
 * following conditions hold:
 *   - The sum of matchLengths and literalLengths must equal srcSize.
 *   - All sequences in the parse, except for the final sequence, must have
 *     matchLength >= ZSTD_MINMATCH_MIN. The final sequence must have
 *     matchLength >= ZSTD_MINMATCH_MIN or matchLength == 0.
 *   - All offsets must respect the windowSize parameter as specified in
 *     doc/zstd_compression_format.md.
 *   - If the final sequence has matchLength == 0, it must also have offset == 0.
 *
 * zstd will only validate these conditions (and fail compression if they do not
 * hold) if the ZSTD_c_validateSequences cParam is enabled. Note that sequence
 * validation has a performance cost.
 *
 * If the user-provided function returns an error, zstd will either fall back
 * to an internal sequence producer or fail the compression operation. The user can
 * choose between the two behaviors by setting the ZSTD_c_enableSeqProducerFallback
 * cParam. Fallback compression will follow any other cParam settings, such as
 * compression level, the same as in a normal compression operation.
 *
 * The user shall instruct zstd to use a particular ZSTD_sequenceProducer_F
 * function by calling
 *         ZSTD_registerSequenceProducer(cctx,
 *                                       sequenceProducerState,
 *                                       sequenceProducer)
 * This setting will persist until the next parameter reset of the CCtx.
 *
 * The sequenceProducerState must be initialized by the user before calling
 * ZSTD_registerSequenceProducer(). The user is responsible for destroying the
 * sequenceProducerState.
 *
 * *** LIMITATIONS ***
 * This API is compatible with all zstd compression APIs which respect advanced parameters.
 * However, there are three limitations:
 *
 * First, the ZSTD_c_enableLongDistanceMatching cParam is not currently supported.
 * COMPRESSION WILL FAIL if it is enabled and the user tries to compress with a block-level
 * external sequence producer.
 *   - Note that ZSTD_c_enableLongDistanceMatching is auto-enabled by default in some
 *     cases (see its documentation for details). Users must explicitly set
 *     ZSTD_c_enableLongDistanceMatching to ZSTD_ps_disable in such cases if an external
 *     sequence producer is registered.
 *   - As of this writing, ZSTD_c_enableLongDistanceMatching is disabled by default
 *     whenever ZSTD_c_windowLog < 128MB, but that's subject to change. Users should
 *     check the docs on ZSTD_c_enableLongDistanceMatching whenever the Block-Level Sequence
 *     Producer API is used in conjunction with advanced settings (like ZSTD_c_windowLog).
 *
 * Second, history buffers are not currently supported. Concretely, zstd will always pass
 * dictSize == 0 to the external sequence producer (for now). This has two implications:
 *   - Dictionaries are not currently supported. Compression will *not* fail if the user
 *     references a dictionary, but the dictionary won't have any effect.
 *   - Stream history is not currently supported. All advanced compression APIs, including
 *     streaming APIs, work with external sequence producers, but each block is treated as
 *     an independent chunk without history from previous blocks.
 *
 * Third, multi-threading within a single compression is not currently supported. In other words,
 * COMPRESSION WILL FAIL if ZSTD_c_nbWorkers > 0 and an external sequence producer is registered.
 * Multi-threading across compressions is fine: simply create one CCtx per thread.
 *
 * Long-term, we plan to overcome all three limitations. There is no technical blocker to
 * overcoming them. It is purely a question of engineering effort.
 */

#define ZSTD_SEQUENCE_PRODUCER_ERROR ((size_t)(-1))

typedef size_t (*ZSTD_sequenceProducer_F) (
  void* sequenceProducerState,
  ZSTD_Sequence* outSeqs, size_t outSeqsCapacity,
  const void* src, size_t srcSize,
  const void* dict, size_t dictSize,
  int compressionLevel,
  size_t windowSize
);

/*! ZSTD_registerSequenceProducer() :
 * Instruct zstd to use a block-level external sequence producer function.
 *
 * The sequenceProducerState must be initialized by the caller, and the caller is
 * responsible for managing its lifetime. This parameter is sticky across
 * compressions. It will remain set until the user explicitly resets compression
 * parameters.
 *
 * Sequence producer registration is considered to be an "advanced parameter",
 * part of the "advanced API". This means it will only have an effect on compression
 * APIs which respect advanced parameters, such as compress2() and compressStream2().
 * Older compression APIs such as compressCCtx(), which predate the introduction of
 * "advanced parameters", will ignore any external sequence producer setting.
 *
 * The sequence producer can be "cleared" by registering a NULL function pointer. This
 * removes all limitations described above in the "LIMITATIONS" section of the API docs.
 *
 * The user is strongly encouraged to read the full API documentation (above) before
 * calling this function. */
ZSTDLIB_STATIC_API void
ZSTD_registerSequenceProducer(
  ZSTD_CCtx* cctx,
  void* sequenceProducerState,
  ZSTD_sequenceProducer_F sequenceProducer
);

/*! ZSTD_CCtxParams_registerSequenceProducer() :
 * Same as ZSTD_registerSequenceProducer(), but operates on ZSTD_CCtx_params.
 * This is used for accurate size estimation with ZSTD_estimateCCtxSize_usingCCtxParams(),
 * which is needed when creating a ZSTD_CCtx with ZSTD_initStaticCCtx().
 *
 * If you are using the external sequence producer API in a scenario where ZSTD_initStaticCCtx()
 * is required, then this function is for you. Otherwise, you probably don't need it.
 *
 * See tests/zstreamtest.c for example usage. */
ZSTDLIB_STATIC_API void
ZSTD_CCtxParams_registerSequenceProducer(
  ZSTD_CCtx_params* params,
  void* sequenceProducerState,
  ZSTD_sequenceProducer_F sequenceProducer
);


/*********************************************************************
*  Buffer-less and synchronous inner streaming functions (DEPRECATED)
*
*  This API is deprecated, and will be removed in a future version.
*  It allows streaming (de)compression with user allocated buffers.
*  However, it is hard to use, and not as well tested as the rest of
*  our API.
*
*  Please use the normal streaming API instead: ZSTD_compressStream2,
*  and ZSTD_decompressStream.
*  If there is functionality that you need, but it doesn't provide,
*  please open an issue on our GitHub.
********************************************************************* */

/**
  Buffer-less streaming compression (synchronous mode)

  A ZSTD_CCtx object is required to track streaming operations.
  Use ZSTD_createCCtx() / ZSTD_freeCCtx() to manage resource.
  ZSTD_CCtx object can be reused multiple times within successive compression operations.

  Start by initializing a context.
  Use ZSTD_compressBegin(), or ZSTD_compressBegin_usingDict() for dictionary compression.

  Then, consume your input using ZSTD_compressContinue().
  There are some important considerations to keep in mind when using this advanced function :
  - ZSTD_compressContinue() has no internal buffer. It uses externally provided buffers only.
  - Interface is synchronous : input is consumed entirely and produces 1+ compressed blocks.
  - Caller must ensure there is enough space in `dst` to store compressed data under worst case scenario.
    Worst case evaluation is provided by ZSTD_compressBound().
    ZSTD_compressContinue() doesn't guarantee recover after a failed compression.
  - ZSTD_compressContinue() presumes prior input ***is still accessible and unmodified*** (up to maximum distance size, see WindowLog).
    It remembers all previous contiguous blocks, plus one separated memory segment (which can itself consists of multiple contiguous blocks)
  - ZSTD_compressContinue() detects that prior input has been overwritten when `src` buffer overlaps.
    In which case, it will "discard" the relevant memory section from its history.

  Finish a frame with ZSTD_compressEnd(), which will write the last block(s) and optional checksum.
  It's possible to use srcSize==0, in which case, it will write a final empty block to end the frame.
  Without last block mark, frames are considered unfinished (hence corrupted) by compliant decoders.

  `ZSTD_CCtx` object can be reused (ZSTD_compressBegin()) to compress again.
*/

/*=====   Buffer-less streaming compression functions  =====*/
ZSTD_DEPRECATED("The buffer-less API is deprecated in favor of the normal streaming API. See docs.")
ZSTDLIB_STATIC_API size_t ZSTD_compressBegin(ZSTD_CCtx* cctx, int compressionLevel);
ZSTD_DEPRECATED("The buffer-less API is deprecated in favor of the normal streaming API. See docs.")
ZSTDLIB_STATIC_API size_t ZSTD_compressBegin_usingDict(ZSTD_CCtx* cctx, const void* dict, size_t dictSize, int compressionLevel);
ZSTD_DEPRECATED("The buffer-less API is deprecated in favor of the normal streaming API. See docs.")
ZSTDLIB_STATIC_API size_t ZSTD_compressBegin_usingCDict(ZSTD_CCtx* cctx, const ZSTD_CDict* cdict); /**< note: fails if cdict==NULL */

ZSTD_DEPRECATED("This function will likely be removed in a future release. It is misleading and has very limited utility.")
ZSTDLIB_STATIC_API
size_t ZSTD_copyCCtx(ZSTD_CCtx* cctx, const ZSTD_CCtx* preparedCCtx, unsigned long long pledgedSrcSize); /**<  note: if pledgedSrcSize is not known, use ZSTD_CONTENTSIZE_UNKNOWN */

ZSTD_DEPRECATED("The buffer-less API is deprecated in favor of the normal streaming API. See docs.")
ZSTDLIB_STATIC_API size_t ZSTD_compressContinue(ZSTD_CCtx* cctx, void* dst, size_t dstCapacity, const void* src, size_t srcSize);
ZSTD_DEPRECATED("The buffer-less API is deprecated in favor of the normal streaming API. See docs.")
ZSTDLIB_STATIC_API size_t ZSTD_compressEnd(ZSTD_CCtx* cctx, void* dst, size_t dstCapacity, const void* src, size_t srcSize);

/* The ZSTD_compressBegin_advanced() and ZSTD_compressBegin_usingCDict_advanced() are now DEPRECATED and will generate a compiler warning */
ZSTD_DEPRECATED("use advanced API to access custom parameters")
ZSTDLIB_STATIC_API
size_t ZSTD_compressBegin_advanced(ZSTD_CCtx* cctx, const void* dict, size_t dictSize, ZSTD_parameters params, unsigned long long pledgedSrcSize); /**< pledgedSrcSize : If srcSize is not known at init time, use ZSTD_CONTENTSIZE_UNKNOWN */
ZSTD_DEPRECATED("use advanced API to access custom parameters")
ZSTDLIB_STATIC_API
size_t ZSTD_compressBegin_usingCDict_advanced(ZSTD_CCtx* const cctx, const ZSTD_CDict* const cdict, ZSTD_frameParameters const fParams, unsigned long long const pledgedSrcSize);   /* compression parameters are already set within cdict. pledgedSrcSize must be correct. If srcSize is not known, use macro ZSTD_CONTENTSIZE_UNKNOWN */
/**
  Buffer-less streaming decompression (synchronous mode)

  A ZSTD_DCtx object is required to track streaming operations.
  Use ZSTD_createDCtx() / ZSTD_freeDCtx() to manage it.
  A ZSTD_DCtx object can be reused multiple times.

  First typical operation is to retrieve frame parameters, using ZSTD_getFrameHeader().
  Frame header is extracted from the beginning of compressed frame, so providing only the frame's beginning is enough.
  Data fragment must be large enough to ensure successful decoding.
 `ZSTD_frameHeaderSize_max` bytes is guaranteed to always be large enough.
  result  : 0 : successful decoding, the `ZSTD_frameHeader` structure is correctly filled.
           >0 : `srcSize` is too small, please provide at least result bytes on next attempt.
           errorCode, which can be tested using ZSTD_isError().

  It fills a ZSTD_frameHeader structure with important information to correctly decode the frame,
  such as the dictionary ID, content size, or maximum back-reference distance (`windowSize`).
  Note that these values could be wrong, either because of data corruption, or because a 3rd party deliberately spoofs false information.
  As a consequence, check that values remain within valid application range.
  For example, do not allocate memory blindly, check that `windowSize` is within expectation.
  Each application can set its own limits, depending on local restrictions.
  For extended interoperability, it is recommended to support `windowSize` of at least 8 MB.

  ZSTD_decompressContinue() needs previous data blocks during decompression, up to `windowSize` bytes.
  ZSTD_decompressContinue() is very sensitive to contiguity,
  if 2 blocks don't follow each other, make sure that either the compressor breaks contiguity at the same place,
  or that previous contiguous segment is large enough to properly handle maximum back-reference distance.
  There are multiple ways to guarantee this condition.

  The most memory efficient way is to use a round buffer of sufficient size.
  Sufficient size is determined by invoking ZSTD_decodingBufferSize_min(),
  which can return an error code if required value is too large for current system (in 32-bits mode).
  In a round buffer methodology, ZSTD_decompressContinue() decompresses each block next to previous one,
  up to the moment there is not enough room left in the buffer to guarantee decoding another full block,
  which maximum size is provided in `ZSTD_frameHeader` structure, field `blockSizeMax`.
  At which point, decoding can resume from the beginning of the buffer.
  Note that already decoded data stored in the buffer should be flushed before being overwritten.

  There are alternatives possible, for example using two or more buffers of size `windowSize` each, though they consume more memory.

  Finally, if you control the compression process, you can also ignore all buffer size rules,
  as long as the encoder and decoder progress in "lock-step",
  aka use exactly the same buffer sizes, break contiguity at the same place, etc.

  Once buffers are setup, start decompression, with ZSTD_decompressBegin().
  If decompression requires a dictionary, use ZSTD_decompressBegin_usingDict() or ZSTD_decompressBegin_usingDDict().

  Then use ZSTD_nextSrcSizeToDecompress() and ZSTD_decompressContinue() alternatively.
  ZSTD_nextSrcSizeToDecompress() tells how many bytes to provide as 'srcSize' to ZSTD_decompressContinue().
  ZSTD_decompressContinue() requires this _exact_ amount of bytes, or it will fail.

  result of ZSTD_decompressContinue() is the number of bytes regenerated within 'dst' (necessarily <= dstCapacity).
  It can be zero : it just means ZSTD_decompressContinue() has decoded some metadata item.
  It can also be an error code, which can be tested with ZSTD_isError().

  A frame is fully decoded when ZSTD_nextSrcSizeToDecompress() returns zero.
  Context can then be reset to start a new decompression.

  Note : it's possible to know if next input to present is a header or a block, using ZSTD_nextInputType().
  This information is not required to properly decode a frame.

  == Special case : skippable frames ==

  Skippable frames allow integration of user-defined data into a flow of concatenated frames.
  Skippable frames will be ignored (skipped) by decompressor.
  The format of skippable frames is as follows :
  a) Skippable frame ID - 4 Bytes, Little endian format, any value from 0x184D2A50 to 0x184D2A5F
  b) Frame Size - 4 Bytes, Little endian format, unsigned 32-bits
  c) Frame Content - any content (User Data) of length equal to Frame Size
  For skippable frames ZSTD_getFrameHeader() returns zfhPtr->frameType==ZSTD_skippableFrame.
  For skippable frames ZSTD_decompressContinue() always returns 0 : it only skips the content.
*/

/*=====   Buffer-less streaming decompression functions  =====*/

ZSTDLIB_STATIC_API size_t ZSTD_decodingBufferSize_min(unsigned long long windowSize, unsigned long long frameContentSize);  /**< when frame content size is not known, pass in frameContentSize == ZSTD_CONTENTSIZE_UNKNOWN */

ZSTDLIB_STATIC_API size_t ZSTD_decompressBegin(ZSTD_DCtx* dctx);
ZSTDLIB_STATIC_API size_t ZSTD_decompressBegin_usingDict(ZSTD_DCtx* dctx, const void* dict, size_t dictSize);
ZSTDLIB_STATIC_API size_t ZSTD_decompressBegin_usingDDict(ZSTD_DCtx* dctx, const ZSTD_DDict* ddict);

ZSTDLIB_STATIC_API size_t ZSTD_nextSrcSizeToDecompress(ZSTD_DCtx* dctx);
ZSTDLIB_STATIC_API size_t ZSTD_decompressContinue(ZSTD_DCtx* dctx, void* dst, size_t dstCapacity, const void* src, size_t srcSize);

/* misc */
ZSTD_DEPRECATED("This function will likely be removed in the next minor release. It is misleading and has very limited utility.")
ZSTDLIB_STATIC_API void   ZSTD_copyDCtx(ZSTD_DCtx* dctx, const ZSTD_DCtx* preparedDCtx);
typedef enum { ZSTDnit_frameHeader, ZSTDnit_blockHeader, ZSTDnit_block, ZSTDnit_lastBlock, ZSTDnit_checksum, ZSTDnit_skippableFrame } ZSTD_nextInputType_e;
ZSTDLIB_STATIC_API ZSTD_nextInputType_e ZSTD_nextInputType(ZSTD_DCtx* dctx);




/* ========================================= */
/**       Block level API (DEPRECATED)       */
/* ========================================= */

/*!

    This API is deprecated in favor of the regular compression API.
    You can get the frame header down to 2 bytes by setting:
      - ZSTD_c_format = ZSTD_f_zstd1_magicless
      - ZSTD_c_contentSizeFlag = 0
      - ZSTD_c_checksumFlag = 0
      - ZSTD_c_dictIDFlag = 0

    This API is not as well tested as our normal API, so we recommend not using it.
    We will be removing it in a future version. If the normal API doesn't provide
    the functionality you need, please open a GitHub issue.

    Block functions produce and decode raw zstd blocks, without frame metadata.
    Frame metadata cost is typically ~12 bytes, which can be non-negligible for very small blocks (< 100 bytes).
    But users will have to take in charge needed metadata to regenerate data, such as compressed and content sizes.

    A few rules to respect :
    - Compressing and decompressing require a context structure
      + Use ZSTD_createCCtx() and ZSTD_createDCtx()
    - It is necessary to init context before starting
      + compression : any ZSTD_compressBegin*() variant, including with dictionary
      + decompression : any ZSTD_decompressBegin*() variant, including with dictionary
    - Block size is limited, it must be <= ZSTD_getBlockSize() <= ZSTD_BLOCKSIZE_MAX == 128 KB
      + If input is larger than a block size, it's necessary to split input data into multiple blocks
      + For inputs larger than a single block, consider using regular ZSTD_compress() instead.
        Frame metadata is not that costly, and quickly becomes negligible as source size grows larger than a block.
    - When a block is considered not compressible enough, ZSTD_compressBlock() result will be 0 (zero) !
      ===> In which case, nothing is produced into `dst` !
      + User __must__ test for such outcome and deal directly with uncompressed data
      + A block cannot be declared incompressible if ZSTD_compressBlock() return value was != 0.
        Doing so would mess up with statistics history, leading to potential data corruption.
      + ZSTD_decompressBlock() _doesn't accept uncompressed data as input_ !!
      + In case of multiple successive blocks, should some of them be uncompressed,
        decoder must be informed of their existence in order to follow proper history.
        Use ZSTD_insertBlock() for such a case.
*/

/*=====   Raw zstd block functions  =====*/
ZSTD_DEPRECATED("The block API is deprecated in favor of the normal compression API. See docs.")
ZSTDLIB_STATIC_API size_t ZSTD_getBlockSize   (const ZSTD_CCtx* cctx);
ZSTD_DEPRECATED("The block API is deprecated in favor of the normal compression API. See docs.")
ZSTDLIB_STATIC_API size_t ZSTD_compressBlock  (ZSTD_CCtx* cctx, void* dst, size_t dstCapacity, const void* src, size_t srcSize);
ZSTD_DEPRECATED("The block API is deprecated in favor of the normal compression API. See docs.")
ZSTDLIB_STATIC_API size_t ZSTD_decompressBlock(ZSTD_DCtx* dctx, void* dst, size_t dstCapacity, const void* src, size_t srcSize);
ZSTD_DEPRECATED("The block API is deprecated in favor of the normal compression API. See docs.")
ZSTDLIB_STATIC_API size_t ZSTD_insertBlock    (ZSTD_DCtx* dctx, const void* blockStart, size_t blockSize);  /**< insert uncompressed block into `dctx` history. Useful for multi-blocks decompression. */

#endif   /* ZSTD_H_ZSTD_STATIC_LINKING_ONLY */

} // namespace duckdb_zstd<|MERGE_RESOLUTION|>--- conflicted
+++ resolved
@@ -11,14 +11,11 @@
 #ifndef ZSTD_H_235446
 #define ZSTD_H_235446
 
-<<<<<<< HEAD
-=======
 // DuckDB: just enable everything for amalgamation
 #ifdef DUCKDB_AMALGAMATION
 #define ZSTD_STATIC_LINKING_ONLY
 #endif
 
->>>>>>> 9c1b4e4e
 /* ======   Dependencies   ======*/
 #include <limits.h>   /* INT_MAX */
 #include <stddef.h>   /* size_t */
