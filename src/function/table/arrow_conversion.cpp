--- conflicted
+++ resolved
@@ -313,7 +313,6 @@
 	}
 }
 
-<<<<<<< HEAD
 static void ArrowToDuckDBBlob(Vector &vector, ArrowArray &array, idx_t chunk_offset, idx_t size,
                               const ArrowType &arrow_type, int64_t nested_offset, int64_t parent_offset) {
 	ArrowToDuckDBConversion::SetValidityMask(vector, array, chunk_offset, size, parent_offset, nested_offset);
@@ -368,8 +367,6 @@
 	}
 }
 
-=======
->>>>>>> 1384f4bd
 static void ArrowToDuckDBMapVerify(Vector &vector, idx_t count) {
 	auto valid_check = MapVector::CheckMapValidity(vector, count);
 	switch (valid_check) {
@@ -1115,7 +1112,6 @@
 		}
 		break;
 	}
-<<<<<<< HEAD
 	case LogicalTypeId::BLOB:
 	case LogicalTypeId::BIT:
 	case LogicalTypeId::VARINT: {
@@ -1123,8 +1119,6 @@
 		                  NumericCast<int64_t>(parent_offset));
 		break;
 	}
-=======
->>>>>>> 1384f4bd
 	case LogicalTypeId::LIST: {
 		ArrowToDuckDBList(vector, array, chunk_offset, array_state, size, arrow_type, nested_offset, parent_mask,
 		                  NumericCast<int64_t>(parent_offset));
