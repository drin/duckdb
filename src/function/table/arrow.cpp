#include "duckdb/common/arrow_wrapper.hpp"
#include "duckdb.hpp"

#include "duckdb/common/arrow.hpp"
#include "duckdb/function/table/arrow.hpp"

#include "duckdb/parser/parsed_data/create_table_function_info.hpp"
#include "duckdb/main/client_context.hpp"
#include "duckdb/main/connection.hpp"
#include "duckdb/function/table_function.hpp"
#include "duckdb/common/types/timestamp.hpp"
#include "duckdb/common/types/date.hpp"
#include "duckdb/common/to_string.hpp"
#include "utf8proc_wrapper.hpp"
#include "duckdb/common/types/hugeint.hpp"
namespace duckdb {

LogicalType GetArrowLogicalType(ArrowSchema &schema,
                                std::unordered_map<idx_t, vector<std::pair<ArrowListType, idx_t>>> &arrow_lists,
                                idx_t col_idx) {
	auto format = string(schema.format);
	if (format == "n") {
		return LogicalType::SQLNULL;
	} else if (format == "b") {
		return LogicalType::BOOLEAN;
	} else if (format == "c") {
		return LogicalType::TINYINT;
	} else if (format == "s") {
		return LogicalType::SMALLINT;
	} else if (format == "i") {
		return LogicalType::INTEGER;
	} else if (format == "l") {
		return LogicalType::BIGINT;
	} else if (format == "C") {
		return LogicalType::UTINYINT;
	} else if (format == "S") {
		return LogicalType::USMALLINT;
	} else if (format == "I") {
		return LogicalType::UINTEGER;
	} else if (format == "L") {
		return LogicalType::UBIGINT;
	} else if (format == "f") {
		return LogicalType::FLOAT;
	} else if (format == "g") {
		return LogicalType::DOUBLE;
	} else if (format[0] == 'd') { //! this can be either decimal128 or decimal 256 (e.g., d:38,0)
		std::string parameters = format.substr(format.find(':'));
		uint8_t width = std::stoi(parameters.substr(1, parameters.find(',')));
		uint8_t scale = std::stoi(parameters.substr(parameters.find(',') + 1));
		if (width > 38) {
			throw NotImplementedException("Unsupported Internal Arrow Type for Decimal %s", format);
		}
		return LogicalType(LogicalTypeId::DECIMAL, width, scale);
	} else if (format == "u") {
		return LogicalType::VARCHAR;
	} else if (format == "tsn:") {
		return LogicalTypeId::TIMESTAMP_NS;
	} else if (format == "tsu:") {
		return LogicalTypeId::TIMESTAMP;
	} else if (format == "tsm:") {
		return LogicalTypeId::TIMESTAMP_MS;
	} else if (format == "tss:") {
		return LogicalTypeId::TIMESTAMP_SEC;
	} else if (format == "tdD") {
		return LogicalType::DATE;
	} else if (format == "ttm") {
		return LogicalType::TIME;
	} else if (format == "+l") {
		arrow_lists[col_idx].emplace_back(ArrowListType::NORMAL, 0);
		auto child_type = GetArrowLogicalType(*schema.children[0], arrow_lists, col_idx);
		child_list_t<LogicalType> child_types {{"", child_type}};
		return LogicalType(LogicalTypeId::LIST, child_types);
	} else if (format == "+L") {
		arrow_lists[col_idx].emplace_back(ArrowListType::SUPER_SIZE, 0);
		auto child_type = GetArrowLogicalType(*schema.children[0], arrow_lists, col_idx);
		child_list_t<LogicalType> child_types {{"", child_type}};
		return LogicalType(LogicalTypeId::LIST, child_types);
	} else if (format[0] == '+' && format[1] == 'w') {
		std::string parameters = format.substr(format.find(':') + 1);
		idx_t fixed_size = std::stoi(parameters);
		arrow_lists[col_idx].emplace_back(ArrowListType::FIXED_SIZE, fixed_size);
		auto child_type = GetArrowLogicalType(*schema.children[0], arrow_lists, col_idx);
		child_list_t<LogicalType> child_types {{"", child_type}};
		return LogicalType(LogicalTypeId::LIST, child_types);
	} else if (format == "+s") {
		child_list_t<LogicalType> child_types;
		for (idx_t type_idx = 0; type_idx < (idx_t)schema.n_children; type_idx++) {
			auto child_type = GetArrowLogicalType(*schema.children[type_idx], arrow_lists, col_idx);
			child_types.push_back({schema.children[type_idx]->name, child_type});
		}
		return LogicalType(LogicalTypeId::STRUCT, child_types);

	} else if (format == "+m") {
		child_list_t<LogicalType> child_types;
		//! First type will be struct, so we skip it
		auto &struct_schema = *schema.children[0];
		for (idx_t type_idx = 0; type_idx < (idx_t)struct_schema.n_children; type_idx++) {
			//! The other types must be added on lists
			auto child_type = GetArrowLogicalType(*struct_schema.children[type_idx], arrow_lists, col_idx);
			child_list_t<LogicalType> list_child;
			list_child.push_back({"", child_type});
			LogicalType list_type(LogicalTypeId::LIST, list_child);
			child_types.push_back({struct_schema.children[type_idx]->name, list_type});
		}
		return LogicalType(LogicalTypeId::MAP, child_types);
	} else {
		throw NotImplementedException("Unsupported Internal Arrow Type %s", format);
	}
}

unique_ptr<FunctionData> ArrowTableFunction::ArrowScanBind(ClientContext &context, vector<Value> &inputs,
                                                           unordered_map<string, Value> &named_parameters,
                                                           vector<LogicalType> &input_table_types,
                                                           vector<string> &input_table_names,
                                                           vector<LogicalType> &return_types, vector<string> &names) {

	auto stream_factory_ptr = inputs[0].GetPointer();
	unique_ptr<ArrowArrayStreamWrapper> (*stream_factory_produce)(uintptr_t stream_factory_ptr) =
	    (unique_ptr<ArrowArrayStreamWrapper>(*)(uintptr_t stream_factory_ptr))inputs[1].GetPointer();
	auto rows_per_thread = inputs[2].GetValue<uint64_t>();

	auto res = make_unique<ArrowScanFunctionData>(rows_per_thread);
	auto &data = *res;
	data.stream = stream_factory_produce(stream_factory_ptr);
	if (!data.stream) {
		throw InvalidInputException("arrow_scan: NULL pointer passed");
	}

	data.stream->GetSchema(data.schema_root);

	for (idx_t col_idx = 0; col_idx < (idx_t)data.schema_root.arrow_schema.n_children; col_idx++) {
		auto &schema = *data.schema_root.arrow_schema.children[col_idx];
		if (!schema.release) {
			throw InvalidInputException("arrow_scan: released schema passed");
		}
		if (schema.dictionary) {
			res->dictionary_type[col_idx] = GetArrowLogicalType(schema, res->original_list_type, col_idx);
		}
		auto format = string(schema.format);
		return_types.emplace_back(GetArrowLogicalType(schema, res->original_list_type, col_idx));
		auto name = string(schema.name);
		if (name.empty()) {
			name = string("v") + to_string(col_idx);
		}
		names.push_back(name);
	}
	return move(res);
}

unique_ptr<FunctionOperatorData> ArrowTableFunction::ArrowScanInit(ClientContext &context,
                                                                   const FunctionData *bind_data,
                                                                   const vector<column_t> &column_ids,
                                                                   TableFilterCollection *filters) {
	auto current_chunk = make_unique<ArrowArrayWrapper>();
	auto result = make_unique<ArrowScanState>(move(current_chunk));
	result->column_ids = column_ids;
	return move(result);
}

void SetValidityMask(Vector &vector, ArrowArray &array, ArrowScanState &scan_state, idx_t size) {
	if (array.null_count != 0 && array.buffers[0]) {
		D_ASSERT(vector.GetVectorType() == VectorType::FLAT_VECTOR);
		auto &mask = FlatVector::Validity(vector);
		auto bit_offset = scan_state.chunk_offset + array.offset;
		auto n_bitmask_bytes = (size + 8 - 1) / 8;
		mask.EnsureWritable();
		if (bit_offset % 8 == 0) {
			//! just memcpy nullmask
			memcpy((void *)mask.GetData(), (uint8_t *)array.buffers[0] + bit_offset / 8, n_bitmask_bytes);
		} else {
			//! need to re-align nullmask
			bitset<STANDARD_VECTOR_SIZE + 8> temp_nullmask;
			memcpy(&temp_nullmask, (uint8_t *)array.buffers[0] + bit_offset / 8, n_bitmask_bytes + 1);

			temp_nullmask >>= (bit_offset % 8); //! why this has to be a right shift is a mystery to me
			memcpy((void *)mask.GetData(), (data_ptr_t)&temp_nullmask, n_bitmask_bytes);
		}
		//! Set last element to null
//		mask.Set(size,false);
	}
}
void ColumnArrowToDuckDB(Vector &vector, ArrowArray &array, ArrowScanState &scan_state, idx_t size,
                         std::unordered_map<idx_t, std::vector<std::pair<ArrowListType, idx_t>>> &arrow_lists,
                         idx_t col_idx, idx_t &list_col_idx);

void ArrowToDuckDBList(Vector &vector, ArrowArray &array, ArrowScanState &scan_state, idx_t size,
                       std::unordered_map<idx_t, std::vector<std::pair<ArrowListType, idx_t>>> &arrow_lists,
                       idx_t col_idx, idx_t &list_col_idx) {
	auto original_type = arrow_lists[col_idx][list_col_idx++];
	idx_t list_size = 0;
	ListVector::Initialize(vector);
	auto &child_vector = ListVector::GetEntry(vector);
	SetValidityMask(vector, array, scan_state, size);

	if (original_type.first == ArrowListType::FIXED_SIZE) {
		//! Have to check validity mask before setting this up
		idx_t offset = 0;
		auto list_data = FlatVector::GetData<list_entry_t>(vector);
		for (idx_t i = 0; i < size; i++) {
			auto &le = list_data[i];
			le.offset = offset;
			le.length = original_type.second;
			offset += original_type.second;
		}
		list_size = offset;
	} else if (original_type.first == ArrowListType::NORMAL) {
		auto offsets = (uint32_t *)array.buffers[1] + array.offset + scan_state.chunk_offset;
		auto list_data = FlatVector::GetData<list_entry_t>(vector);
		for (idx_t i = 0; i < size; i++) {
			auto &le = list_data[i];
			le.offset = offsets[i];
			le.length = offsets[i + 1] - offsets[i];
		}
		list_size = offsets[size];
	} else {
		auto offsets = (uint64_t *)array.buffers[1] + array.offset + scan_state.chunk_offset;
		auto list_data = FlatVector::GetData<list_entry_t>(vector);
		for (idx_t i = 0; i < size; i++) {
			auto &le = list_data[i];
			le.offset = offsets[i];
			le.length = offsets[i + 1] - offsets[i];
		}
		list_size = offsets[size];
	}
	ListVector::SetListSize(vector, list_size);
	SetValidityMask(child_vector, *array.children[0], scan_state, list_size);
	ColumnArrowToDuckDB(child_vector, *array.children[0], scan_state, list_size, arrow_lists, col_idx, list_col_idx);
}
void ArrowToDuckDBMapList(Vector &vector, ArrowArray &array, ArrowScanState &scan_state, idx_t size,
                          std::unordered_map<idx_t, std::vector<std::pair<ArrowListType, idx_t>>> &arrow_lists,
                          idx_t col_idx, idx_t &list_col_idx, uint32_t *offsets) {
	idx_t list_size = 0;
	ListVector::Initialize(vector);
	auto &child_vector = ListVector::GetEntry(vector);
	auto list_data = FlatVector::GetData<list_entry_t>(vector);
	for (idx_t i = 0; i < size; i++) {
		auto &le = list_data[i];
		le.offset = offsets[i];
		le.length = offsets[i + 1] - offsets[i];
	}
	list_size = offsets[size];

	ListVector::SetListSize(vector, list_size);
	SetValidityMask(child_vector, array, scan_state, list_size);
	ColumnArrowToDuckDB(child_vector, array, scan_state, list_size, arrow_lists, col_idx, list_col_idx);
}
void ColumnArrowToDuckDB(Vector &vector, ArrowArray &array, ArrowScanState &scan_state, idx_t size,
                         std::unordered_map<idx_t, std::vector<std::pair<ArrowListType, idx_t>>> &arrow_lists,
                         idx_t col_idx, idx_t &list_col_idx) {
	switch (vector.GetType().id()) {
	case LogicalTypeId::SQLNULL:
		vector.Reference(Value());
		break;
	case LogicalTypeId::BOOLEAN:
	case LogicalTypeId::TINYINT:
	case LogicalTypeId::SMALLINT:
	case LogicalTypeId::INTEGER:
	case LogicalTypeId::FLOAT:
	case LogicalTypeId::UTINYINT:
	case LogicalTypeId::USMALLINT:
	case LogicalTypeId::UINTEGER:
	case LogicalTypeId::UBIGINT:
	case LogicalTypeId::DOUBLE:
	case LogicalTypeId::BIGINT:
	case LogicalTypeId::HUGEINT:
	case LogicalTypeId::DATE:
	case LogicalTypeId::TIMESTAMP:
	case LogicalTypeId::TIMESTAMP_SEC:
	case LogicalTypeId::TIMESTAMP_MS:
	case LogicalTypeId::TIMESTAMP_NS:
		FlatVector::SetData(vector, (data_ptr_t)array.buffers[1] + GetTypeIdSize(vector.GetType().InternalType()) *
		                                                               (scan_state.chunk_offset + array.offset));
		break;

	case LogicalTypeId::VARCHAR: {
		auto offsets = (uint32_t *)array.buffers[1] + array.offset + scan_state.chunk_offset;
		auto cdata = (char *)array.buffers[2];

		for (idx_t row_idx = 0; row_idx < size; row_idx++) {
			if (FlatVector::IsNull(vector, row_idx)) {
				continue;
			}
			auto cptr = cdata + offsets[row_idx];
			auto str_len = offsets[row_idx + 1] - offsets[row_idx];

			auto utf_type = Utf8Proc::Analyze(cptr, str_len);
			if (utf_type == UnicodeType::INVALID) {
				throw std::runtime_error("Invalid UTF8 string encoding");
			}
			FlatVector::GetData<string_t>(vector)[row_idx] = StringVector::AddString(vector, cptr, str_len);
		}

		break;
	}
	case LogicalTypeId::TIME: {
		// convert time from milliseconds to microseconds
		auto src_ptr = (uint32_t *)array.buffers[1] + scan_state.chunk_offset + array.offset;
		auto tgt_ptr = (dtime_t *)FlatVector::GetData(vector);
		for (idx_t row = 0; row < size; row++) {
			tgt_ptr[row] = dtime_t(int64_t(src_ptr[row]) * 1000);
		}
		break;
	}
	case LogicalTypeId::DECIMAL: {
		auto val_mask = FlatVector::Validity(vector);
		//! We have to convert from INT128
		switch (vector.GetType().InternalType()) {
		case PhysicalType::INT16: {
			auto src_ptr = (hugeint_t *)array.buffers[1] + scan_state.chunk_offset + array.offset;
			auto tgt_ptr = (int16_t *)FlatVector::GetData(vector);
			for (idx_t row = 0; row < size; row++) {
				if (val_mask.RowIsValid(row)) {
					auto result = Hugeint::TryCast(src_ptr[row], tgt_ptr[row]);
					D_ASSERT(result);
				}
			}
			break;
		}
		case PhysicalType::INT32: {
			auto src_ptr = (hugeint_t *)array.buffers[1] + scan_state.chunk_offset + array.offset;
			auto tgt_ptr = (int32_t *)FlatVector::GetData(vector);
			for (idx_t row = 0; row < size; row++) {
				if (val_mask.RowIsValid(row)) {
					auto result = Hugeint::TryCast(src_ptr[row], tgt_ptr[row]);
					D_ASSERT(result);
				}
			}
			break;
		}
		case PhysicalType::INT64: {
			auto src_ptr = (hugeint_t *)array.buffers[1] + scan_state.chunk_offset + array.offset;
			auto tgt_ptr = (int64_t *)FlatVector::GetData(vector);
			for (idx_t row = 0; row < size; row++) {
				if (val_mask.RowIsValid(row)) {
					auto result = Hugeint::TryCast(src_ptr[row], tgt_ptr[row]);
					D_ASSERT(result);
				}
			}
			break;
		}
		case PhysicalType::INT128: {
			FlatVector::SetData(vector, (data_ptr_t)array.buffers[1] + GetTypeIdSize(vector.GetType().InternalType()) *
			                                                               (scan_state.chunk_offset + array.offset));
			break;
		}
		default:
			throw std::runtime_error("Unsupported physical type for Decimal" +
			                         TypeIdToString(vector.GetType().InternalType()));
		}
		break;
	}
	case LogicalTypeId::LIST: {
		ArrowToDuckDBList(vector, array, scan_state, size, arrow_lists, col_idx, list_col_idx);
		break;
	}
	case LogicalTypeId::MAP: {
		//! Since this is a map we skip first child, because its a struct
		auto &struct_arrow = *array.children[0];
		auto &child_entries = StructVector::GetEntries(vector);
		D_ASSERT(child_entries.size() == 2);
		auto offsets = (uint32_t *)array.buffers[1] + array.offset + scan_state.chunk_offset;
		//! Fill the children
		for (idx_t type_idx = 0; type_idx < (idx_t)struct_arrow.n_children; type_idx++) {
			ArrowToDuckDBMapList(*child_entries[type_idx], *struct_arrow.children[type_idx], scan_state, size,
			                     arrow_lists, col_idx, list_col_idx, offsets);
		}
		break;
	}
	case LogicalTypeId::STRUCT: {
		//! Fill the children
		auto &child_entries = StructVector::GetEntries(vector);
		for (idx_t type_idx = 0; type_idx < (idx_t)array.n_children; type_idx++) {
			SetValidityMask(*child_entries[type_idx], *array.children[type_idx], scan_state, size);
			ColumnArrowToDuckDB(*child_entries[type_idx], *array.children[type_idx], scan_state, size, arrow_lists,
			                    col_idx, list_col_idx);
		}
		break;
	}
	default:
		throw std::runtime_error("Unsupported type " + vector.GetType().ToString());
	}
}

void SetSelectionVector(SelectionVector &sel, data_ptr_t indices_p, LogicalType &logical_type,idx_t size){
    sel.Initialize(size);
    switch (logical_type.id()) {
        case LogicalTypeId::UINTEGER:
        case LogicalTypeId::INTEGER:{
            auto indices = (uint32_t*) indices_p;
            for (idx_t row = 0; row < size; row++) {
		        sel.set_index(row,indices[row]);
		    }
            break;
        }
        case LogicalTypeId::BIGINT:
            {
            auto indices = (uint64_t*) indices_p;
            for (idx_t row = 0; row < size; row++) {
		        sel.set_index(row,indices[row]);
		    }
            break;
        }
        default:
            throw std::runtime_error("(Arrow) Unsupported type for selection vectors " + logical_type.ToString());
    }
}

void ColumnArrowToDuckDBDictionary(Vector &vector, ArrowArray &array, ArrowScanState &scan_state, idx_t size,
                         std::unordered_map<idx_t, std::vector<std::pair<ArrowListType, idx_t>>> &arrow_lists,
                         idx_t col_idx,std::unordered_map<idx_t, LogicalType>& dictionary_type, idx_t list_col_idx = 0) {
    SelectionVector sel;
	switch (vector.GetType().id()) {
	case LogicalTypeId::SQLNULL:
		vector.Reference(Value());
		break;
	case LogicalTypeId::BOOLEAN:
	case LogicalTypeId::TINYINT:
	case LogicalTypeId::SMALLINT:
	case LogicalTypeId::INTEGER:
	case LogicalTypeId::FLOAT:
	case LogicalTypeId::UTINYINT:
	case LogicalTypeId::USMALLINT:
	case LogicalTypeId::UINTEGER:
	case LogicalTypeId::UBIGINT:
	case LogicalTypeId::DOUBLE:
	case LogicalTypeId::BIGINT:
	case LogicalTypeId::HUGEINT:
	case LogicalTypeId::DATE:
	case LogicalTypeId::TIMESTAMP:
	case LogicalTypeId::TIMESTAMP_SEC:
	case LogicalTypeId::TIMESTAMP_MS:
	case LogicalTypeId::TIMESTAMP_NS:{
		FlatVector::SetData(vector, (data_ptr_t)array.dictionary->buffers[1] +  GetTypeIdSize(vector.GetType().InternalType())*
		                                                               array.offset);
		SetValidityMask(vector, *array.dictionary, scan_state, size);
		auto indices = (data_ptr_t)array.buffers[1] +  GetTypeIdSize(dictionary_type[col_idx].InternalType())*
		                                                               (scan_state.chunk_offset + array.offset);
		SetSelectionVector(sel,indices,dictionary_type[col_idx],size);
		vector.Slice(sel,size);
	}
		break;
	default:
		throw std::runtime_error("Unsupported type " + vector.GetType().ToString());
	}
}
void ArrowTableFunction::ArrowToDuckDB(ArrowScanState &scan_state,
                                       std::unordered_map<idx_t, vector<std::pair<ArrowListType, idx_t>>> &arrow_lists,
                                       std::unordered_map<idx_t, LogicalType>& dictionary_type,DataChunk &output) {
	for (idx_t col_idx = 0; col_idx < output.ColumnCount(); col_idx++) {
		idx_t list_col_idx = 0;
		auto &array = *scan_state.chunk->arrow_array.children[col_idx];
		if (!array.release) {
			throw InvalidInputException("arrow_scan: released array passed");
		}
		if (array.length != scan_state.chunk->arrow_array.length) {
			throw InvalidInputException("arrow_scan: array length mismatch");
		}
		if (array.dictionary) {
			ColumnArrowToDuckDBDictionary(output.data[col_idx], array, scan_state, output.size(), arrow_lists, col_idx,dictionary_type);
		}
<<<<<<< HEAD
		else{
		    ColumnArrowToDuckDB(output.data[col_idx], array, scan_state, output.size(), arrow_lists, col_idx);
		    SetValidityMask(output.data[col_idx], array, scan_state, output.size());
		}

=======
		SetValidityMask(output.data[col_idx], array, scan_state, output.size());
		ColumnArrowToDuckDB(output.data[col_idx], array, scan_state, output.size(), arrow_lists, col_idx, list_col_idx);
>>>>>>> 50280742
	}
}

void ArrowTableFunction::ArrowScanFunction(ClientContext &context, const FunctionData *bind_data,
                                           FunctionOperatorData *operator_state, DataChunk *input, DataChunk &output) {
	auto &data = (ArrowScanFunctionData &)*bind_data;
	auto &state = (ArrowScanState &)*operator_state;

	//! have we run out of data on the current chunk? move to next one
	if (state.chunk_offset >= (idx_t)state.chunk->arrow_array.length) {
		state.chunk_offset = 0;
		state.chunk = data.stream->GetNextChunk();
	}

	//! have we run out of chunks? we are done
	if (!state.chunk->arrow_array.release) {
		return;
	}

	if ((idx_t)state.chunk->arrow_array.n_children != output.ColumnCount()) {
		throw InvalidInputException("arrow_scan: array column count mismatch");
	}
	int64_t output_size = MinValue<int64_t>(STANDARD_VECTOR_SIZE, state.chunk->arrow_array.length - state.chunk_offset);
	data.lines_read += output_size;
	output.SetCardinality(output_size);
	ArrowToDuckDB(state, data.original_list_type,data.dictionary_type, output);
	output.Verify();
	state.chunk_offset += output.size();
}

void ArrowTableFunction::ArrowScanFunctionParallel(ClientContext &context, const FunctionData *bind_data,
                                                   FunctionOperatorData *operator_state, DataChunk *input,
                                                   DataChunk &output, ParallelState *parallel_state_p) {
	auto &data = (ArrowScanFunctionData &)*bind_data;
	auto &state = (ArrowScanState &)*operator_state;
	//! Out of tuples in this chunk
	if (state.chunk_offset >= (idx_t)state.chunk->arrow_array.length) {
		return;
	}
	if ((idx_t)state.chunk->arrow_array.n_children != output.ColumnCount()) {
		throw InvalidInputException("arrow_scan: array column count mismatch");
	}
	int64_t output_size = MinValue<int64_t>(STANDARD_VECTOR_SIZE, state.chunk->arrow_array.length - state.chunk_offset);
	data.lines_read += output_size;
	output.SetCardinality(output_size);
	ArrowToDuckDB(state, data.original_list_type,data.dictionary_type, output);
	output.Verify();
	state.chunk_offset += output.size();
}

idx_t ArrowTableFunction::ArrowScanMaxThreads(ClientContext &context, const FunctionData *bind_data_p) {
	auto &bind_data = (const ArrowScanFunctionData &)*bind_data_p;
	return (bind_data.stream->number_of_rows + bind_data.rows_per_thread - 1) / bind_data.rows_per_thread;
}

unique_ptr<ParallelState> ArrowTableFunction::ArrowScanInitParallelState(ClientContext &context,
                                                                         const FunctionData *bind_data_p) {
	return make_unique<ParallelArrowScanState>();
}

bool ArrowTableFunction::ArrowScanParallelStateNext(ClientContext &context, const FunctionData *bind_data_p,
                                                    FunctionOperatorData *operator_state,
                                                    ParallelState *parallel_state_p) {
	auto &bind_data = (const ArrowScanFunctionData &)*bind_data_p;
	auto &state = (ArrowScanState &)*operator_state;

	state.chunk_offset = 0;
	state.chunk = bind_data.stream->GetNextChunk();
	//! have we run out of chunks? we are done
	if (!state.chunk->arrow_array.release) {
		return false;
	}
	return true;
}

unique_ptr<FunctionOperatorData>
ArrowTableFunction::ArrowScanParallelInit(ClientContext &context, const FunctionData *bind_data_p, ParallelState *state,
                                          const vector<column_t> &column_ids, TableFilterCollection *filters) {
	auto current_chunk = make_unique<ArrowArrayWrapper>();
	auto result = make_unique<ArrowScanState>(move(current_chunk));
	result->column_ids = column_ids;
	if (!ArrowScanParallelStateNext(context, bind_data_p, result.get(), state)) {
		return nullptr;
	}
	return move(result);
}

unique_ptr<NodeStatistics> ArrowTableFunction::ArrowScanCardinality(ClientContext &context, const FunctionData *data) {
	auto &bind_data = (ArrowScanFunctionData &)*data;
	return make_unique<NodeStatistics>(bind_data.stream->number_of_rows, bind_data.stream->number_of_rows);
}

int ArrowTableFunction::ArrowProgress(ClientContext &context, const FunctionData *bind_data_p) {
	auto &bind_data = (const ArrowScanFunctionData &)*bind_data_p;
	if (bind_data.stream->number_of_rows == 0) {
		return 100;
	}
	auto percentage = bind_data.lines_read * 100 / bind_data.stream->number_of_rows;
	return percentage;
}

void ArrowTableFunction::RegisterFunction(BuiltinFunctions &set) {
	TableFunctionSet arrow("arrow_scan");
	arrow.AddFunction(TableFunction({LogicalType::POINTER, LogicalType::POINTER, LogicalType::UBIGINT},
	                                ArrowScanFunction, ArrowScanBind, ArrowScanInit, nullptr, nullptr, nullptr,
	                                ArrowScanCardinality, nullptr, nullptr, ArrowScanMaxThreads,
	                                ArrowScanInitParallelState, ArrowScanFunctionParallel, ArrowScanParallelInit,
	                                ArrowScanParallelStateNext, false, false, ArrowProgress));
	set.AddFunction(arrow);
}

void BuiltinFunctions::RegisterArrowFunctions() {
	ArrowTableFunction::RegisterFunction(*this);
}
} // namespace duckdb<|MERGE_RESOLUTION|>--- conflicted
+++ resolved
@@ -179,6 +179,7 @@
 //		mask.Set(size,false);
 	}
 }
+
 void ColumnArrowToDuckDB(Vector &vector, ArrowArray &array, ArrowScanState &scan_state, idx_t size,
                          std::unordered_map<idx_t, std::vector<std::pair<ArrowListType, idx_t>>> &arrow_lists,
                          idx_t col_idx, idx_t &list_col_idx);
@@ -458,16 +459,11 @@
 		if (array.dictionary) {
 			ColumnArrowToDuckDBDictionary(output.data[col_idx], array, scan_state, output.size(), arrow_lists, col_idx,dictionary_type);
 		}
-<<<<<<< HEAD
 		else{
-		    ColumnArrowToDuckDB(output.data[col_idx], array, scan_state, output.size(), arrow_lists, col_idx);
+		    ColumnArrowToDuckDB(output.data[col_idx], array, scan_state, output.size(), arrow_lists, col_idx,list_col_idx);
 		    SetValidityMask(output.data[col_idx], array, scan_state, output.size());
 		}
 
-=======
-		SetValidityMask(output.data[col_idx], array, scan_state, output.size());
-		ColumnArrowToDuckDB(output.data[col_idx], array, scan_state, output.size(), arrow_lists, col_idx, list_col_idx);
->>>>>>> 50280742
 	}
 }
 
