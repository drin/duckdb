--- conflicted
+++ resolved
@@ -11,11 +11,8 @@
 #include "duckdb/parser/tableref/table_function_ref.hpp"
 #include "duckdb/planner/operator/logical_get.hpp"
 #include "duckdb/main/extension_helper.hpp"
-<<<<<<< HEAD
+#include "duckdb/common/multi_file_reader.hpp"
 #include "duckdb/main/client_data.hpp"
-=======
-#include "duckdb/common/multi_file_reader.hpp"
->>>>>>> 05ec2cc6
 
 #include <limits>
 
@@ -36,8 +33,7 @@
 	bool null_or_empty = options.delimiter.empty() || options.escape.empty() || options.quote.empty() ||
 	                     options.delimiter[0] == '\0' || options.escape[0] == '\0' || options.quote[0] == '\0';
 	bool complex_options = options.delimiter.size() > 1 || options.escape.size() > 1 || options.quote.size() > 1;
-	bool not_supported_options = options.union_by_name || options.include_file_name ||
-	                             options.include_parsed_hive_partitions || options.null_padding;
+	bool not_supported_options = options.null_padding;
 
 	if (!options.run_parallel || null_or_empty || not_supported_options || complex_options ||
 	    options.new_line == NewLineIdentifier::MIX) {
@@ -178,15 +174,8 @@
 			options.all_varchar = BooleanValue::Get(kv.second);
 		} else if (loption == "normalize_names") {
 			options.normalize_names = BooleanValue::Get(kv.second);
-<<<<<<< HEAD
-		} else if (loption == "filename") {
-			options.include_file_name = BooleanValue::Get(kv.second);
-		} else if (loption == "hive_partitioning") {
-			options.include_parsed_hive_partitions = BooleanValue::Get(kv.second);
 		} else if (loption == "parallel") {
 			options.run_parallel = BooleanValue::Get(kv.second);
-=======
->>>>>>> 05ec2cc6
 		} else {
 			options.SetReadOption(loption, kv.second, names);
 		}
@@ -223,33 +212,9 @@
 	result->csv_types = return_types;
 	result->csv_names = names;
 
-<<<<<<< HEAD
-	// union_col_names will exclude filename and hivepartition
-	if (options.union_by_name) {
-		case_insensitive_map_t<idx_t> union_names_map;
-		vector<string> union_col_names;
-		vector<LogicalType> union_col_types;
-
-		auto dummy_readers = UnionByName<BufferedCSVReader, BufferedCSVReaderOptions>::UnionCols(
-		    context, result->files, union_col_types, union_col_names, union_names_map, options);
-
-		dummy_readers = UnionByName<BufferedCSVReader, BufferedCSVReaderOptions>::CreateUnionMap(
-		    std::move(dummy_readers), union_col_types, union_col_names, union_names_map);
-
-		std::move(dummy_readers.begin(), dummy_readers.end(), std::back_inserter(result->union_readers));
-		for (auto &reader : result->union_readers) {
-			reader->insert_cols_idx = reader->union_idx_map;
-		}
-
-		names.assign(union_col_names.begin(), union_col_names.end());
-		return_types.assign(union_col_types.begin(), union_col_types.end());
-		D_ASSERT(names.size() == return_types.size());
-
-=======
 	if (options.file_options.union_by_name) {
 		result->reader_bind =
 		    MultiFileReader::BindUnionReader<BufferedCSVReader>(context, return_types, names, *result, options);
->>>>>>> 05ec2cc6
 		if (!options.sql_types_per_column.empty()) {
 			auto exception = BufferedCSVReader::ColumnTypesError(options.sql_types_per_column, names);
 			if (!exception.empty()) {
@@ -294,17 +259,12 @@
 		} else {
 			bytes_per_local_state = file_size / MaxThreads();
 		}
-<<<<<<< HEAD
 		for (idx_t i = 0; i < rows_to_skip; i++) {
 			file_handle->ReadLine();
 		}
-		current_buffer = make_shared<CSVBuffer>(context, buffer_size, *file_handle, current_csv_position, file_number);
-		next_buffer = current_buffer->Next(*file_handle, buffer_size, current_csv_position, file_number);
-=======
-		current_buffer = make_shared<CSVBuffer>(context, buffer_size, *file_handle, current_csv_position);
+		current_buffer = make_shared<CSVBuffer>(context, buffer_size, *file_handle, current_csv_position,file_number);
 		next_buffer =
-		    shared_ptr<CSVBuffer>(current_buffer->Next(*file_handle, buffer_size, current_csv_position).release());
->>>>>>> 05ec2cc6
+		    shared_ptr<CSVBuffer>(current_buffer->Next(*file_handle, buffer_size, current_csv_position,file_number).release());
 		running_threads = MaxThreads();
 	}
 	ParallelCSVGlobalState() {
@@ -468,16 +428,10 @@
 			current_file_path = bind_data.files[file_index++];
 			file_handle = ReadCSV::OpenCSV(current_file_path, bind_data.options.compression, context);
 			current_csv_position = 0;
-<<<<<<< HEAD
 			file_number++;
-			current_buffer =
-			    make_shared<CSVBuffer>(context, buffer_size, *file_handle, current_csv_position, file_number);
-			next_buffer = current_buffer->Next(*file_handle, buffer_size, current_csv_position, file_number);
-=======
 			current_buffer = make_shared<CSVBuffer>(context, buffer_size, *file_handle, current_csv_position);
 			next_buffer =
 			    shared_ptr<CSVBuffer>(current_buffer->Next(*file_handle, buffer_size, current_csv_position).release());
->>>>>>> 05ec2cc6
 		} else {
 			// We are done scanning.
 			reader.reset();
@@ -497,12 +451,8 @@
 		current_buffer = next_buffer;
 		if (next_buffer) {
 			// Next buffer gets the next-next buffer
-<<<<<<< HEAD
-			next_buffer = next_buffer->Next(*file_handle, buffer_size, current_csv_position, file_number);
-=======
 			next_buffer =
-			    shared_ptr<CSVBuffer>(next_buffer->Next(*file_handle, buffer_size, current_csv_position).release());
->>>>>>> 05ec2cc6
+			    shared_ptr<CSVBuffer>(next_buffer->Next(*file_handle, buffer_size, current_csv_position,file_number).release());
 		}
 	}
 	if (!reader || reader->options.file_path != current_file_path) {
@@ -557,17 +507,11 @@
 
 	bind_data.options.file_path = bind_data.files[0];
 	file_handle = ReadCSV::OpenCSV(bind_data.options.file_path, bind_data.options.compression, context);
-<<<<<<< HEAD
-	return make_unique<ParallelCSVGlobalState>(
-	    context, std::move(file_handle), bind_data.files, context.db->NumberOfThreads(), bind_data.options.buffer_size,
-	    bind_data.options.skip_rows, ClientConfig::GetConfig(context).verify_parallelism);
-=======
 	idx_t rows_to_skip =
 	    bind_data.options.skip_rows + (bind_data.options.has_header && bind_data.options.header ? 1 : 0);
 	return make_uniq<ParallelCSVGlobalState>(context, std::move(file_handle), bind_data.files,
 	                                         context.db->NumberOfThreads(), bind_data.options.buffer_size, rows_to_skip,
-	                                         ClientConfig::GetConfig(context).verify_parallelism, input.column_ids);
->>>>>>> 05ec2cc6
+	                                        bind_data.options.skip_rows,  ClientConfig::GetConfig(context).verify_parallelism, input.column_ids);
 }
 
 //===--------------------------------------------------------------------===//
@@ -618,15 +562,8 @@
 				csv_global_state.UpdateVerification(verification_updates,
 				                                    csv_local_state.csv_reader->buffer->buffer->GetFileNumber());
 			}
-<<<<<<< HEAD
-
-			auto next_chunk = csv_global_state.Next(context, bind_data);
-			if (!next_chunk) {
-=======
-			csv_global_state.UpdateVerification(verification_updates);
 			auto has_next = csv_global_state.Next(context, bind_data, csv_local_state.csv_reader);
 			if (!has_next) {
->>>>>>> 05ec2cc6
 				csv_global_state.DecrementThread();
 				break;
 			}
@@ -726,7 +663,6 @@
 
 static unique_ptr<GlobalTableFunctionState> SingleThreadedCSVInit(ClientContext &context,
                                                                   TableFunctionInitInput &input) {
-
 	auto &bind_data = (ReadCSVData &)*input.bind_data;
 	auto result = make_uniq<SingleThreadedCSVState>(bind_data.files.size());
 	if (bind_data.initial_reader) {
