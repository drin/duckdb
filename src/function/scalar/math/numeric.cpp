--- conflicted
+++ resolved
@@ -128,18 +128,11 @@
 		new_max = Value::Numeric(expr.return_type, max_val);
 		expr.function.function = ScalarFunction::GetScalarUnaryFunction<AbsOperator>(expr.return_type);
 	}
-<<<<<<< HEAD
-	auto stats = make_uniq<NumericStatistics>(expr.return_type, std::move(new_min), std::move(new_max),
-	                                          StatisticsType::LOCAL_STATS);
-	stats->validity_stats = lstats.validity_stats->Copy();
-	return std::move(stats);
-=======
 	auto stats = NumericStats::CreateEmpty(expr.return_type);
 	NumericStats::SetMin(stats, new_min);
 	NumericStats::SetMax(stats, new_max);
 	stats.CopyValidity(lstats);
 	return stats.ToUnique();
->>>>>>> 4be6bdb5
 }
 
 template <class OP>
