--- conflicted
+++ resolved
@@ -3,54 +3,18 @@
 
 namespace duckdb {
 
-<<<<<<< HEAD
-=======
-struct MapBoundCastData : public BoundCastData {
-	MapBoundCastData(BoundCastInfo key_cast, BoundCastInfo value_cast)
-	    : key_cast(move(key_cast)), value_cast(move(value_cast)) {
-	}
-
-	BoundCastInfo key_cast;
-	BoundCastInfo value_cast;
-
-public:
-	unique_ptr<BoundCastData> Copy() const override {
-		return make_unique<MapBoundCastData>(key_cast.Copy(), value_cast.Copy());
-	}
-};
-
-static unique_ptr<BoundCastData> BindMapToMapCast(BindCastInput &input, const LogicalType &source, const LogicalType &target) {
+unique_ptr<BoundCastData> MapBoundCastData::BindMapToMapCast(BindCastInput &input, const LogicalType &source,
+                                                             const LogicalType &target) {
 	vector<BoundCastInfo> child_cast_info;
-	auto source_key = LogicalType::LIST(MapType::KeyType(source));
-	auto target_key = LogicalType::LIST(MapType::KeyType(target));
-	auto source_val = LogicalType::LIST(MapType::ValueType(source));
-	auto target_val = LogicalType::LIST(MapType::ValueType(target));
+	auto source_key = MapType::KeyType(source);
+	auto target_key = MapType::KeyType(target);
+	auto source_val = MapType::ValueType(source);
+	auto target_val = MapType::ValueType(target);
 	auto key_cast = input.GetCastFunction(source_key, target_key);
 	auto value_cast = input.GetCastFunction(source_val, target_val);
 	return make_unique<MapBoundCastData>(move(key_cast), move(value_cast));
 }
 
-static bool MapToMapCast(Vector &source, Vector &result, idx_t count, CastParameters &parameters) {
-	auto &cast_data = (MapBoundCastData &)*parameters.cast_data;
-	CastParameters key_params(parameters, cast_data.key_cast.cast_data.get());
-	if (!cast_data.key_cast.function(MapVector::GetKeys(source), MapVector::GetKeys(result), count, key_params)) {
-		return false;
-	}
-	CastParameters val_params(parameters, cast_data.value_cast.cast_data.get());
-	if (!cast_data.value_cast.function(MapVector::GetValues(source), MapVector::GetValues(result), count, val_params)) {
-		return false;
-	}
-	if (source.GetVectorType() == VectorType::CONSTANT_VECTOR) {
-		result.SetVectorType(VectorType::CONSTANT_VECTOR);
-		ConstantVector::SetNull(result, ConstantVector::IsNull(source));
-	} else {
-		source.Flatten(count);
-		FlatVector::Validity(result) = FlatVector::Validity(source);
-	}
-	return true;
-}
-
->>>>>>> 4a207079
 static bool MapToVarcharCast(Vector &source, Vector &result, idx_t count, CastParameters &parameters) {
 	auto constant = source.GetVectorType() == VectorType::CONSTANT_VECTOR;
 	auto varchar_type = LogicalType::MAP(LogicalType::VARCHAR, LogicalType::VARCHAR);
