--- conflicted
+++ resolved
@@ -349,17 +349,6 @@
 		return nullptr;
 	}
 
-<<<<<<< HEAD
-=======
-	// Get range and cast to UBIGINT (might fail for UHUGEINT, in which case we just return)
-	Value range_value = GetIntegralRangeValue(context, type, stats);
-	if (!range_value.DefaultTryCastAs(LogicalType::UBIGINT)) {
-		return nullptr;
-	}
-
-	// Get the smallest type that the range can fit into
-	const auto range = UBigIntValue::Get(range_value);
->>>>>>> fa1dc931
 	LogicalType cast_type;
 	Value range_value;
 	Value min;
