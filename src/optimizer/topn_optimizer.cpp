#include "duckdb/optimizer/topn_optimizer.hpp"

#include "duckdb/common/limits.hpp"
#include "duckdb/planner/operator/logical_limit.hpp"
#include "duckdb/planner/operator/logical_order.hpp"
#include "duckdb/planner/operator/logical_top_n.hpp"

namespace duckdb {

bool TopN::CanOptimize(LogicalOperator &op) {
	if (op.type == LogicalOperatorType::LOGICAL_LIMIT) {
		auto &limit = op.Cast<LogicalLimit>();

		if (limit.limit_val.Type() != LimitNodeType::CONSTANT_VALUE) {
			// we need LIMIT to be present AND be a constant value for us to be able to use Top-N
			return false;
		}
		if (limit.offset_val.Type() == LimitNodeType::EXPRESSION_VALUE) {
			// we need offset to be either not set (i.e. limit without offset) OR have offset be
			return false;
		}

		auto child_op = op.children[0].get();

		while (child_op->type == LogicalOperatorType::LOGICAL_PROJECTION) {
			D_ASSERT(!child_op->children.empty());
			child_op = child_op->children[0].get();
		}

		return child_op->type == LogicalOperatorType::LOGICAL_ORDER_BY;
	}
	return false;
}

unique_ptr<LogicalOperator> TopN::Optimize(unique_ptr<LogicalOperator> op) {
	if (CanOptimize(*op)) {

		vector<unique_ptr<LogicalOperator>> projections;

		// traverse operator tree and collect all projection nodes until we reach
		// the order by operator

		auto child = std::move(op->children[0]);
		// collect all projections until we get to the order by
		while (child->type == LogicalOperatorType::LOGICAL_PROJECTION) {
			D_ASSERT(!child->children.empty());
			auto tmp = std::move(child->children[0]);
			projections.push_back(std::move(child));
			child = std::move(tmp);
		}
		D_ASSERT(child->type == LogicalOperatorType::LOGICAL_ORDER_BY);
		auto &order_by = child->Cast<LogicalOrder>();

		// Move order by operator into children of limit operator
		op->children[0] = std::move(child);

		auto &limit = op->Cast<LogicalLimit>();
<<<<<<< HEAD
		auto limit_val = int64_t(limit.limit_val.GetConstantValue());
		int64_t offset_val = 0;
=======
		auto &order_by = (op->children[0])->Cast<LogicalOrder>();
		auto limit_val = limit.limit_val.GetConstantValue();
		idx_t offset_val = 0;
>>>>>>> da265d88
		if (limit.offset_val.Type() == LimitNodeType::CONSTANT_VALUE) {
			offset_val = limit.offset_val.GetConstantValue();
		}
		auto topn = make_uniq<LogicalTopN>(std::move(order_by.orders), limit_val, offset_val);
		topn->AddChild(std::move(order_by.children[0]));
		op = std::move(topn);

		// reconstruct all projection nodes above limit operator
		while (!projections.empty()) {
			auto node = std::move(projections.back());
			node->children[0] = std::move(op);
			op = std::move(node);
			projections.pop_back();
		}
	}

	for (auto &child : op->children) {
		child = Optimize(std::move(child));
	}
	return op;
}

} // namespace duckdb<|MERGE_RESOLUTION|>--- conflicted
+++ resolved
@@ -55,14 +55,8 @@
 		op->children[0] = std::move(child);
 
 		auto &limit = op->Cast<LogicalLimit>();
-<<<<<<< HEAD
-		auto limit_val = int64_t(limit.limit_val.GetConstantValue());
-		int64_t offset_val = 0;
-=======
-		auto &order_by = (op->children[0])->Cast<LogicalOrder>();
 		auto limit_val = limit.limit_val.GetConstantValue();
 		idx_t offset_val = 0;
->>>>>>> da265d88
 		if (limit.offset_val.Type() == LimitNodeType::CONSTANT_VALUE) {
 			offset_val = limit.offset_val.GetConstantValue();
 		}
