--- conflicted
+++ resolved
@@ -374,16 +374,7 @@
 	lookup.schema->DropEntry(context, info);
 }
 
-<<<<<<< HEAD
-CatalogEntry *Catalog::AddFunction(ClientContext &context, CreateFunctionInfo *info) {
-	info->on_conflict = OnCreateConflict::ALTER_ON_CONFLICT;
-	return CreateFunction(context, info);
-}
-
-SchemaCatalogEntry *Catalog::GetSchema(ClientContext &context, const string &schema_name, bool if_exists,
-=======
 SchemaCatalogEntry *Catalog::GetSchema(CatalogTransaction transaction, const string &schema_name, bool if_exists,
->>>>>>> b3f6a8f1
                                        QueryErrorContext error_context) {
 	D_ASSERT(!schema_name.empty());
 	auto entry = schemas->GetEntry(transaction, schema_name);
