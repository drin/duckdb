#include "duckdb/common/types.hpp"

#include "duckdb/common/exception.hpp"
#include "duckdb/common/types/hash.hpp"
#include "duckdb/common/serializer.hpp"
#include "duckdb/common/string_util.hpp"
#include "duckdb/common/types/hash.hpp"
#include "duckdb/common/types/string_type.hpp"
#include "duckdb/common/types/decimal.hpp"

#include <cmath>

using namespace std;

namespace duckdb {

LogicalType::LogicalType() : id_(LogicalTypeId::INVALID), width_(0), scale_(0), collation_(string()) {
	physical_type_ = GetInternalType();
}
LogicalType::LogicalType(LogicalTypeId id) : id_(id), width_(0), scale_(0), collation_(string()) {
	physical_type_ = GetInternalType();
}
LogicalType::LogicalType(LogicalTypeId id, string collation)
    : id_(id), width_(0), scale_(0), collation_(move(collation)) {
	physical_type_ = GetInternalType();
}
LogicalType::LogicalType(LogicalTypeId id, uint8_t width, uint8_t scale)
    : id_(id), width_(width), scale_(scale), collation_(string()) {
	physical_type_ = GetInternalType();
}
LogicalType::LogicalType(LogicalTypeId id, child_list_t<LogicalType> child_types)
    : id_(id), width_(0), scale_(0), collation_(string()), child_types_(move(child_types)) {
	physical_type_ = GetInternalType();
}
LogicalType::LogicalType(LogicalTypeId id, uint8_t width, uint8_t scale, string collation,
                         child_list_t<LogicalType> child_types)
    : id_(id), width_(width), scale_(scale), collation_(move(collation)), child_types_(move(child_types)) {
	physical_type_ = GetInternalType();
}

hash_t LogicalType::Hash() const {
	return duckdb::Hash<uint8_t>((uint8_t)id_);
}

PhysicalType LogicalType::GetInternalType() {
	switch (id_) {
	case LogicalTypeId::BOOLEAN:
		return PhysicalType::BOOL;
	case LogicalTypeId::TINYINT:
		return PhysicalType::INT8;
	case LogicalTypeId::SMALLINT:
		return PhysicalType::INT16;
	case LogicalTypeId::SQLNULL:
	case LogicalTypeId::DATE:
	case LogicalTypeId::TIME:
	case LogicalTypeId::INTEGER:
		return PhysicalType::INT32;
	case LogicalTypeId::BIGINT:
	case LogicalTypeId::TIMESTAMP:
		return PhysicalType::INT64;
	case LogicalTypeId::HUGEINT:
		return PhysicalType::INT128;
	case LogicalTypeId::FLOAT:
		return PhysicalType::FLOAT;
	case LogicalTypeId::DOUBLE:
		return PhysicalType::DOUBLE;
	case LogicalTypeId::DECIMAL:
		// FIXME: for now
		return PhysicalType::DOUBLE;
	case LogicalTypeId::VARCHAR:
	case LogicalTypeId::CHAR:
	case LogicalTypeId::BLOB:
		return PhysicalType::VARCHAR;
	case LogicalTypeId::VARBINARY:
		return PhysicalType::VARBINARY;
	case LogicalTypeId::INTERVAL:
		return PhysicalType::INTERVAL;
	case LogicalTypeId::STRUCT:
		return PhysicalType::STRUCT;
	case LogicalTypeId::LIST:
		return PhysicalType::LIST;
	case LogicalTypeId::HASH:
		return PhysicalType::HASH;
	case LogicalTypeId::POINTER:
		return PhysicalType::POINTER;
	case LogicalTypeId::ANY:
	case LogicalTypeId::INVALID:
	case LogicalTypeId::UNKNOWN:
		return PhysicalType::INVALID;
	default:
		throw ConversionException("Invalid LogicalType %s", ToString());
	}
}

const LogicalType LogicalType::INVALID = LogicalType(LogicalTypeId::INVALID);
const LogicalType LogicalType::SQLNULL = LogicalType(LogicalTypeId::SQLNULL);
const LogicalType LogicalType::BOOLEAN = LogicalType(LogicalTypeId::BOOLEAN);
const LogicalType LogicalType::TINYINT = LogicalType(LogicalTypeId::TINYINT);
const LogicalType LogicalType::SMALLINT = LogicalType(LogicalTypeId::SMALLINT);
const LogicalType LogicalType::INTEGER = LogicalType(LogicalTypeId::INTEGER);
const LogicalType LogicalType::BIGINT = LogicalType(LogicalTypeId::BIGINT);
const LogicalType LogicalType::HUGEINT = LogicalType(LogicalTypeId::HUGEINT);
const LogicalType LogicalType::FLOAT = LogicalType(LogicalTypeId::FLOAT);
const LogicalType LogicalType::DOUBLE = LogicalType(LogicalTypeId::DOUBLE);
const LogicalType LogicalType::DATE = LogicalType(LogicalTypeId::DATE);
const LogicalType LogicalType::TIMESTAMP = LogicalType(LogicalTypeId::TIMESTAMP);
const LogicalType LogicalType::TIME = LogicalType(LogicalTypeId::TIME);
const LogicalType LogicalType::HASH = LogicalType(LogicalTypeId::HASH);
const LogicalType LogicalType::POINTER = LogicalType(LogicalTypeId::POINTER);

const LogicalType LogicalType::VARCHAR = LogicalType(LogicalTypeId::VARCHAR);
const LogicalType LogicalType::VARBINARY = LogicalType(LogicalTypeId::VARBINARY);

const LogicalType LogicalType::BLOB = LogicalType(LogicalTypeId::BLOB);
const LogicalType LogicalType::INTERVAL = LogicalType(LogicalTypeId::INTERVAL);

// TODO these are incomplete and should maybe not exist as such
const LogicalType LogicalType::STRUCT = LogicalType(LogicalTypeId::STRUCT);
const LogicalType LogicalType::LIST = LogicalType(LogicalTypeId::LIST);

const LogicalType LogicalType::ANY = LogicalType(LogicalTypeId::ANY);

const vector<LogicalType> LogicalType::NUMERIC = {LogicalType::TINYINT, LogicalType::SMALLINT, LogicalType::INTEGER,
                                                  LogicalType::BIGINT,  LogicalType::HUGEINT,  LogicalType::FLOAT,
                                                  LogicalType::DOUBLE};

const vector<LogicalType> LogicalType::INTEGRAL = {LogicalType::TINYINT, LogicalType::SMALLINT, LogicalType::INTEGER,
                                                   LogicalType::BIGINT, LogicalType::HUGEINT};

const vector<LogicalType> LogicalType::ALL_TYPES = {
    LogicalType::BOOLEAN, LogicalType::TINYINT,   LogicalType::SMALLINT, LogicalType::INTEGER, LogicalType::BIGINT,
    LogicalType::DATE,    LogicalType::TIMESTAMP, LogicalType::DOUBLE,   LogicalType::FLOAT,   LogicalType::VARCHAR,
    LogicalType::BLOB,    LogicalType::INTERVAL,  LogicalType::HUGEINT};
// TODO add LIST/STRUCT here

const LogicalType LOGICAL_ROW_TYPE = LogicalType::BIGINT;
const PhysicalType ROW_TYPE = PhysicalType::INT64;

string TypeIdToString(PhysicalType type) {
	switch (type) {
	case PhysicalType::BOOL:
		return "BOOL";
	case PhysicalType::INT8:
		return "INT8";
	case PhysicalType::INT16:
		return "INT16";
	case PhysicalType::INT32:
		return "INT32";
	case PhysicalType::INT64:
		return "INT64";
	case PhysicalType::INT128:
		return "INT128";
	case PhysicalType::HASH:
		return "HASH";
	case PhysicalType::POINTER:
		return "POINTER";
	case PhysicalType::FLOAT:
		return "FLOAT";
	case PhysicalType::DOUBLE:
		return "DOUBLE";
	case PhysicalType::VARCHAR:
		return "VARCHAR";
	case PhysicalType::VARBINARY:
		return "VARBINARY";
	case PhysicalType::INTERVAL:
		return "INTERVAL";
	case PhysicalType::STRUCT:
		return "STRUCT<?>";
	case PhysicalType::LIST:
		return "LIST<?>";
	default:
		throw ConversionException("Invalid PhysicalType %d", type);
	}
}

idx_t GetTypeIdSize(PhysicalType type) {
	switch (type) {
	case PhysicalType::BOOL:
		return sizeof(bool);
	case PhysicalType::INT8:
		return sizeof(int8_t);
	case PhysicalType::INT16:
		return sizeof(int16_t);
	case PhysicalType::INT32:
		return sizeof(int32_t);
	case PhysicalType::INT64:
		return sizeof(int64_t);
	case PhysicalType::INT128:
		return sizeof(hugeint_t);
	case PhysicalType::FLOAT:
		return sizeof(float);
	case PhysicalType::DOUBLE:
		return sizeof(double);
	case PhysicalType::HASH:
		return sizeof(hash_t);
	case PhysicalType::POINTER:
		return sizeof(uintptr_t);
	case PhysicalType::VARCHAR:
		return sizeof(string_t);
	case PhysicalType::INTERVAL:
		return sizeof(interval_t);
	case PhysicalType::STRUCT:
		return 0; // no own payload
	case PhysicalType::LIST:
		return 16; // offset + len
	case PhysicalType::VARBINARY:
		return sizeof(blob_t);
	default:
		throw ConversionException("Invalid PhysicalType %d", type);
	}
}

<<<<<<< HEAD
bool TypeIsConstantSize(TypeId type) {
	return (type >= TypeId::BOOL && type <= TypeId::DOUBLE) ||
	       (type >= TypeId::FIXED_SIZE_BINARY && type <= TypeId::INTERVAL) || type == TypeId::HASH ||
	       type == TypeId::POINTER || type == TypeId::INTERVAL || type == TypeId::INT128;
=======
bool TypeIsConstantSize(PhysicalType type) {
	return (type >= PhysicalType::BOOL && type <= PhysicalType::DOUBLE) ||
	       (type >= PhysicalType::FIXED_SIZE_BINARY && type <= PhysicalType::DECIMAL) || type == PhysicalType::HASH ||
	       type == PhysicalType::POINTER || type == PhysicalType::INTERVAL || type == PhysicalType::INT128;
>>>>>>> 8dd67a06
}
bool TypeIsIntegral(PhysicalType type) {
	return (type >= PhysicalType::UINT8 && type <= PhysicalType::INT64) || type == PhysicalType::HASH ||
	       type == PhysicalType::POINTER || type == PhysicalType::INT128;
}
bool TypeIsNumeric(PhysicalType type) {
	return (type >= PhysicalType::UINT8 && type <= PhysicalType::DOUBLE) || type == PhysicalType::INT128;
}
bool TypeIsInteger(PhysicalType type) {
	return (type >= PhysicalType::UINT8 && type <= PhysicalType::INT64) || type == PhysicalType::INT128;
}

<<<<<<< HEAD
hash_t SQLType::Hash() const {
	hash_t hash = duckdb::Hash<uint8_t>((uint8_t)id);
	hash = CombineHash(hash, duckdb::Hash<uint16_t>(width));
	hash = CombineHash(hash, duckdb::Hash<uint8_t>(scale));
	return hash;
}

void SQLType::Serialize(Serializer &serializer) {
	serializer.Write(id);
	serializer.Write(width);
	serializer.Write(scale);
	serializer.WriteString(collation);
=======
void LogicalType::Serialize(Serializer &serializer) {
	serializer.Write<LogicalTypeId>(id_);
	serializer.Write<uint8_t>(width_);
	serializer.Write<uint8_t>(scale_);
	serializer.WriteString(collation_);
	serializer.Write<uint16_t>(child_types_.size());
	for (auto &entry : child_types_) {
		serializer.WriteString(entry.first);
		entry.second.Serialize(serializer);
	}
>>>>>>> 8dd67a06
}

LogicalType LogicalType::Deserialize(Deserializer &source) {
	auto id = source.Read<LogicalTypeId>();
	auto width = source.Read<uint8_t>();
	auto scale = source.Read<uint8_t>();
	auto collation = source.Read<string>();
	child_list_t<LogicalType> children;
	auto child_count = source.Read<uint16_t>();
	for (uint16_t i = 0; i < child_count; i++) {
		string name = source.Read<string>();
		LogicalType child_type = LogicalType::Deserialize(source);
		children.push_back(make_pair(move(name), move(child_type)));
	}
	return LogicalType(id, width, scale, collation, move(children));
}

string LogicalTypeIdToString(LogicalTypeId id) {
	switch (id) {
	case LogicalTypeId::BOOLEAN:
		return "BOOLEAN";
	case LogicalTypeId::TINYINT:
		return "TINYINT";
	case LogicalTypeId::SMALLINT:
		return "SMALLINT";
	case LogicalTypeId::INTEGER:
		return "INTEGER";
	case LogicalTypeId::BIGINT:
		return "BIGINT";
	case LogicalTypeId::HUGEINT:
		return "HUGEINT";
	case LogicalTypeId::DATE:
		return "DATE";
	case LogicalTypeId::TIME:
		return "TIME";
	case LogicalTypeId::TIMESTAMP:
		return "TIMESTAMP";
	case LogicalTypeId::FLOAT:
		return "FLOAT";
	case LogicalTypeId::DOUBLE:
		return "DOUBLE";
	case LogicalTypeId::DECIMAL:
		return "DECIMAL";
	case LogicalTypeId::VARCHAR:
		return "VARCHAR";
	case LogicalTypeId::BLOB:
		return "BLOB";
	case LogicalTypeId::VARBINARY:
		return "VARBINARY";
	case LogicalTypeId::CHAR:
		return "CHAR";
	case LogicalTypeId::INTERVAL:
		return "INTERVAL";
	case LogicalTypeId::SQLNULL:
		return "NULL";
	case LogicalTypeId::ANY:
		return "ANY";
	case LogicalTypeId::STRUCT:
		return "STRUCT<?>";
	case LogicalTypeId::LIST:
		return "LIST<?>";
	case LogicalTypeId::HASH:
		return "HASH";
	case LogicalTypeId::POINTER:
		return "POINTER";
	case LogicalTypeId::INVALID:
		return "INVALID";
	case LogicalTypeId::UNKNOWN:
		return "UNKNOWN";
	}
	return "UNDEFINED";
}

string LogicalType::ToString() const {
	switch (id_) {
	case LogicalTypeId::STRUCT: {
		string ret = "STRUCT<";
		for (size_t i = 0; i < child_types_.size(); i++) {
			ret += child_types_[i].first + ": " + child_types_[i].second.ToString();
			if (i < child_types_.size() - 1) {
				ret += ", ";
			}
		}
		ret += ">";
		return ret;
	}
	case LogicalTypeId::LIST: {
		if (child_types_.size() == 0) {
			return "LIST<?>";
		}
		if (child_types_.size() != 1) {
			throw Exception("List needs a single child element");
		}
		return "LIST<" + child_types_[0].second.ToString() + ">";
	}
	case SQLTypeId::DECIMAL: {
		if (type.width == 0) {
			return "DECIMAL(?,?)";
		}
		return "DECIMAL(" + to_string(type.width) + "," + to_string(type.scale) + ")";
	}
	default:
		return LogicalTypeIdToString(id_);
	}
}

LogicalType TransformStringToLogicalType(string str) {
	auto lower_str = StringUtil::Lower(str);
	// Transform column type
	if (lower_str == "int" || lower_str == "int4" || lower_str == "signed" || lower_str == "integer" ||
	    lower_str == "integral" || lower_str == "int32") {
		return LogicalType::INTEGER;
	} else if (lower_str == "varchar" || lower_str == "bpchar" || lower_str == "text" || lower_str == "string" ||
	           lower_str == "char") {
		return LogicalType::VARCHAR;
	} else if (lower_str == "bytea" || lower_str == "blob") {
		return LogicalType::BLOB;
	} else if (lower_str == "int8" || lower_str == "bigint" || lower_str == "int64" || lower_str == "long") {
		return LogicalType::BIGINT;
	} else if (lower_str == "int2" || lower_str == "smallint" || lower_str == "short" || lower_str == "int16") {
		return LogicalType::SMALLINT;
	} else if (lower_str == "timestamp" || lower_str == "datetime") {
		return LogicalType::TIMESTAMP;
	} else if (lower_str == "bool" || lower_str == "boolean" || lower_str == "logical") {
		return LogicalType(LogicalTypeId::BOOLEAN);
	} else if (lower_str == "real" || lower_str == "float4" || lower_str == "float") {
<<<<<<< HEAD
		return SQLType::FLOAT;
	} else if (lower_str == "decimal" || lower_str == "dec" || lower_str == "numeric") {
		return SQLType(SQLTypeId::DECIMAL, 18, 3);
	} else if (lower_str == "double" || lower_str == "float8" || lower_str == "decimal") {
		return SQLType::DOUBLE;
=======
		return LogicalType::FLOAT;
	} else if (lower_str == "double" || lower_str == "numeric" || lower_str == "float8" || lower_str == "decimal") {
		return LogicalType::DOUBLE;
>>>>>>> 8dd67a06
	} else if (lower_str == "tinyint" || lower_str == "int1") {
		return LogicalType::TINYINT;
	} else if (lower_str == "varbinary") {
		return LogicalType(LogicalTypeId::VARBINARY);
	} else if (lower_str == "date") {
		return LogicalType::DATE;
	} else if (lower_str == "time") {
		return LogicalType::TIME;
	} else if (lower_str == "interval") {
		return LogicalType::INTERVAL;
	} else if (lower_str == "hugeint" || lower_str == "int128") {
		return LogicalType::HUGEINT;
	} else {
		throw NotImplementedException("DataType %s not supported yet...\n", str);
	}
}

bool LogicalType::IsIntegral() const {
	switch (id_) {
	case LogicalTypeId::TINYINT:
	case LogicalTypeId::SMALLINT:
	case LogicalTypeId::INTEGER:
	case LogicalTypeId::BIGINT:
	case LogicalTypeId::HUGEINT:
		return true;
	default:
		return false;
	}
}

bool LogicalType::IsNumeric() const {
	switch (id_) {
	case LogicalTypeId::TINYINT:
	case LogicalTypeId::SMALLINT:
	case LogicalTypeId::INTEGER:
	case LogicalTypeId::BIGINT:
	case LogicalTypeId::HUGEINT:
	case LogicalTypeId::FLOAT:
	case LogicalTypeId::DOUBLE:
	case LogicalTypeId::DECIMAL:
		return true;
	default:
		return false;
	}
}

int LogicalType::NumericTypeOrder() const {
	switch (InternalType()) {
	case PhysicalType::INT8:
		return 1;
	case PhysicalType::INT16:
		return 2;
	case PhysicalType::INT32:
		return 3;
	case PhysicalType::INT64:
		return 4;
	case PhysicalType::INT128:
		return 5;
	case PhysicalType::FLOAT:
		return 6;
	case PhysicalType::DOUBLE:
		return 7;
	default:
		throw NotImplementedException("Not a numeric type");
	}
}

bool LogicalType::IsMoreGenericThan(LogicalType &other) const {
	if (other.id() == id_) {
		return false;
	}

	if (other.id() == LogicalTypeId::SQLNULL) {
		return true;
	}

	// all integer types can cast from INTEGER
	// this is because INTEGER is the smallest type considered by the automatic csv sniffer
	switch (id_) {
	case LogicalTypeId::SMALLINT:
		switch (other.id()) {
		case LogicalTypeId::BOOLEAN:
		case LogicalTypeId::TINYINT:
			return true;
		default:
			return false;
		}
	case LogicalTypeId::INTEGER:
		switch (other.id()) {
		case LogicalTypeId::BOOLEAN:
		case LogicalTypeId::TINYINT:
		case LogicalTypeId::SMALLINT:
			return true;
		default:
			return false;
		}
	case LogicalTypeId::BIGINT:
		switch (other.id()) {
		case LogicalTypeId::BOOLEAN:
		case LogicalTypeId::TINYINT:
		case LogicalTypeId::SMALLINT:
		case LogicalTypeId::INTEGER:
			return true;
		default:
			return false;
		}
	case LogicalTypeId::HUGEINT:
		switch (other.id()) {
		case LogicalTypeId::BOOLEAN:
		case LogicalTypeId::TINYINT:
		case LogicalTypeId::SMALLINT:
		case LogicalTypeId::INTEGER:
		case LogicalTypeId::BIGINT:
			return true;
		default:
			return false;
		}
	case LogicalTypeId::FLOAT:
		switch (other.id()) {
		case LogicalTypeId::BOOLEAN:
		case LogicalTypeId::TINYINT:
		case LogicalTypeId::SMALLINT:
		case LogicalTypeId::INTEGER:
		case LogicalTypeId::BIGINT:
			return true;
		default:
			return false;
		}
		return false;
	case LogicalTypeId::DOUBLE:
		switch (other.id()) {
		case LogicalTypeId::BOOLEAN:
		case LogicalTypeId::TINYINT:
		case LogicalTypeId::SMALLINT:
		case LogicalTypeId::INTEGER:
		case LogicalTypeId::BIGINT:
		case LogicalTypeId::FLOAT:
			return true;
		default:
			return false;
		}
		return false;
	case LogicalTypeId::DATE:
		return false;
	case LogicalTypeId::TIMESTAMP:
		switch (other.id()) {
		case LogicalTypeId::TIME:
		case LogicalTypeId::DATE:
			return true;
		default:
			return false;
		}
	case LogicalTypeId::VARCHAR:
		return true;
	default:
		return false;
	}

	return true;
}

<<<<<<< HEAD
TypeId GetInternalType(SQLType type) {
	switch (type.id) {
	case SQLTypeId::BOOLEAN:
		return TypeId::BOOL;
	case SQLTypeId::TINYINT:
		return TypeId::INT8;
	case SQLTypeId::SMALLINT:
		return TypeId::INT16;
	case SQLTypeId::SQLNULL:
	case SQLTypeId::DATE:
	case SQLTypeId::TIME:
	case SQLTypeId::INTEGER:
		return TypeId::INT32;
	case SQLTypeId::BIGINT:
	case SQLTypeId::TIMESTAMP:
		return TypeId::INT64;
	case SQLTypeId::HUGEINT:
		return TypeId::INT128;
	case SQLTypeId::FLOAT:
		return TypeId::FLOAT;
	case SQLTypeId::DOUBLE:
		return TypeId::DOUBLE;
	case SQLTypeId::DECIMAL:
		if (type.width <= Decimal::MAX_WIDTH_INT16) {
			return TypeId::INT16;
		} else if (type.width <= Decimal::MAX_WIDTH_INT32) {
			return TypeId::INT32;
		} else if (type.width <= Decimal::MAX_WIDTH_INT64) {
			return TypeId::INT64;
		} else if (type.width <= Decimal::MAX_WIDTH_INT128) {
			return TypeId::INT128;
		} else {
			throw NotImplementedException("Widths bigger than 38 are not supported");
		}
	case SQLTypeId::VARCHAR:
	case SQLTypeId::CHAR:
	case SQLTypeId::BLOB:
		return TypeId::VARCHAR;
	case SQLTypeId::VARBINARY:
		return TypeId::VARBINARY;
	case SQLTypeId::INTERVAL:
		return TypeId::INTERVAL;
	case SQLTypeId::STRUCT:
		return TypeId::STRUCT;
	case SQLTypeId::LIST:
		return TypeId::LIST;
	case SQLTypeId::ANY:
		return TypeId::INVALID;
	default:
		throw ConversionException("Invalid SQLType %s", SQLTypeToString(type).c_str());
	}
}

SQLType MaxSQLType(SQLType left, SQLType right) {
	if (left.id < right.id) {
=======
LogicalType MaxLogicalType(LogicalType left, LogicalType right) {
	if (left.id() < right.id()) {
>>>>>>> 8dd67a06
		return right;
	} else if (right.id() < left.id()) {
		return left;
	} else if (left.width() > right.width() || left.collation() > right.collation()) {
		return left;
	} else {
		return right;
	}
}

bool ApproxEqual(float ldecimal, float rdecimal) {
	float epsilon = fabs(rdecimal) * 0.01;
	return fabs(ldecimal - rdecimal) <= epsilon;
}

bool ApproxEqual(double ldecimal, double rdecimal) {
	double epsilon = fabs(rdecimal) * 0.01;
	return fabs(ldecimal - rdecimal) <= epsilon;
}

} // namespace duckdb<|MERGE_RESOLUTION|>--- conflicted
+++ resolved
@@ -210,17 +210,10 @@
 	}
 }
 
-<<<<<<< HEAD
-bool TypeIsConstantSize(TypeId type) {
-	return (type >= TypeId::BOOL && type <= TypeId::DOUBLE) ||
-	       (type >= TypeId::FIXED_SIZE_BINARY && type <= TypeId::INTERVAL) || type == TypeId::HASH ||
-	       type == TypeId::POINTER || type == TypeId::INTERVAL || type == TypeId::INT128;
-=======
 bool TypeIsConstantSize(PhysicalType type) {
 	return (type >= PhysicalType::BOOL && type <= PhysicalType::DOUBLE) ||
-	       (type >= PhysicalType::FIXED_SIZE_BINARY && type <= PhysicalType::DECIMAL) || type == PhysicalType::HASH ||
+	       (type >= PhysicalType::FIXED_SIZE_BINARY && type <= PhysicalType::INTERVAL) || type == PhysicalType::HASH ||
 	       type == PhysicalType::POINTER || type == PhysicalType::INTERVAL || type == PhysicalType::INT128;
->>>>>>> 8dd67a06
 }
 bool TypeIsIntegral(PhysicalType type) {
 	return (type >= PhysicalType::UINT8 && type <= PhysicalType::INT64) || type == PhysicalType::HASH ||
@@ -233,20 +226,6 @@
 	return (type >= PhysicalType::UINT8 && type <= PhysicalType::INT64) || type == PhysicalType::INT128;
 }
 
-<<<<<<< HEAD
-hash_t SQLType::Hash() const {
-	hash_t hash = duckdb::Hash<uint8_t>((uint8_t)id);
-	hash = CombineHash(hash, duckdb::Hash<uint16_t>(width));
-	hash = CombineHash(hash, duckdb::Hash<uint8_t>(scale));
-	return hash;
-}
-
-void SQLType::Serialize(Serializer &serializer) {
-	serializer.Write(id);
-	serializer.Write(width);
-	serializer.Write(scale);
-	serializer.WriteString(collation);
-=======
 void LogicalType::Serialize(Serializer &serializer) {
 	serializer.Write<LogicalTypeId>(id_);
 	serializer.Write<uint8_t>(width_);
@@ -257,7 +236,6 @@
 		serializer.WriteString(entry.first);
 		entry.second.Serialize(serializer);
 	}
->>>>>>> 8dd67a06
 }
 
 LogicalType LogicalType::Deserialize(Deserializer &source) {
@@ -353,11 +331,11 @@
 		}
 		return "LIST<" + child_types_[0].second.ToString() + ">";
 	}
-	case SQLTypeId::DECIMAL: {
-		if (type.width == 0) {
+	case LogicalTypeId::DECIMAL: {
+		if (width_ == 0) {
 			return "DECIMAL(?,?)";
 		}
-		return "DECIMAL(" + to_string(type.width) + "," + to_string(type.scale) + ")";
+		return StringUtil::Format("DECIMAL(%d, %d)", width_, scale_);
 	}
 	default:
 		return LogicalTypeIdToString(id_);
@@ -384,17 +362,11 @@
 	} else if (lower_str == "bool" || lower_str == "boolean" || lower_str == "logical") {
 		return LogicalType(LogicalTypeId::BOOLEAN);
 	} else if (lower_str == "real" || lower_str == "float4" || lower_str == "float") {
-<<<<<<< HEAD
-		return SQLType::FLOAT;
+		return LogicalType::FLOAT;
 	} else if (lower_str == "decimal" || lower_str == "dec" || lower_str == "numeric") {
-		return SQLType(SQLTypeId::DECIMAL, 18, 3);
+		return LogicalType(LogicalTypeId::DECIMAL, 18, 3);
 	} else if (lower_str == "double" || lower_str == "float8" || lower_str == "decimal") {
-		return SQLType::DOUBLE;
-=======
-		return LogicalType::FLOAT;
-	} else if (lower_str == "double" || lower_str == "numeric" || lower_str == "float8" || lower_str == "decimal") {
 		return LogicalType::DOUBLE;
->>>>>>> 8dd67a06
 	} else if (lower_str == "tinyint" || lower_str == "int1") {
 		return LogicalType::TINYINT;
 	} else if (lower_str == "varbinary") {
@@ -556,66 +528,8 @@
 	return true;
 }
 
-<<<<<<< HEAD
-TypeId GetInternalType(SQLType type) {
-	switch (type.id) {
-	case SQLTypeId::BOOLEAN:
-		return TypeId::BOOL;
-	case SQLTypeId::TINYINT:
-		return TypeId::INT8;
-	case SQLTypeId::SMALLINT:
-		return TypeId::INT16;
-	case SQLTypeId::SQLNULL:
-	case SQLTypeId::DATE:
-	case SQLTypeId::TIME:
-	case SQLTypeId::INTEGER:
-		return TypeId::INT32;
-	case SQLTypeId::BIGINT:
-	case SQLTypeId::TIMESTAMP:
-		return TypeId::INT64;
-	case SQLTypeId::HUGEINT:
-		return TypeId::INT128;
-	case SQLTypeId::FLOAT:
-		return TypeId::FLOAT;
-	case SQLTypeId::DOUBLE:
-		return TypeId::DOUBLE;
-	case SQLTypeId::DECIMAL:
-		if (type.width <= Decimal::MAX_WIDTH_INT16) {
-			return TypeId::INT16;
-		} else if (type.width <= Decimal::MAX_WIDTH_INT32) {
-			return TypeId::INT32;
-		} else if (type.width <= Decimal::MAX_WIDTH_INT64) {
-			return TypeId::INT64;
-		} else if (type.width <= Decimal::MAX_WIDTH_INT128) {
-			return TypeId::INT128;
-		} else {
-			throw NotImplementedException("Widths bigger than 38 are not supported");
-		}
-	case SQLTypeId::VARCHAR:
-	case SQLTypeId::CHAR:
-	case SQLTypeId::BLOB:
-		return TypeId::VARCHAR;
-	case SQLTypeId::VARBINARY:
-		return TypeId::VARBINARY;
-	case SQLTypeId::INTERVAL:
-		return TypeId::INTERVAL;
-	case SQLTypeId::STRUCT:
-		return TypeId::STRUCT;
-	case SQLTypeId::LIST:
-		return TypeId::LIST;
-	case SQLTypeId::ANY:
-		return TypeId::INVALID;
-	default:
-		throw ConversionException("Invalid SQLType %s", SQLTypeToString(type).c_str());
-	}
-}
-
-SQLType MaxSQLType(SQLType left, SQLType right) {
-	if (left.id < right.id) {
-=======
 LogicalType MaxLogicalType(LogicalType left, LogicalType right) {
 	if (left.id() < right.id()) {
->>>>>>> 8dd67a06
 		return right;
 	} else if (right.id() < left.id()) {
 		return left;
