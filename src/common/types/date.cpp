--- conflicted
+++ resolved
@@ -2,10 +2,10 @@
 
 #include "common/exception.hpp"
 
+#include <cctype>
 #include <iomanip>
 #include <iostream>
 #include <sstream>
-#include <cctype>
 
 using namespace duckdb;
 using namespace std;
@@ -118,38 +118,7 @@
 	int sep;
 
 	if (yearneg == 0 && !std::isdigit(buf[0])) {
-<<<<<<< HEAD
-		throw ConversionException("date/time field value out of range: \"%s\", "
-		                          "expected format is (YYYY-MM-DD)",
-		                          buf);
-	} else {
-		for (pos = yearneg; std::isdigit(buf[pos]); pos++) {
-			year = (buf[pos] - '0') + year * 10;
-			if (year > YEAR_MAX) {
-				break;
-			}
-		}
-		sep = buf[pos++];
-		if (sep != '-') {
-			throw ConversionException("date/time field value out of range: \"%s\", "
-			                          "expected format is (YYYY-MM-DD)",
-			                          buf);
-		}
-		sep = LOWER(sep);
-		if (sep >= 'a' && sep <= 'z') {
-			sep = 0;
-		} else if (sep == ' ') {
-			while (buf[pos] == ' ') {
-				pos++;
-			}
-		} else if (sep != '-' && sep != '/' && sep != '\\') {
-			throw ConversionException("date/time field value out of range: \"%s\", "
-			                          "expected format is (YYYY-MM-DD)",
-			                          buf);
-		}
-=======
-		return false;
->>>>>>> eea94181
+		return false;
 	}
 
 	// first parse the year
