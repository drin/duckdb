--- conflicted
+++ resolved
@@ -108,17 +108,7 @@
 	return segment;
 }
 
-<<<<<<< HEAD
 static ListSegment *CreateListSegment(const ListSegmentFunctions &, ArenaAllocator &allocator, uint16_t capacity) {
-=======
-template <class T>
-void DestroyPrimitiveSegment(const ListSegmentFunctions &, ListSegment *segment, Allocator &allocator) {
-	D_ASSERT(segment);
-	allocator.FreeData(data_ptr_cast(segment), GetAllocationSize<T>(segment->capacity));
-}
-
-static ListSegment *CreateListSegment(const ListSegmentFunctions &, Allocator &allocator, uint16_t capacity) {
->>>>>>> 5b12cac1
 	// allocate data and set the header
 	auto segment = reinterpret_cast<ListSegment *>(AllocateListData(allocator, capacity));
 	segment->capacity = capacity;
@@ -133,20 +123,7 @@
 	return segment;
 }
 
-<<<<<<< HEAD
 static ListSegment *CreateStructSegment(const ListSegmentFunctions &functions, ArenaAllocator &allocator,
-=======
-void DestroyListSegment(const ListSegmentFunctions &functions, ListSegment *segment, Allocator &allocator) {
-	// destroy the child list
-	auto linked_child_list = Load<LinkedList>(data_ptr_cast(GetListChildData(segment)));
-	DestroyLinkedList(functions.child_functions[0], allocator, linked_child_list);
-
-	// destroy the list segment itself
-	allocator.FreeData(data_ptr_cast(segment), GetAllocationSizeList(segment->capacity));
-}
-
-static ListSegment *CreateStructSegment(const ListSegmentFunctions &functions, Allocator &allocator,
->>>>>>> 5b12cac1
                                         uint16_t capacity) {
 	// allocate data and set header
 	auto segment =
@@ -166,26 +143,8 @@
 	return segment;
 }
 
-<<<<<<< HEAD
 static ListSegment *GetSegment(const ListSegmentFunctions &functions, ArenaAllocator &allocator,
                                LinkedList &linked_list) {
-=======
-void DestroyStructSegment(const ListSegmentFunctions &functions, ListSegment *segment, Allocator &allocator) {
-	// destroy the child entries
-	auto child_segments = GetStructData(segment);
-	for (idx_t i = 0; i < functions.child_functions.size(); i++) {
-		auto child_function = functions.child_functions[i];
-		auto child_segment = Load<ListSegment *>(data_ptr_cast(child_segments + i));
-		child_function.destroy(child_function, child_segment, allocator);
-	}
-
-	// destroy the struct segment itself
-	allocator.FreeData(data_ptr_cast(segment),
-	                   GetAllocationSizeStruct(segment->capacity, functions.child_functions.size()));
-}
-
-static ListSegment *GetSegment(const ListSegmentFunctions &functions, Allocator &allocator, LinkedList &linked_list) {
->>>>>>> 5b12cac1
 	ListSegment *segment;
 
 	// determine segment
