--- conflicted
+++ resolved
@@ -387,7 +387,6 @@
 	if (is_nested) {
 		// The child vectors of ARRAY types are always size * array_size, so we need to multiply the
 		// resize amount by the array size recursively for every nested array.
-<<<<<<< HEAD
 		FindChildren(resize_infos, *auxiliary);
 	}
 
@@ -401,30 +400,12 @@
 		auto type_size = GetTypeIdSize(resize_info_entry.vec.GetType().InternalType());
 		auto old_size = current_size * type_size * resize_info_entry.multiplier * sizeof(data_t);
 		auto target_size = new_size * type_size * resize_info_entry.multiplier * sizeof(data_t);
-=======
-		auto start_multiplier = GetType().id() == LogicalTypeId::ARRAY ? ArrayType::GetSize(GetType()) : 1;
-		FindChildren(to_resize, *auxiliary, start_multiplier);
-	} else {
-		DataArrays arrays(*this, data, buffer.get(), GetTypeIdSize(GetType().InternalType()), false);
-		to_resize.emplace_back(arrays);
-	}
-	for (auto &data_to_resize : to_resize) {
-		if (!data_to_resize.is_nested) {
-			auto old_size = cur_size * data_to_resize.type_size * data_to_resize.nested_multiplier * sizeof(data_t);
-			auto target_size = new_size * data_to_resize.type_size * data_to_resize.nested_multiplier * sizeof(data_t);
-
-			// We have an upper limit of 128GB for a single vector
-			if (target_size > DConstants::MAX_VECTOR_SIZE) {
-				throw OutOfRangeException("Cannot resize vector to %s: maximum allowed vector size is %s",
-				                          StringUtil::BytesToHumanReadableString(target_size),
-				                          StringUtil::BytesToHumanReadableString(DConstants::MAX_VECTOR_SIZE));
-			}
->>>>>>> cb1291e6
-
-		// We have an upper limit of 4GB for a single vector
-		if (target_size > NumericLimits<uint32_t>::Maximum()) {
-			throw OutOfRangeException("Cannot resize vector to %lld bytes: maximum allowed vector size is 4GB",
-			                          target_size);
+
+		// We have an upper limit of 128GB for a single vector.
+		if (target_size > DConstants::MAX_VECTOR_SIZE) {
+			throw OutOfRangeException("Cannot resize vector to %s: maximum allowed vector size is %s",
+			                          StringUtil::BytesToHumanReadableString(target_size),
+			                          StringUtil::BytesToHumanReadableString(DConstants::MAX_VECTOR_SIZE));
 		}
 
 		// Copy the data buffer to a resized buffer.
