#include "duckdb/common/types/column/column_data_collection.hpp"

#include "duckdb/common/printer.hpp"
#include "duckdb/common/serializer/deserializer.hpp"
#include "duckdb/common/serializer/serializer.hpp"
#include "duckdb/common/string_util.hpp"
#include "duckdb/common/types/column/column_data_collection_segment.hpp"
#include "duckdb/common/types/value_map.hpp"
#include "duckdb/common/uhugeint.hpp"
#include "duckdb/common/vector_operations/vector_operations.hpp"
#include "duckdb/storage/buffer_manager.hpp"

namespace duckdb {

struct ColumnDataMetaData;

typedef void (*column_data_copy_function_t)(ColumnDataMetaData &meta_data, const UnifiedVectorFormat &source_data,
                                            Vector &source, idx_t offset, idx_t copy_count);

struct ColumnDataCopyFunction {
	column_data_copy_function_t function;
	vector<ColumnDataCopyFunction> child_functions;
};

struct ColumnDataMetaData {
	ColumnDataMetaData(ColumnDataCopyFunction &copy_function, ColumnDataCollectionSegment &segment,
	                   ColumnDataAppendState &state, ChunkMetaData &chunk_data, VectorDataIndex vector_data_index)
	    : copy_function(copy_function), segment(segment), state(state), chunk_data(chunk_data),
	      vector_data_index(vector_data_index) {
	}
	ColumnDataMetaData(ColumnDataCopyFunction &copy_function, ColumnDataMetaData &parent,
	                   VectorDataIndex vector_data_index)
	    : copy_function(copy_function), segment(parent.segment), state(parent.state), chunk_data(parent.chunk_data),
	      vector_data_index(vector_data_index) {
	}

	ColumnDataCopyFunction &copy_function;
	ColumnDataCollectionSegment &segment;
	ColumnDataAppendState &state;
	ChunkMetaData &chunk_data;
	VectorDataIndex vector_data_index;
	idx_t child_list_size = DConstants::INVALID_INDEX;

	VectorMetaData &GetVectorMetaData() {
		return segment.GetVectorData(vector_data_index);
	}
};

//! Explicitly initialized without types
ColumnDataCollection::ColumnDataCollection(Allocator &allocator_p) {
	types.clear();
	count = 0;
	this->finished_append = false;
	allocator = make_shared_ptr<ColumnDataAllocator>(allocator_p);
}

ColumnDataCollection::ColumnDataCollection(Allocator &allocator_p, vector<LogicalType> types_p) {
	Initialize(std::move(types_p));
	allocator = make_shared_ptr<ColumnDataAllocator>(allocator_p);
}

ColumnDataCollection::ColumnDataCollection(BufferManager &buffer_manager, vector<LogicalType> types_p) {
	Initialize(std::move(types_p));
	allocator = make_shared_ptr<ColumnDataAllocator>(buffer_manager);
}

ColumnDataCollection::ColumnDataCollection(shared_ptr<ColumnDataAllocator> allocator_p, vector<LogicalType> types_p) {
	Initialize(std::move(types_p));
	this->allocator = std::move(allocator_p);
}

ColumnDataCollection::ColumnDataCollection(ClientContext &context, vector<LogicalType> types_p,
                                           ColumnDataAllocatorType type)
    : ColumnDataCollection(make_shared_ptr<ColumnDataAllocator>(context, type), std::move(types_p)) {
	D_ASSERT(!types.empty());
}

ColumnDataCollection::ColumnDataCollection(ColumnDataCollection &other)
    : ColumnDataCollection(other.allocator, other.types) {
	other.finished_append = true;
	D_ASSERT(!types.empty());
}

ColumnDataCollection::~ColumnDataCollection() {
}

void ColumnDataCollection::Initialize(vector<LogicalType> types_p) {
	this->types = std::move(types_p);
	this->count = 0;
	this->finished_append = false;
	D_ASSERT(!types.empty());
	copy_functions.reserve(types.size());
	for (auto &type : types) {
		copy_functions.push_back(GetCopyFunction(type));
	}
}

void ColumnDataCollection::CreateSegment() {
	segments.emplace_back(make_uniq<ColumnDataCollectionSegment>(allocator, types));
}

Allocator &ColumnDataCollection::GetAllocator() const {
	return allocator->GetAllocator();
}

idx_t ColumnDataCollection::SizeInBytes() const {
	idx_t total_size = 0;
	for (const auto &segment : segments) {
		total_size += segment->SizeInBytes();
	}
	return total_size;
}

idx_t ColumnDataCollection::AllocationSize() const {
	idx_t total_size = 0;
	for (const auto &segment : segments) {
		total_size += segment->AllocationSize();
	}
	return total_size;
}

void ColumnDataCollection::SetPartitionIndex(const idx_t index) {
	D_ASSERT(!partition_index.IsValid());
	D_ASSERT(Count() == 0);
	partition_index = index;
	allocator->SetPartitionIndex(index);
}

//===--------------------------------------------------------------------===//
// ColumnDataRow
//===--------------------------------------------------------------------===//
ColumnDataRow::ColumnDataRow(DataChunk &chunk_p, idx_t row_index, idx_t base_index)
    : chunk(chunk_p), row_index(row_index), base_index(base_index) {
}

Value ColumnDataRow::GetValue(idx_t column_index) const {
	D_ASSERT(column_index < chunk.ColumnCount());
	D_ASSERT(row_index < chunk.size());
	return chunk.data[column_index].GetValue(row_index);
}

idx_t ColumnDataRow::RowIndex() const {
	return base_index + row_index;
}

//===--------------------------------------------------------------------===//
// ColumnDataRowCollection
//===--------------------------------------------------------------------===//
ColumnDataRowCollection::ColumnDataRowCollection(const ColumnDataCollection &collection) {
	if (collection.Count() == 0) {
		return;
	}
	// read all the chunks
	ColumnDataScanState temp_scan_state;
	collection.InitializeScan(temp_scan_state, ColumnDataScanProperties::DISALLOW_ZERO_COPY);
	while (true) {
		auto chunk = make_uniq<DataChunk>();
		collection.InitializeScanChunk(*chunk);
		if (!collection.Scan(temp_scan_state, *chunk)) {
			break;
		}
		chunks.push_back(std::move(chunk));
	}
	// now create all of the column data rows
	rows.reserve(collection.Count());
	idx_t base_row = 0;
	for (auto &chunk : chunks) {
		for (idx_t row_idx = 0; row_idx < chunk->size(); row_idx++) {
			rows.emplace_back(*chunk, row_idx, base_row);
		}
		base_row += chunk->size();
	}
}

ColumnDataRow &ColumnDataRowCollection::operator[](idx_t i) {
	return rows[i];
}

const ColumnDataRow &ColumnDataRowCollection::operator[](idx_t i) const {
	return rows[i];
}

Value ColumnDataRowCollection::GetValue(idx_t column, idx_t index) const {
	return rows[index].GetValue(column);
}

//===--------------------------------------------------------------------===//
// ColumnDataChunkIterator
//===--------------------------------------------------------------------===//
ColumnDataChunkIterationHelper ColumnDataCollection::Chunks() const {
	vector<column_t> column_ids;
	for (idx_t i = 0; i < ColumnCount(); i++) {
		column_ids.push_back(i);
	}
	return Chunks(column_ids);
}

ColumnDataChunkIterationHelper ColumnDataCollection::Chunks(vector<column_t> column_ids) const {
	return ColumnDataChunkIterationHelper(*this, std::move(column_ids));
}

ColumnDataChunkIterationHelper::ColumnDataChunkIterationHelper(const ColumnDataCollection &collection_p,
                                                               vector<column_t> column_ids_p)
    : collection(collection_p), column_ids(std::move(column_ids_p)) {
}

ColumnDataChunkIterationHelper::ColumnDataChunkIterator::ColumnDataChunkIterator(
    const ColumnDataCollection *collection_p, vector<column_t> column_ids_p)
    : collection(collection_p), scan_chunk(make_shared_ptr<DataChunk>()), row_index(0) {
	if (!collection) {
		return;
	}
	collection->InitializeScan(scan_state, std::move(column_ids_p));
	collection->InitializeScanChunk(scan_state, *scan_chunk);
	collection->Scan(scan_state, *scan_chunk);
}

void ColumnDataChunkIterationHelper::ColumnDataChunkIterator::Next() {
	if (!collection) {
		return;
	}
	if (!collection->Scan(scan_state, *scan_chunk)) {
		collection = nullptr;
		row_index = 0;
	} else {
		row_index += scan_chunk->size();
	}
}

ColumnDataChunkIterationHelper::ColumnDataChunkIterator &
ColumnDataChunkIterationHelper::ColumnDataChunkIterator::operator++() {
	Next();
	return *this;
}

bool ColumnDataChunkIterationHelper::ColumnDataChunkIterator::operator!=(const ColumnDataChunkIterator &other) const {
	return collection != other.collection || row_index != other.row_index;
}

DataChunk &ColumnDataChunkIterationHelper::ColumnDataChunkIterator::operator*() const {
	return *scan_chunk;
}

//===--------------------------------------------------------------------===//
// ColumnDataRowIterator
//===--------------------------------------------------------------------===//
ColumnDataRowIterationHelper ColumnDataCollection::Rows() const {
	return ColumnDataRowIterationHelper(*this);
}

ColumnDataRowIterationHelper::ColumnDataRowIterationHelper(const ColumnDataCollection &collection_p)
    : collection(collection_p) {
}

ColumnDataRowIterationHelper::ColumnDataRowIterator::ColumnDataRowIterator(const ColumnDataCollection *collection_p)
    : collection(collection_p), scan_chunk(make_shared_ptr<DataChunk>()), current_row(*scan_chunk, 0, 0) {
	if (!collection) {
		return;
	}
	collection->InitializeScan(scan_state);
	collection->InitializeScanChunk(*scan_chunk);
	collection->Scan(scan_state, *scan_chunk);
}

void ColumnDataRowIterationHelper::ColumnDataRowIterator::Next() {
	if (!collection) {
		return;
	}
	current_row.row_index++;
	if (current_row.row_index >= scan_chunk->size()) {
		current_row.base_index += scan_chunk->size();
		current_row.row_index = 0;
		if (!collection->Scan(scan_state, *scan_chunk)) {
			// exhausted collection: move iterator to nop state
			current_row.base_index = 0;
			collection = nullptr;
		}
	}
}

ColumnDataRowIterationHelper::ColumnDataRowIterator ColumnDataRowIterationHelper::begin() { // NOLINT
	return ColumnDataRowIterationHelper::ColumnDataRowIterator(collection.Count() == 0 ? nullptr : &collection);
}
ColumnDataRowIterationHelper::ColumnDataRowIterator ColumnDataRowIterationHelper::end() { // NOLINT
	return ColumnDataRowIterationHelper::ColumnDataRowIterator(nullptr);
}

ColumnDataRowIterationHelper::ColumnDataRowIterator &ColumnDataRowIterationHelper::ColumnDataRowIterator::operator++() {
	Next();
	return *this;
}

bool ColumnDataRowIterationHelper::ColumnDataRowIterator::operator!=(const ColumnDataRowIterator &other) const {
	return collection != other.collection || current_row.row_index != other.current_row.row_index ||
	       current_row.base_index != other.current_row.base_index;
}

const ColumnDataRow &ColumnDataRowIterationHelper::ColumnDataRowIterator::operator*() const {
	return current_row;
}

//===--------------------------------------------------------------------===//
// Append
//===--------------------------------------------------------------------===//
void ColumnDataCollection::InitializeAppend(ColumnDataAppendState &state) {
	D_ASSERT(!finished_append);
	state.current_chunk_state.handles.clear();
	state.vector_data.resize(types.size());
	if (segments.empty()) {
		CreateSegment();
	}
	auto &segment = *segments.back();
	if (segment.chunk_data.empty()) {
		segment.AllocateNewChunk();
	}
	segment.InitializeChunkState(segment.chunk_data.size() - 1, state.current_chunk_state);
}

void ColumnDataCopyValidity(const UnifiedVectorFormat &source_data, validity_t *target, idx_t source_offset,
                            idx_t target_offset, idx_t copy_count) {
	ValidityMask validity(target, STANDARD_VECTOR_SIZE);
	if (target_offset == 0) {
		// first time appending to this vector
		// all data here is still uninitialized
		// initialize the validity mask to set all to valid
		validity.SetAllValid(STANDARD_VECTOR_SIZE);
	}
	// FIXME: we can do something more optimized here using bitshifts & bitwise ors
	if (!source_data.validity.AllValid()) {
		for (idx_t i = 0; i < copy_count; i++) {
			auto idx = source_data.sel->get_index(source_offset + i);
			if (!source_data.validity.RowIsValid(idx)) {
				validity.SetInvalid(target_offset + i);
			}
		}
	}
}

template <class T>
struct BaseValueCopy {
	static idx_t TypeSize() {
		return sizeof(T);
	}

	template <class OP>
	static void Assign(ColumnDataMetaData &meta_data, data_ptr_t target, data_ptr_t source, idx_t target_idx,
	                   idx_t source_idx) {
		auto result_data = (T *)target;
		auto source_data = (T *)source;
		result_data[target_idx] = OP::Operation(meta_data, source_data[source_idx]);
	}
};

template <class T>
struct StandardValueCopy : public BaseValueCopy<T> {
	static T Operation(ColumnDataMetaData &, T input) {
		return input;
	}
};

struct StringValueCopy : public BaseValueCopy<string_t> {
	static string_t Operation(ColumnDataMetaData &meta_data, string_t input) {
		return input.IsInlined() ? input : meta_data.segment.heap->AddBlob(input);
	}
};

struct ConstListValueCopy : public BaseValueCopy<list_entry_t> {
	using TYPE = list_entry_t;

	static TYPE Operation(ColumnDataMetaData &meta_data, TYPE input) {
		input.offset = meta_data.child_list_size;
		return input;
	}
};

struct ListValueCopy : public BaseValueCopy<list_entry_t> {
	using TYPE = list_entry_t;

	static TYPE Operation(ColumnDataMetaData &meta_data, TYPE input) {
		input.offset = meta_data.child_list_size;
		meta_data.child_list_size += input.length;
		return input;
	}
};

struct StructValueCopy {
	static idx_t TypeSize() {
		return 0;
	}

	template <class OP>
	static void Assign(ColumnDataMetaData &meta_data, data_ptr_t target, data_ptr_t source, idx_t target_idx,
	                   idx_t source_idx) {
	}
};

template <class OP>
static void TemplatedColumnDataCopy(ColumnDataMetaData &meta_data, const UnifiedVectorFormat &source_data,
                                    Vector &source, idx_t offset, idx_t count) {
	auto &segment = meta_data.segment;
	auto &append_state = meta_data.state;

	auto current_index = meta_data.vector_data_index;
	idx_t remaining = count;
	while (remaining > 0) {
		auto &current_segment = segment.GetVectorData(current_index);
		idx_t append_count = MinValue<idx_t>(STANDARD_VECTOR_SIZE - current_segment.count, remaining);

		auto base_ptr = segment.allocator->GetDataPointer(append_state.current_chunk_state, current_segment.block_id,
		                                                  current_segment.offset);
		auto validity_data = ColumnDataCollectionSegment::GetValidityPointerForWriting(base_ptr, OP::TypeSize());

		ValidityMask result_validity(validity_data, STANDARD_VECTOR_SIZE);
		if (current_segment.count == 0) {
			// first time appending to this vector
			// all data here is still uninitialized
			// initialize the validity mask to set all to valid
			result_validity.SetAllValid(STANDARD_VECTOR_SIZE);
		}
		for (idx_t i = 0; i < append_count; i++) {
			auto source_idx = source_data.sel->get_index(offset + i);
			if (source_data.validity.RowIsValid(source_idx)) {
				OP::template Assign<OP>(meta_data, base_ptr, source_data.data, current_segment.count + i, source_idx);
			} else {
				result_validity.SetInvalid(current_segment.count + i);
			}
		}
		current_segment.count += append_count;
		offset += append_count;
		remaining -= append_count;
		if (remaining > 0) {
			// need to append more, check if we need to allocate a new vector or not
			if (!current_segment.next_data.IsValid()) {
				segment.AllocateVector(source.GetType(), meta_data.chunk_data, append_state, current_index);
			}
			D_ASSERT(segment.GetVectorData(current_index).next_data.IsValid());
			current_index = segment.GetVectorData(current_index).next_data;
		}
	}
}

template <class T>
static void ColumnDataCopy(ColumnDataMetaData &meta_data, const UnifiedVectorFormat &source_data, Vector &source,
                           idx_t offset, idx_t copy_count) {
	TemplatedColumnDataCopy<StandardValueCopy<T>>(meta_data, source_data, source, offset, copy_count);
}

template <>
void ColumnDataCopy<string_t>(ColumnDataMetaData &meta_data, const UnifiedVectorFormat &source_data, Vector &source,
                              idx_t offset, idx_t copy_count) {

	const auto &allocator_type = meta_data.segment.allocator->GetType();
	if (allocator_type == ColumnDataAllocatorType::IN_MEMORY_ALLOCATOR ||
	    allocator_type == ColumnDataAllocatorType::HYBRID) {
		// strings cannot be spilled to disk - use StringHeap
		TemplatedColumnDataCopy<StringValueCopy>(meta_data, source_data, source, offset, copy_count);
		return;
	}
	D_ASSERT(allocator_type == ColumnDataAllocatorType::BUFFER_MANAGER_ALLOCATOR);

	auto &segment = meta_data.segment;
	auto &append_state = meta_data.state;

	VectorDataIndex child_index;
	if (meta_data.GetVectorMetaData().child_index.IsValid()) {
		// find the last child index
		child_index = segment.GetChildIndex(meta_data.GetVectorMetaData().child_index);
		auto next_child_index = segment.GetVectorData(child_index).next_data;
		while (next_child_index.IsValid()) {
			child_index = next_child_index;
			next_child_index = segment.GetVectorData(child_index).next_data;
		}
	}

	auto current_index = meta_data.vector_data_index;
	idx_t remaining = copy_count;
	auto block_size = meta_data.segment.allocator->GetBufferManager().GetBlockSize();
	while (remaining > 0) {
		// how many values fit in the current string vector
		idx_t vector_remaining =
		    MinValue<idx_t>(STANDARD_VECTOR_SIZE - segment.GetVectorData(current_index).count, remaining);

		// 'append_count' is less if we cannot fit that amount of non-inlined strings on one buffer-managed block
		idx_t append_count;
		idx_t heap_size = 0;
		const auto source_entries = UnifiedVectorFormat::GetData<string_t>(source_data);
		for (append_count = 0; append_count < vector_remaining; append_count++) {
			auto source_idx = source_data.sel->get_index(offset + append_count);
			if (!source_data.validity.RowIsValid(source_idx)) {
				continue;
			}
			const auto &entry = source_entries[source_idx];
			if (entry.IsInlined()) {
				continue;
			}
			if (heap_size + entry.GetSize() > block_size) {
				break;
			}
			heap_size += entry.GetSize();
		}

		if (vector_remaining != 0 && append_count == 0) {
			// The string exceeds Storage::DEFAULT_BLOCK_SIZE, so we allocate one block at a time for long strings.
			auto source_idx = source_data.sel->get_index(offset + append_count);
			D_ASSERT(source_data.validity.RowIsValid(source_idx));
			D_ASSERT(!source_entries[source_idx].IsInlined());
			D_ASSERT(source_entries[source_idx].GetSize() > block_size);
			heap_size += source_entries[source_idx].GetSize();
			append_count++;
		}

		// allocate string heap for the next 'append_count' strings
		data_ptr_t heap_ptr = nullptr;
		if (heap_size != 0) {
			child_index = segment.AllocateStringHeap(heap_size, meta_data.chunk_data, append_state, child_index);
			if (!meta_data.GetVectorMetaData().child_index.IsValid()) {
				meta_data.GetVectorMetaData().child_index = meta_data.segment.AddChildIndex(child_index);
			}
			auto &child_segment = segment.GetVectorData(child_index);
			heap_ptr = segment.allocator->GetDataPointer(append_state.current_chunk_state, child_segment.block_id,
			                                             child_segment.offset);
		}

		auto &current_segment = segment.GetVectorData(current_index);
		auto base_ptr = segment.allocator->GetDataPointer(append_state.current_chunk_state, current_segment.block_id,
		                                                  current_segment.offset);
		auto validity_data = ColumnDataCollectionSegment::GetValidityPointerForWriting(base_ptr, sizeof(string_t));
<<<<<<< HEAD
		ValidityMask target_validity(validity_data);
=======
		ValidityMask target_validity(validity_data, STANDARD_VECTOR_SIZE);
>>>>>>> 44c3e83b
		if (current_segment.count == 0) {
			// first time appending to this vector
			// all data here is still uninitialized
			// initialize the validity mask to set all to valid
			target_validity.SetAllValid(STANDARD_VECTOR_SIZE);
		}

		auto target_entries = reinterpret_cast<string_t *>(base_ptr);
		for (idx_t i = 0; i < append_count; i++) {
			auto source_idx = source_data.sel->get_index(offset + i);
			auto target_idx = current_segment.count + i;
			if (!source_data.validity.RowIsValid(source_idx)) {
				target_validity.SetInvalid(target_idx);
				continue;
			}
			const auto &source_entry = source_entries[source_idx];
			auto &target_entry = target_entries[target_idx];
			if (source_entry.IsInlined()) {
				target_entry = source_entry;
			} else {
				D_ASSERT(heap_ptr != nullptr);
				memcpy(heap_ptr, source_entry.GetData(), source_entry.GetSize());
				target_entry =
				    string_t(const_char_ptr_cast(heap_ptr), UnsafeNumericCast<uint32_t>(source_entry.GetSize()));
				heap_ptr += source_entry.GetSize();
			}
		}

		if (heap_size != 0) {
			current_segment.swizzle_data.emplace_back(child_index, current_segment.count, append_count);
		}

		current_segment.count += append_count;
		offset += append_count;
		remaining -= append_count;

		if (vector_remaining - append_count == 0) {
			// need to append more, check if we need to allocate a new vector or not
			if (!current_segment.next_data.IsValid()) {
				segment.AllocateVector(source.GetType(), meta_data.chunk_data, append_state, current_index);
			}
			D_ASSERT(segment.GetVectorData(current_index).next_data.IsValid());
			current_index = segment.GetVectorData(current_index).next_data;
		}
	}
}

template <>
void ColumnDataCopy<list_entry_t>(ColumnDataMetaData &meta_data, const UnifiedVectorFormat &source_data, Vector &source,
                                  idx_t offset, idx_t copy_count) {

	auto &segment = meta_data.segment;

	auto &child_vector = ListVector::GetEntry(source);
	auto &child_type = child_vector.GetType();

	if (!meta_data.GetVectorMetaData().child_index.IsValid()) {
		auto child_index = segment.AllocateVector(child_type, meta_data.chunk_data, meta_data.state);
		meta_data.GetVectorMetaData().child_index = meta_data.segment.AddChildIndex(child_index);
	}

	auto &child_function = meta_data.copy_function.child_functions[0];
	auto child_index = segment.GetChildIndex(meta_data.GetVectorMetaData().child_index);

	// figure out the current list size by traversing the set of child entries
	idx_t current_list_size = 0;
	auto current_child_index = child_index;
	while (current_child_index.IsValid()) {
		auto &child_vdata = segment.GetVectorData(current_child_index);
		current_list_size += child_vdata.count;
		current_child_index = child_vdata.next_data;
	}

	// set the child vector
	UnifiedVectorFormat child_vector_data;
	ColumnDataMetaData child_meta_data(child_function, meta_data, child_index);
	auto info = ListVector::GetConsecutiveChildListInfo(source, offset, copy_count);

	if (info.needs_slicing) {
		SelectionVector sel(info.child_list_info.length);
		ListVector::GetConsecutiveChildSelVector(source, sel, offset, copy_count);

		auto sliced_child_vector = Vector(child_vector, sel, info.child_list_info.length);
		sliced_child_vector.Flatten(info.child_list_info.length);
		info.child_list_info.offset = 0;

		sliced_child_vector.ToUnifiedFormat(info.child_list_info.length, child_vector_data);
		child_function.function(child_meta_data, child_vector_data, sliced_child_vector, info.child_list_info.offset,
		                        info.child_list_info.length);

	} else {
		child_vector.ToUnifiedFormat(info.child_list_info.length, child_vector_data);
		child_function.function(child_meta_data, child_vector_data, child_vector, info.child_list_info.offset,
		                        info.child_list_info.length);
	}

	// now copy the list entries
	meta_data.child_list_size = current_list_size;
	if (info.is_constant) {
		TemplatedColumnDataCopy<ConstListValueCopy>(meta_data, source_data, source, offset, copy_count);
	} else {
		TemplatedColumnDataCopy<ListValueCopy>(meta_data, source_data, source, offset, copy_count);
	}
}

void ColumnDataCopyStruct(ColumnDataMetaData &meta_data, const UnifiedVectorFormat &source_data, Vector &source,
                          idx_t offset, idx_t copy_count) {
	auto &segment = meta_data.segment;

	// copy the NULL values for the main struct vector
	TemplatedColumnDataCopy<StructValueCopy>(meta_data, source_data, source, offset, copy_count);

	auto &child_types = StructType::GetChildTypes(source.GetType());
	// now copy all the child vectors
	D_ASSERT(meta_data.GetVectorMetaData().child_index.IsValid());
	auto &child_vectors = StructVector::GetEntries(source);
	for (idx_t child_idx = 0; child_idx < child_types.size(); child_idx++) {
		auto &child_function = meta_data.copy_function.child_functions[child_idx];
		auto child_index = segment.GetChildIndex(meta_data.GetVectorMetaData().child_index, child_idx);
		ColumnDataMetaData child_meta_data(child_function, meta_data, child_index);

		UnifiedVectorFormat child_data;
		child_vectors[child_idx]->ToUnifiedFormat(copy_count, child_data);

		child_function.function(child_meta_data, child_data, *child_vectors[child_idx], offset, copy_count);
	}
}

void ColumnDataCopyArray(ColumnDataMetaData &meta_data, const UnifiedVectorFormat &source_data, Vector &source,
                         idx_t offset, idx_t copy_count) {

	auto &segment = meta_data.segment;

	// copy the NULL values for the main array vector (the same as for a struct vector)
	TemplatedColumnDataCopy<StructValueCopy>(meta_data, source_data, source, offset, copy_count);

	auto &child_vector = ArrayVector::GetEntry(source);
	auto &child_type = child_vector.GetType();
	auto array_size = ArrayType::GetSize(source.GetType());

	if (!meta_data.GetVectorMetaData().child_index.IsValid()) {
		auto child_index = segment.AllocateVector(child_type, meta_data.chunk_data, meta_data.state);
		meta_data.GetVectorMetaData().child_index = meta_data.segment.AddChildIndex(child_index);
	}

	auto &child_function = meta_data.copy_function.child_functions[0];
	auto child_index = segment.GetChildIndex(meta_data.GetVectorMetaData().child_index);

	auto current_child_index = child_index;
	while (current_child_index.IsValid()) {
		auto &child_vdata = segment.GetVectorData(current_child_index);
		current_child_index = child_vdata.next_data;
	}

	UnifiedVectorFormat child_vector_data;
	ColumnDataMetaData child_meta_data(child_function, meta_data, child_index);
	child_vector.ToUnifiedFormat(copy_count * array_size, child_vector_data);

	// Broadcast and sync the validity of the array vector to the child vector

	if (source_data.validity.IsMaskSet()) {
		for (idx_t i = 0; i < copy_count; i++) {
			auto source_idx = source_data.sel->get_index(offset + i);
			if (!source_data.validity.RowIsValid(source_idx)) {
				for (idx_t j = 0; j < array_size; j++) {
					child_vector_data.validity.SetInvalid(source_idx * array_size + j);
				}
			}
		}
	}

	auto is_constant = source.GetVectorType() == VectorType::CONSTANT_VECTOR;
	// If the array is constant, we need to copy the child vector n times
	if (is_constant) {
		for (idx_t i = 0; i < copy_count; i++) {
			child_function.function(child_meta_data, child_vector_data, child_vector, 0, array_size);
		}
	} else {
		child_function.function(child_meta_data, child_vector_data, child_vector, offset * array_size,
		                        copy_count * array_size);
	}
}

ColumnDataCopyFunction ColumnDataCollection::GetCopyFunction(const LogicalType &type) {
	ColumnDataCopyFunction result;
	column_data_copy_function_t function;
	switch (type.InternalType()) {
	case PhysicalType::BOOL:
		function = ColumnDataCopy<bool>;
		break;
	case PhysicalType::INT8:
		function = ColumnDataCopy<int8_t>;
		break;
	case PhysicalType::INT16:
		function = ColumnDataCopy<int16_t>;
		break;
	case PhysicalType::INT32:
		function = ColumnDataCopy<int32_t>;
		break;
	case PhysicalType::INT64:
		function = ColumnDataCopy<int64_t>;
		break;
	case PhysicalType::INT128:
		function = ColumnDataCopy<hugeint_t>;
		break;
	case PhysicalType::UINT8:
		function = ColumnDataCopy<uint8_t>;
		break;
	case PhysicalType::UINT16:
		function = ColumnDataCopy<uint16_t>;
		break;
	case PhysicalType::UINT32:
		function = ColumnDataCopy<uint32_t>;
		break;
	case PhysicalType::UINT64:
		function = ColumnDataCopy<uint64_t>;
		break;
	case PhysicalType::UINT128:
		function = ColumnDataCopy<uhugeint_t>;
		break;
	case PhysicalType::FLOAT:
		function = ColumnDataCopy<float>;
		break;
	case PhysicalType::DOUBLE:
		function = ColumnDataCopy<double>;
		break;
	case PhysicalType::INTERVAL:
		function = ColumnDataCopy<interval_t>;
		break;
	case PhysicalType::VARCHAR:
		function = ColumnDataCopy<string_t>;
		break;
	case PhysicalType::STRUCT: {
		function = ColumnDataCopyStruct;
		auto &child_types = StructType::GetChildTypes(type);
		for (auto &kv : child_types) {
			result.child_functions.push_back(GetCopyFunction(kv.second));
		}
		break;
	}
	case PhysicalType::LIST: {
		function = ColumnDataCopy<list_entry_t>;
		auto child_function = GetCopyFunction(ListType::GetChildType(type));
		result.child_functions.push_back(child_function);
		break;
	}
	case PhysicalType::ARRAY: {
		function = ColumnDataCopyArray;
		auto child_function = GetCopyFunction(ArrayType::GetChildType(type));
		result.child_functions.push_back(child_function);
		break;
	}
	default:
		throw InternalException("Unsupported type %s for ColumnDataCollection::GetCopyFunction",
		                        EnumUtil::ToString(type.InternalType()));
	}
	result.function = function;
	return result;
}

static bool IsComplexType(const LogicalType &type) {
	switch (type.InternalType()) {
	case PhysicalType::STRUCT:
	case PhysicalType::LIST:
	case PhysicalType::ARRAY:
		return true;
	default:
		return false;
	};
}

void ColumnDataCollection::Append(ColumnDataAppendState &state, DataChunk &input) {
	D_ASSERT(!finished_append);
	D_ASSERT(types == input.GetTypes());

	auto &segment = *segments.back();
	for (idx_t vector_idx = 0; vector_idx < types.size(); vector_idx++) {
		if (IsComplexType(input.data[vector_idx].GetType())) {
			input.data[vector_idx].Flatten(input.size());
		}
		input.data[vector_idx].ToUnifiedFormat(input.size(), state.vector_data[vector_idx]);
	}

	idx_t remaining = input.size();
	while (remaining > 0) {
		auto &chunk_data = segment.chunk_data.back();
		idx_t append_amount = MinValue<idx_t>(remaining, STANDARD_VECTOR_SIZE - chunk_data.count);
		if (append_amount > 0) {
			idx_t offset = input.size() - remaining;
			for (idx_t vector_idx = 0; vector_idx < types.size(); vector_idx++) {
				ColumnDataMetaData meta_data(copy_functions[vector_idx], segment, state, chunk_data,
				                             chunk_data.vector_data[vector_idx]);
				copy_functions[vector_idx].function(meta_data, state.vector_data[vector_idx], input.data[vector_idx],
				                                    offset, append_amount);
			}
			chunk_data.count += append_amount;
		}
		remaining -= append_amount;
		if (remaining > 0) {
			// more to do
			// allocate a new chunk
			segment.AllocateNewChunk();
			segment.InitializeChunkState(segment.chunk_data.size() - 1, state.current_chunk_state);
		}
	}
	segment.count += input.size();
	count += input.size();
}

void ColumnDataCollection::Append(DataChunk &input) {
	ColumnDataAppendState state;
	InitializeAppend(state);
	Append(state, input);
}

//===--------------------------------------------------------------------===//
// Scan
//===--------------------------------------------------------------------===//
void ColumnDataCollection::InitializeScan(ColumnDataScanState &state, ColumnDataScanProperties properties) const {
	vector<column_t> column_ids;
	column_ids.reserve(types.size());
	for (idx_t i = 0; i < types.size(); i++) {
		column_ids.push_back(i);
	}
	InitializeScan(state, std::move(column_ids), properties);
}

void ColumnDataCollection::InitializeScan(ColumnDataScanState &state, vector<column_t> column_ids,
                                          ColumnDataScanProperties properties) const {
	state.chunk_index = 0;
	state.segment_index = 0;
	state.current_row_index = 0;
	state.next_row_index = 0;
	state.current_chunk_state.handles.clear();
	state.properties = properties;
	state.column_ids = std::move(column_ids);
}

void ColumnDataCollection::InitializeScan(ColumnDataParallelScanState &state,
                                          ColumnDataScanProperties properties) const {
	InitializeScan(state.scan_state, properties);
}

void ColumnDataCollection::InitializeScan(ColumnDataParallelScanState &state, vector<column_t> column_ids,
                                          ColumnDataScanProperties properties) const {
	InitializeScan(state.scan_state, std::move(column_ids), properties);
}

bool ColumnDataCollection::Scan(ColumnDataParallelScanState &state, ColumnDataLocalScanState &lstate,
                                DataChunk &result) const {
	result.Reset();

	idx_t chunk_index;
	idx_t segment_index;
	idx_t row_index;
	{
		lock_guard<mutex> l(state.lock);
		if (!NextScanIndex(state.scan_state, chunk_index, segment_index, row_index)) {
			return false;
		}
	}
	ScanAtIndex(state, lstate, result, chunk_index, segment_index, row_index);
	return true;
}

void ColumnDataCollection::InitializeScanChunk(DataChunk &chunk) const {
	chunk.Initialize(allocator->GetAllocator(), types);
}

void ColumnDataCollection::InitializeScanChunk(ColumnDataScanState &state, DataChunk &chunk) const {
	D_ASSERT(!state.column_ids.empty());
	vector<LogicalType> chunk_types;
	chunk_types.reserve(state.column_ids.size());
	for (idx_t i = 0; i < state.column_ids.size(); i++) {
		auto column_idx = state.column_ids[i];
		D_ASSERT(column_idx < types.size());
		chunk_types.push_back(types[column_idx]);
	}
	chunk.Initialize(allocator->GetAllocator(), chunk_types);
}

bool ColumnDataCollection::NextScanIndex(ColumnDataScanState &state, idx_t &chunk_index, idx_t &segment_index,
                                         idx_t &row_index) const {
	row_index = state.current_row_index = state.next_row_index;
	// check if we still have collections to scan
	if (state.segment_index >= segments.size()) {
		// no more data left in the scan
		return false;
	}
	// check within the current collection if we still have chunks to scan
	while (state.chunk_index >= segments[state.segment_index]->chunk_data.size()) {
		// exhausted all chunks for this internal data structure: move to the next one
		state.chunk_index = 0;
		state.segment_index++;
		state.current_chunk_state.handles.clear();
		if (state.segment_index >= segments.size()) {
			return false;
		}
	}
	state.next_row_index += segments[state.segment_index]->chunk_data[state.chunk_index].count;
	segment_index = state.segment_index;
	chunk_index = state.chunk_index++;
	return true;
}

bool ColumnDataCollection::PrevScanIndex(ColumnDataScanState &state, idx_t &chunk_index, idx_t &segment_index,
                                         idx_t &row_index) const {
	// check within the current segment if we still have chunks to scan
	// Note that state.chunk_index is 1-indexed, with 0 as undefined.
	while (state.chunk_index <= 1) {
		if (!state.segment_index) {
			return false;
		}

		--state.segment_index;
		state.chunk_index = segments[state.segment_index]->chunk_data.size() + 1;
		state.current_chunk_state.handles.clear();
	}

	--state.chunk_index;
	segment_index = state.segment_index;
	chunk_index = state.chunk_index - 1;
	state.next_row_index = state.current_row_index;
	state.current_row_index -= segments[state.segment_index]->chunk_data[chunk_index].count;
	row_index = state.current_row_index;
	return true;
}

void ColumnDataCollection::ScanAtIndex(ColumnDataParallelScanState &state, ColumnDataLocalScanState &lstate,
                                       DataChunk &result, idx_t chunk_index, idx_t segment_index,
                                       idx_t row_index) const {
	if (segment_index != lstate.current_segment_index) {
		lstate.current_chunk_state.handles.clear();
		lstate.current_segment_index = segment_index;
	}
	auto &segment = *segments[segment_index];
	lstate.current_chunk_state.properties = state.scan_state.properties;
	segment.ReadChunk(chunk_index, lstate.current_chunk_state, result, state.scan_state.column_ids);
	lstate.current_row_index = row_index;
	result.Verify();
}

bool ColumnDataCollection::Scan(ColumnDataScanState &state, DataChunk &result) const {
	result.Reset();

	idx_t chunk_index;
	idx_t segment_index;
	idx_t row_index;
	if (!NextScanIndex(state, chunk_index, segment_index, row_index)) {
		return false;
	}

	// found a chunk to scan -> scan it
	auto &segment = *segments[segment_index];
	state.current_chunk_state.properties = state.properties;
	segment.ReadChunk(chunk_index, state.current_chunk_state, result, state.column_ids);
	result.Verify();
	return true;
}

bool ColumnDataCollection::Seek(idx_t seek_idx, ColumnDataScanState &state, DataChunk &result) const {
	//	Idempotency: Don't change anything if the row is already in range
	if (state.current_row_index <= seek_idx && seek_idx < state.next_row_index) {
		return true;
	}

	result.Reset();

	//	Linear scan for now. We could use a current_row_index => chunk map at some point
	//	but most use cases should be pretty local
	idx_t chunk_index;
	idx_t segment_index;
	idx_t row_index;
	while (seek_idx < state.current_row_index) {
		if (!PrevScanIndex(state, chunk_index, segment_index, row_index)) {
			return false;
		}
	}
	while (state.next_row_index <= seek_idx) {
		if (!NextScanIndex(state, chunk_index, segment_index, row_index)) {
			return false;
		}
	}

	// found a chunk to scan -> scan it
	auto &segment = *segments[segment_index];
	state.current_chunk_state.properties = state.properties;
	segment.ReadChunk(chunk_index, state.current_chunk_state, result, state.column_ids);
	result.Verify();
	return true;
}

ColumnDataRowCollection ColumnDataCollection::GetRows() const {
	return ColumnDataRowCollection(*this);
}

//===--------------------------------------------------------------------===//
// Combine
//===--------------------------------------------------------------------===//
void ColumnDataCollection::Combine(ColumnDataCollection &other) {
	if (other.count == 0) {
		return;
	}
	if (types != other.types) {
		throw InternalException("Attempting to combine ColumnDataCollections with mismatching types");
	}
	this->count += other.count;
	this->segments.reserve(segments.size() + other.segments.size());
	for (auto &other_seg : other.segments) {
		segments.push_back(std::move(other_seg));
	}
	other.Reset();
	Verify();
}

//===--------------------------------------------------------------------===//
// Fetch
//===--------------------------------------------------------------------===//
idx_t ColumnDataCollection::ChunkCount() const {
	idx_t chunk_count = 0;
	for (auto &segment : segments) {
		chunk_count += segment->ChunkCount();
	}
	return chunk_count;
}

void ColumnDataCollection::FetchChunk(idx_t chunk_idx, DataChunk &result) const {
	D_ASSERT(chunk_idx < ChunkCount());
	for (auto &segment : segments) {
		if (chunk_idx >= segment->ChunkCount()) {
			chunk_idx -= segment->ChunkCount();
		} else {
			segment->FetchChunk(chunk_idx, result);
			return;
		}
	}
	throw InternalException("Failed to find chunk in ColumnDataCollection");
}

//===--------------------------------------------------------------------===//
// Helpers
//===--------------------------------------------------------------------===//
void ColumnDataCollection::Verify() {
#ifdef DEBUG
	// verify counts
	idx_t total_segment_count = 0;
	for (auto &segment : segments) {
		segment->Verify();
		total_segment_count += segment->count;
	}
	D_ASSERT(total_segment_count == this->count);
#endif
}

// LCOV_EXCL_START
string ColumnDataCollection::ToString() const {
	DataChunk chunk;
	InitializeScanChunk(chunk);

	ColumnDataScanState scan_state;
	InitializeScan(scan_state);

	string result = StringUtil::Format("ColumnDataCollection - [%llu Chunks, %llu Rows]\n", ChunkCount(), Count());
	idx_t chunk_idx = 0;
	idx_t row_count = 0;
	while (Scan(scan_state, chunk)) {
		result +=
		    StringUtil::Format("Chunk %llu - [Rows %llu - %llu]\n", chunk_idx, row_count, row_count + chunk.size()) +
		    chunk.ToString();
		chunk_idx++;
		row_count += chunk.size();
	}

	return result;
}
// LCOV_EXCL_STOP

void ColumnDataCollection::Print() const {
	Printer::Print(ToString());
}

void ColumnDataCollection::Reset() {
	count = 0;
	segments.clear();

	// Refreshes the ColumnDataAllocator to prevent holding on to allocated data unnecessarily
	allocator = make_shared_ptr<ColumnDataAllocator>(*allocator);
}

struct ValueResultEquals {
	bool operator()(const Value &a, const Value &b) const {
		return Value::DefaultValuesAreEqual(a, b);
	}
};

bool ColumnDataCollection::ResultEquals(const ColumnDataCollection &left, const ColumnDataCollection &right,
                                        string &error_message, bool ordered) {
	if (left.ColumnCount() != right.ColumnCount()) {
		error_message = "Column count mismatch";
		return false;
	}
	if (left.Count() != right.Count()) {
		error_message = "Row count mismatch";
		return false;
	}
	auto left_rows = left.GetRows();
	auto right_rows = right.GetRows();
	for (idx_t r = 0; r < left.Count(); r++) {
		for (idx_t c = 0; c < left.ColumnCount(); c++) {
			auto lvalue = left_rows.GetValue(c, r);
			auto rvalue = right_rows.GetValue(c, r);

			if (!Value::DefaultValuesAreEqual(lvalue, rvalue)) {
				error_message =
				    StringUtil::Format("%s <> %s (row: %lld, col: %lld)\n", lvalue.ToString(), rvalue.ToString(), r, c);
				break;
			}
		}
		if (!error_message.empty()) {
			if (ordered) {
				return false;
			} else {
				break;
			}
		}
	}
	if (!error_message.empty()) {
		// do an unordered comparison
		bool found_all = true;
		for (idx_t c = 0; c < left.ColumnCount(); c++) {
			std::unordered_multiset<Value, ValueHashFunction, ValueResultEquals> lvalues;
			for (idx_t r = 0; r < left.Count(); r++) {
				auto lvalue = left_rows.GetValue(c, r);
				lvalues.insert(lvalue);
			}
			for (idx_t r = 0; r < right.Count(); r++) {
				auto rvalue = right_rows.GetValue(c, r);
				auto entry = lvalues.find(rvalue);
				if (entry == lvalues.end()) {
					found_all = false;
					break;
				}
				lvalues.erase(entry);
			}
			if (!found_all) {
				break;
			}
		}
		if (!found_all) {
			return false;
		}
		error_message = string();
	}
	return true;
}

vector<shared_ptr<StringHeap>> ColumnDataCollection::GetHeapReferences() {
	vector<shared_ptr<StringHeap>> result(segments.size(), nullptr);
	for (idx_t segment_idx = 0; segment_idx < segments.size(); segment_idx++) {
		result[segment_idx] = segments[segment_idx]->heap;
	}
	return result;
}

ColumnDataAllocatorType ColumnDataCollection::GetAllocatorType() const {
	return allocator->GetType();
}

const vector<unique_ptr<ColumnDataCollectionSegment>> &ColumnDataCollection::GetSegments() const {
	return segments;
}

void ColumnDataCollection::Serialize(Serializer &serializer) const {
	vector<vector<Value>> values;
	values.resize(ColumnCount());
	for (auto &chunk : Chunks()) {
		for (idx_t c = 0; c < chunk.ColumnCount(); c++) {
			for (idx_t r = 0; r < chunk.size(); r++) {
				values[c].push_back(chunk.GetValue(c, r));
			}
		}
	}
	serializer.WriteProperty(100, "types", types);
	serializer.WriteProperty(101, "values", values);
}

unique_ptr<ColumnDataCollection> ColumnDataCollection::Deserialize(Deserializer &deserializer) {
	auto types = deserializer.ReadProperty<vector<LogicalType>>(100, "types");
	auto values = deserializer.ReadProperty<vector<vector<Value>>>(101, "values");

	auto collection = make_uniq<ColumnDataCollection>(Allocator::DefaultAllocator(), types);
	if (values.empty()) {
		return collection;
	}
	DataChunk chunk;
	chunk.Initialize(Allocator::DefaultAllocator(), types);

	for (idx_t r = 0; r < values[0].size(); r++) {
		for (idx_t c = 0; c < types.size(); c++) {
			chunk.SetValue(c, chunk.size(), values[c][r]);
		}
		chunk.SetCardinality(chunk.size() + 1);
		if (chunk.size() == STANDARD_VECTOR_SIZE) {
			collection->Append(chunk);
			chunk.Reset();
		}
	}
	if (chunk.size() > 0) {
		collection->Append(chunk);
	}
	return collection;
}

} // namespace duckdb<|MERGE_RESOLUTION|>--- conflicted
+++ resolved
@@ -525,11 +525,7 @@
 		auto base_ptr = segment.allocator->GetDataPointer(append_state.current_chunk_state, current_segment.block_id,
 		                                                  current_segment.offset);
 		auto validity_data = ColumnDataCollectionSegment::GetValidityPointerForWriting(base_ptr, sizeof(string_t));
-<<<<<<< HEAD
-		ValidityMask target_validity(validity_data);
-=======
 		ValidityMask target_validity(validity_data, STANDARD_VECTOR_SIZE);
->>>>>>> 44c3e83b
 		if (current_segment.count == 0) {
 			// first time appending to this vector
 			// all data here is still uninitialized
