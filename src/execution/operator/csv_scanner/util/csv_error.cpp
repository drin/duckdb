#include "duckdb/execution/operator/csv_scanner/csv_error.hpp"
#include "duckdb/common/exception/conversion_exception.hpp"
#include "duckdb/common/string_util.hpp"
#include "duckdb/function/table/read_csv.hpp"
#include "duckdb/execution/operator/persistent/csv_rejects_table.hpp"
#include "duckdb/execution/operator/csv_scanner/csv_file_scanner.hpp"
#include "duckdb/main/appender.hpp"
#include "duckdb/common/multi_file_reader_function.hpp"
#include <sstream>

namespace duckdb {

LinesPerBoundary::LinesPerBoundary() {
}
LinesPerBoundary::LinesPerBoundary(idx_t boundary_idx_p, idx_t lines_in_batch_p)
    : boundary_idx(boundary_idx_p), lines_in_batch(lines_in_batch_p) {
}

CSVErrorHandler::CSVErrorHandler(bool ignore_errors_p) : ignore_errors(ignore_errors_p) {
}

void CSVErrorHandler::ThrowError(const CSVError &csv_error) {
	std::ostringstream error;
	if (PrintLineNumber(csv_error)) {
		error << "CSV Error on Line: " << GetLineInternal(csv_error.error_info) << '\n';
		if (!csv_error.csv_row.empty()) {
			error << "Original Line: " << csv_error.csv_row << '\n';
		}
	}
	if (csv_error.full_error_message.empty()) {
		error << csv_error.error_message;
	} else {
		error << csv_error.full_error_message;
	}

	switch (csv_error.type) {
	case CAST_ERROR:
		throw ConversionException(error.str());
	case COLUMN_NAME_TYPE_MISMATCH:
		throw BinderException(error.str());
	case NULLPADDED_QUOTED_NEW_VALUE:
		throw ParameterNotAllowedException(error.str());
	default:
		throw InvalidInputException(error.str());
	}
}

void CSVErrorHandler::Error(const CSVError &csv_error, bool force_error) {
	lock_guard<mutex> parallel_lock(main_mutex);
	if ((ignore_errors && !force_error) || (PrintLineNumber(csv_error) && !CanGetLine(csv_error.GetBoundaryIndex()))) {
		// We store this error, we can't throw it now, or we are ignoring it
		errors.push_back(csv_error);
		return;
	}
	// Otherwise we can throw directly
	ThrowError(csv_error);
}

void CSVErrorHandler::ErrorIfNeeded() {
	lock_guard<mutex> parallel_lock(main_mutex);
	if (ignore_errors || errors.empty()) {
		// Nothing to error
		return;
	}

	if (CanGetLine(errors[0].error_info.boundary_idx)) {
		ThrowError(errors[0]);
	}
}

void CSVErrorHandler::ErrorIfAny() {
	lock_guard<mutex> parallel_lock(main_mutex);
	if (ignore_errors || errors.empty()) {
		// Nothing to error
		return;
	}
	if (!CanGetLine(errors[0].error_info.boundary_idx)) {
		throw InternalException("Failed to get error information for boundary index");
	}
	ThrowError(errors[0]);
}

void CSVErrorHandler::ErrorIfTypeExists(CSVErrorType error_type) {
	lock_guard<mutex> parallel_lock(main_mutex);
	for (auto &error : errors) {
		if (error.type == error_type) {
			// If it's a maximum line size error, we can do it now.
			ThrowError(error);
		}
	}
}

void CSVErrorHandler::Insert(idx_t boundary_idx, idx_t rows) {
	lock_guard<mutex> parallel_lock(main_mutex);
	if (lines_per_batch_map.find(boundary_idx) == lines_per_batch_map.end()) {
		lines_per_batch_map[boundary_idx] = {boundary_idx, rows};
	} else {
		lines_per_batch_map[boundary_idx].lines_in_batch += rows;
	}
}

void CSVErrorHandler::NewMaxLineSize(idx_t scan_line_size) {
	lock_guard<mutex> parallel_lock(main_mutex);
	max_line_length = std::max(scan_line_size, max_line_length);
}

bool CSVErrorHandler::AnyErrors() {
	lock_guard<mutex> parallel_lock(main_mutex);
	return !errors.empty();
}

bool CSVErrorHandler::HasError(const CSVErrorType error_type) {
	lock_guard<mutex> parallel_lock(main_mutex);
	for (const auto &er : errors) {
		if (er.type == error_type) {
			return true;
		}
	}
	return false;
}

idx_t CSVErrorHandler::GetSize() {
	lock_guard<mutex> parallel_lock(main_mutex);
	return errors.size();
}

bool IsCSVErrorAcceptedReject(CSVErrorType type) {
	switch (type) {
	case CSVErrorType::INVALID_STATE:
	case CSVErrorType::CAST_ERROR:
	case CSVErrorType::TOO_MANY_COLUMNS:
	case CSVErrorType::TOO_FEW_COLUMNS:
	case CSVErrorType::MAXIMUM_LINE_SIZE:
	case CSVErrorType::UNTERMINATED_QUOTES:
	case CSVErrorType::INVALID_UNICODE:
		return true;
	default:
		return false;
	}
}
string CSVErrorTypeToEnum(CSVErrorType type) {
	switch (type) {
	case CSVErrorType::CAST_ERROR:
		return "CAST";
	case CSVErrorType::TOO_FEW_COLUMNS:
		return "MISSING COLUMNS";
	case CSVErrorType::TOO_MANY_COLUMNS:
		return "TOO MANY COLUMNS";
	case CSVErrorType::MAXIMUM_LINE_SIZE:
		return "LINE SIZE OVER MAXIMUM";
	case CSVErrorType::UNTERMINATED_QUOTES:
		return "UNQUOTED VALUE";
	case CSVErrorType::INVALID_UNICODE:
		return "INVALID UNICODE";
	case CSVErrorType::INVALID_STATE:
		return "INVALID STATE";
	default:
		throw InternalException("CSV Error is not valid to be stored in a Rejects Table");
	}
}

void CSVErrorHandler::FillRejectsTable(InternalAppender &errors_appender, const idx_t file_idx, const idx_t scan_idx,
                                       const CSVFileScan &file, CSVRejectsTable &rejects,
                                       const MultiFileBindData &bind_data, const idx_t limit) {
	lock_guard<mutex> parallel_lock(main_mutex);
	// We first insert the file into the file scans table
	for (auto &error : file.error_handler->errors) {
		if (!IsCSVErrorAcceptedReject(error.type)) {
			continue;
		}
		// short circuit if we already have too many rejects
		if (limit == 0 || rejects.count < limit) {
			if (limit != 0 && rejects.count >= limit) {
				break;
			}
			rejects.count++;
			const auto row_line = file.error_handler->GetLineInternal(error.error_info);
			const auto col_idx = error.column_idx;
			// Add the row to the rejects table
			errors_appender.BeginRow();
			// 1. Scan ID
			errors_appender.Append(scan_idx);
			// 2. File ID
			errors_appender.Append(file_idx);
			// 3. Row Line
			errors_appender.Append(row_line);
			// 4. Byte Position of the row error
			errors_appender.Append(error.row_byte_position + 1);
			// 5. Byte Position where error occurred
			if (!error.byte_position.IsValid()) {
				// This means this error comes from a flush, and we don't support this yet, so we give it
				// a null
				errors_appender.Append(Value());
			} else {
				errors_appender.Append(error.byte_position.GetIndex() + 1);
			}
			// 6. Column Index
			if (error.type == CSVErrorType::MAXIMUM_LINE_SIZE) {
				errors_appender.Append(Value());
			} else {
				errors_appender.Append(col_idx + 1);
			}
			// 7. Column Name (If Applicable)
			switch (error.type) {
			case CSVErrorType::TOO_MANY_COLUMNS:
			case CSVErrorType::MAXIMUM_LINE_SIZE:
				errors_appender.Append(Value());
				break;
			case CSVErrorType::TOO_FEW_COLUMNS:
				if (col_idx + 1 < bind_data.names.size()) {
					errors_appender.Append(string_t(bind_data.names[col_idx + 1]));
				} else {
					errors_appender.Append(Value());
				}
				break;
			default:
				if (col_idx < bind_data.names.size()) {
					errors_appender.Append(string_t(bind_data.names[col_idx]));
				} else {
					errors_appender.Append(Value());
				}
			}
			// 8. Error Type
			errors_appender.Append(string_t(CSVErrorTypeToEnum(error.type)));
			// 9. Original CSV Line
			errors_appender.Append(string_t(error.csv_row));
			// 10. Full Error Message
			errors_appender.Append(string_t(error.error_message));
			errors_appender.EndRow();
		}
	}
}

idx_t CSVErrorHandler::GetMaxLineLength() {
	lock_guard<mutex> parallel_lock(main_mutex);
	return max_line_length;
}

void CSVErrorHandler::DontPrintErrorLine() {
	lock_guard<mutex> parallel_lock(main_mutex);
	print_line = false;
}

void CSVErrorHandler::SetIgnoreErrors(bool ignore_errors_p) {
	lock_guard<mutex> parallel_lock(main_mutex);
	ignore_errors = ignore_errors_p;
}

CSVError::CSVError(string error_message_p, CSVErrorType type_p, LinesPerBoundary error_info_p)
    : error_message(std::move(error_message_p)), type(type_p), error_info(error_info_p) {
}

CSVError::CSVError(string error_message_p, CSVErrorType type_p, idx_t column_idx_p, string csv_row_p,
                   LinesPerBoundary error_info_p, idx_t row_byte_position, optional_idx byte_position_p,
                   const CSVReaderOptions &reader_options, const string &fixes, const string &current_path)
    : error_message(std::move(error_message_p)), type(type_p), column_idx(column_idx_p), csv_row(std::move(csv_row_p)),
      error_info(error_info_p), row_byte_position(row_byte_position), byte_position(byte_position_p) {
	// What were the options
	std::ostringstream error;
	if (reader_options.ignore_errors.GetValue()) {
		RemoveNewLine(error_message);
	}
	error << error_message << '\n';
	error << fixes << '\n';
	error << reader_options.ToString(current_path);
	error << '\n';
	full_error_message = error.str();
}

CSVError CSVError::ColumnTypesError(case_insensitive_map_t<idx_t> sql_types_per_column, const vector<string> &names) {
	for (idx_t i = 0; i < names.size(); i++) {
		auto it = sql_types_per_column.find(names[i]);
		if (it != sql_types_per_column.end()) {
			sql_types_per_column.erase(names[i]);
		}
	}
	if (sql_types_per_column.empty()) {
		return CSVError("", COLUMN_NAME_TYPE_MISMATCH, {});
	}
	string exception = "COLUMN_TYPES error: Columns with names: ";
	for (auto &col : sql_types_per_column) {
		exception += "\"" + col.first + "\",";
	}
	exception.pop_back();
	exception += " do not exist in the CSV File";
	return CSVError(exception, COLUMN_NAME_TYPE_MISMATCH, {});
}

void CSVError::RemoveNewLine(string &error) {
	error = StringUtil::Split(error, "\n")[0];
}

CSVError CSVError::CastError(const CSVReaderOptions &options, const string &column_name, string &cast_error,
                             idx_t column_idx, string &csv_row, LinesPerBoundary error_info, idx_t row_byte_position,
                             optional_idx byte_position, LogicalTypeId type, const string &current_path) {
	std::ostringstream error;
	// Which column
	error << "Error when converting column \"" << column_name << "\". ";
	// What was the cast error
	error << cast_error << '\n';
	std::ostringstream how_to_fix_it;
	how_to_fix_it << "Column " << column_name << " is being converted as type " << LogicalTypeIdToString(type) << '\n';
	if (!options.WasTypeManuallySet(column_idx)) {
		how_to_fix_it << "This type was auto-detected from the CSV file." << '\n';
		how_to_fix_it << "Possible solutions:" << '\n';
		how_to_fix_it << "* Override the type for this column manually by setting the type explicitly, e.g. types={'"
		              << column_name << "': 'VARCHAR'}" << '\n';
		how_to_fix_it
		    << "* Set the sample size to a larger value to enable the auto-detection to scan more values, e.g. "
		       "sample_size=-1"
		    << '\n';
		how_to_fix_it << "* Use a COPY statement to automatically derive types from an existing table." << '\n';
	} else {
		how_to_fix_it
		    << "This type was either manually set or derived from an existing table. Select a different type to "
		       "correctly parse this column."
		    << '\n';
	}
	how_to_fix_it << "* Check whether the null string value is set correctly (e.g., nullstr = 'N/A')" << '\n';

	return CSVError(error.str(), CAST_ERROR, column_idx, csv_row, error_info, row_byte_position, byte_position, options,
	                how_to_fix_it.str(), current_path);
}

CSVError CSVError::LineSizeError(const CSVReaderOptions &options, LinesPerBoundary error_info, string &csv_row,
                                 idx_t byte_position, const string &current_path) {
	std::ostringstream error;
	error << "Maximum line size of " << options.maximum_line_size.GetValue() << " bytes exceeded. ";
	error << "Actual Size:" << csv_row.size() << " bytes." << '\n';

	std::ostringstream how_to_fix_it;
	how_to_fix_it << "Possible Solution: Change the maximum length size, e.g., max_line_size=" << csv_row.size() + 2
	              << "\n";

	return CSVError(error.str(), MAXIMUM_LINE_SIZE, 0, csv_row, error_info, byte_position, byte_position, options,
	                how_to_fix_it.str(), current_path);
}

CSVError CSVError::InvalidState(const CSVReaderOptions &options, idx_t current_column, LinesPerBoundary error_info,
                                string &csv_row, idx_t row_byte_position, optional_idx byte_position,
                                const string &current_path) {
	std::ostringstream error;
	error << "The CSV Parser state machine reached an invalid state.\nThis can happen when is not possible to parse "
	         "your CSV File with the given options, or the CSV File is not RFC 4180 compliant ";
	std::ostringstream how_to_fix_it;
	if (options.dialect_options.state_machine_options.strict_mode.GetValue()) {
		how_to_fix_it << "Possible fixes:" << '\n';
		how_to_fix_it << "* Disable the parser's strict mode (strict_mode=false) to allow reading rows that do not "
		                 "comply with the CSV standard."
		              << '\n';
	}
	return CSVError(error.str(), INVALID_STATE, current_column, csv_row, error_info, row_byte_position, byte_position,
	                options, how_to_fix_it.str(), current_path);
}
CSVError CSVError::HeaderSniffingError(const CSVReaderOptions &options, const vector<HeaderValue> &best_header_row,
                                       const idx_t column_count, const string &delimiter) {
	std::ostringstream error;
	// 1. Which file
	error << "Error when sniffing file \"" << options.file_path << "\"." << '\n';
	// 2. What's the error
	error << "It was not possible to detect the CSV Header, due to the header having less columns than expected"
	      << '\n';
	// 2.1 What's the expected number of columns
	error << "Number of expected columns: " << column_count << ". Actual number of columns " << best_header_row.size()
	      << '\n';
	// 2.2 What was the detected row
	error << "Detected row as Header:" << '\n';
	for (idx_t i = 0; i < best_header_row.size(); i++) {
		if (best_header_row[i].is_null) {
			error << "NULL";
		} else {
			error << best_header_row[i].value;
		}
		if (i < best_header_row.size() - 1) {
			error << delimiter << " ";
		}
	}
	error << "\n";

	// 3. Suggest how to fix it!
	error << "Possible fixes:" << '\n';
	if (options.dialect_options.state_machine_options.strict_mode.GetValue()) {
		error << "* Disable the parser's strict mode (strict_mode=false) to allow reading rows that do not comply with "
		         "the CSV standard."
		      << '\n';
	}
	// header
	if (!options.dialect_options.header.IsSetByUser()) {
		error << "* Set header (header = true) if your CSV has a header, or (header = false) if it doesn't" << '\n';
	} else {
		error << "* Header is set to \'" << options.dialect_options.header.GetValue() << "\'. Consider unsetting it."
		      << '\n';
	}
	// skip_rows
	if (!options.dialect_options.skip_rows.IsSetByUser()) {
		error << "* Set skip (skip=${n}) to skip ${n} lines at the top of the file" << '\n';
	} else {
		error << "* Skip is set to \'" << options.dialect_options.skip_rows.GetValue() << "\'. Consider unsetting it."
		      << '\n';
	}
	// ignore_errors
	if (!options.ignore_errors.GetValue()) {
		error << "* Enable ignore errors (ignore_errors=true) to ignore potential errors" << '\n';
	}
	// null_padding
	if (!options.null_padding) {
		error << "* Enable null padding (null_padding=true) to pad missing columns with NULL values" << '\n';
	}

	return CSVError(error.str(), SNIFFING, {});
}

CSVError CSVError::SniffingError(const CSVReaderOptions &options, const string &search_space, idx_t max_columns_found,
                                 SetColumns &set_columns) {
	std::ostringstream error;
	// 1. Which file
	error << "Error when sniffing file \"" << options.file_path << "\"." << '\n';
	// 2. What's the error
	error << "It was not possible to automatically detect the CSV Parsing dialect/types" << '\n';

	// 2. What was the search space?
	error << "The search space used was:" << '\n';
	error << search_space;
	error << "Encoding: " << options.encoding << '\n';
	// 3. Suggest how to fix it!
	error << "Possible fixes:" << '\n';
<<<<<<< HEAD
	// 3.0 Inform the user about the strict_mode
=======

	if (options.columns_set) {
		// If columns are set, suggest to either unset it or validate that it matches the schema
		error << "* Columns are set as: \"" << set_columns.ToString() << "\", and they contain: " << set_columns.Size()
		      << " columns. It does not match the number of columns found by the sniffer: " << max_columns_found << "."
		      << " Verify the columns parameter is correctly set." << '\n';
	}
	// 3.1 Inform the reader of the dialect
>>>>>>> 9db11296
	if (options.dialect_options.state_machine_options.strict_mode.GetValue()) {
		error << "* Disable the parser's strict mode (strict_mode=false) to allow reading rows that do not comply with "
		         "the CSV standard."
		      << '\n';
	}
	// 3.0.1 Inform the user about encoding
	error << "* Make sure you are using the correct file encoding. If not, set it (e.g., encoding = 'utf-16')." << '\n';
	// 3.1 Inform the reader of the dialect
	// delimiter
	if (!options.dialect_options.state_machine_options.delimiter.IsSetByUser()) {
		error << "* Set delimiter (e.g., delim=\',\')" << '\n';
	} else {
		error << "* Delimiter is set to \'" << options.dialect_options.state_machine_options.delimiter.GetValue()
		      << "\'. Consider unsetting it." << '\n';
	}
	// quote
	if (!options.dialect_options.state_machine_options.quote.IsSetByUser()) {
		error << "* Set quote (e.g., quote=\'\"\')" << '\n';
	} else {
		error << "* Quote is set to \'" << options.dialect_options.state_machine_options.quote.GetValue()
		      << "\'. Consider unsetting it." << '\n';
	}
	// escape
	if (!options.dialect_options.state_machine_options.escape.IsSetByUser()) {
		error << "* Set escape (e.g., escape=\'\"\')" << '\n';
	} else {
		error << "* Escape is set to \'" << options.dialect_options.state_machine_options.escape.GetValue()
		      << "\'. Consider unsetting it." << '\n';
	}
	// comment
	if (!options.dialect_options.state_machine_options.comment.IsSetByUser()) {
		error << "* Set comment (e.g., comment=\'#\')" << '\n';
	} else {
		error << "* Comment is set to \'" << options.dialect_options.state_machine_options.comment.GetValue()
		      << "\'. Consider unsetting it." << '\n';
	}
	// 3.2 skip_rows
	if (!options.dialect_options.skip_rows.IsSetByUser()) {
		error << "* Set skip (skip=${n}) to skip ${n} lines at the top of the file" << '\n';
	}
	// 3.3 ignore_errors
	if (!options.ignore_errors.GetValue()) {
		error << "* Enable ignore errors (ignore_errors=true) to ignore potential errors" << '\n';
	}
	// 3.4 null_padding
	if (!options.null_padding) {
		error << "* Enable null padding (null_padding=true) to pad missing columns with NULL values" << '\n';
	}
	error << "* Check you are using the correct file compression, otherwise set it (e.g., compression = \'zstd\')"
	      << '\n';
	error << "* Be sure that the maximum line size is set to an appropriate value, otherwise set it (e.g., "
	         "max_line_size=10000000)"
	      << "\n";
	return CSVError(error.str(), SNIFFING, {});
}

CSVError CSVError::NullPaddingFail(const CSVReaderOptions &options, LinesPerBoundary error_info,
                                   const string &current_path) {
	std::ostringstream error;
	error << " The parallel scanner does not support null_padding in conjunction with quoted new lines. Please "
	         "disable the parallel csv reader with parallel=false"
	      << '\n';
	// What were the options
	error << options.ToString(current_path);
	return CSVError(error.str(), NULLPADDED_QUOTED_NEW_VALUE, error_info);
}

CSVError CSVError::UnterminatedQuotesError(const CSVReaderOptions &options, idx_t current_column,
                                           LinesPerBoundary error_info, string &csv_row, idx_t row_byte_position,
                                           optional_idx byte_position, const string &current_path) {
	std::ostringstream error;
	error << "Value with unterminated quote found." << '\n';
	std::ostringstream how_to_fix_it;
	how_to_fix_it << "Possible fixes:" << '\n';
	if (options.dialect_options.state_machine_options.strict_mode.GetValue()) {
		how_to_fix_it << "* Disable the parser's strict mode (strict_mode=false) to allow reading rows that do not "
		                 "comply with the CSV standard."
		              << '\n';
	}
	how_to_fix_it << "* Enable ignore errors (ignore_errors=true) to skip this row" << '\n';
	how_to_fix_it << "* Set quote to empty or to a different value (e.g., quote=\'\')" << '\n';
	return CSVError(error.str(), UNTERMINATED_QUOTES, current_column, csv_row, error_info, row_byte_position,
	                byte_position, options, how_to_fix_it.str(), current_path);
}

CSVError CSVError::IncorrectColumnAmountError(const CSVReaderOptions &options, idx_t actual_columns,
                                              LinesPerBoundary error_info, string &csv_row, idx_t row_byte_position,
                                              optional_idx byte_position, const string &current_path) {
	std::ostringstream error;
	// We don't have a fix for this
	std::ostringstream how_to_fix_it;
	how_to_fix_it << "Possible fixes:" << '\n';
	if (options.dialect_options.state_machine_options.strict_mode.GetValue()) {
		how_to_fix_it << "* Disable the parser's strict mode (strict_mode=false) to allow reading rows that do not "
		                 "comply with the CSV standard."
		              << '\n';
	}
	if (!options.null_padding) {
		how_to_fix_it << "* Enable null padding (null_padding=true) to replace missing values with NULL" << '\n';
	}
	if (!options.ignore_errors.GetValue()) {
		how_to_fix_it << "* Enable ignore errors (ignore_errors=true) to skip this row" << '\n';
	}
	// How many columns were expected and how many were found
	error << "Expected Number of Columns: " << options.dialect_options.num_cols << " Found: " << actual_columns + 1;
	idx_t byte_pos = byte_position.GetIndex() == 0 ? 0 : byte_position.GetIndex() - 1;
	if (actual_columns >= options.dialect_options.num_cols) {
		return CSVError(error.str(), TOO_MANY_COLUMNS, actual_columns, csv_row, error_info, row_byte_position, byte_pos,
		                options, how_to_fix_it.str(), current_path);
	} else {
		return CSVError(error.str(), TOO_FEW_COLUMNS, actual_columns, csv_row, error_info, row_byte_position, byte_pos,
		                options, how_to_fix_it.str(), current_path);
	}
}

CSVError CSVError::InvalidUTF8(const CSVReaderOptions &options, idx_t current_column, LinesPerBoundary error_info,
                               string &csv_row, idx_t row_byte_position, optional_idx byte_position,
                               const string &current_path) {
	std::ostringstream error;
	// How many columns were expected and how many were found
	error << "Invalid unicode (byte sequence mismatch) detected." << '\n';
	std::ostringstream how_to_fix_it;
	how_to_fix_it << "Possible Solution: Enable ignore errors (ignore_errors=true) to skip this row" << '\n';
	return CSVError(error.str(), INVALID_UNICODE, current_column, csv_row, error_info, row_byte_position, byte_position,
	                options, how_to_fix_it.str(), current_path);
}

bool CSVErrorHandler::PrintLineNumber(const CSVError &error) const {
	if (!print_line) {
		return false;
	}
	switch (error.type) {
	case CAST_ERROR:
	case UNTERMINATED_QUOTES:
	case TOO_FEW_COLUMNS:
	case TOO_MANY_COLUMNS:
	case MAXIMUM_LINE_SIZE:
	case NULLPADDED_QUOTED_NEW_VALUE:
	case INVALID_UNICODE:
		return true;
	default:
		return false;
	}
}

bool CSVErrorHandler::CanGetLine(idx_t boundary_index) {
	for (idx_t i = 0; i < boundary_index; i++) {
		if (lines_per_batch_map.find(i) == lines_per_batch_map.end()) {
			return false;
		}
	}
	return true;
}

idx_t CSVErrorHandler::GetLine(const LinesPerBoundary &error_info) {
	lock_guard<mutex> parallel_lock(main_mutex);
	return GetLineInternal(error_info);
}
idx_t CSVErrorHandler::GetLineInternal(const LinesPerBoundary &error_info) {
	// We start from one, since the lines are 1-indexed
	idx_t current_line = 1 + error_info.lines_in_batch;
	for (idx_t boundary_idx = 0; boundary_idx < error_info.boundary_idx; boundary_idx++) {
		current_line += lines_per_batch_map[boundary_idx].lines_in_batch;
	}
	return current_line;
}

} // namespace duckdb<|MERGE_RESOLUTION|>--- conflicted
+++ resolved
@@ -424,22 +424,18 @@
 	error << "Encoding: " << options.encoding << '\n';
 	// 3. Suggest how to fix it!
 	error << "Possible fixes:" << '\n';
-<<<<<<< HEAD
 	// 3.0 Inform the user about the strict_mode
-=======
-
+	// 3.1 Inform the reader of the dialect
+	if (options.dialect_options.state_machine_options.strict_mode.GetValue()) {
+		error << "* Disable the parser's strict mode (strict_mode=false) to allow reading rows that do not comply with "
+		         "the CSV standard."
+		      << '\n';
+	}
 	if (options.columns_set) {
 		// If columns are set, suggest to either unset it or validate that it matches the schema
 		error << "* Columns are set as: \"" << set_columns.ToString() << "\", and they contain: " << set_columns.Size()
 		      << " columns. It does not match the number of columns found by the sniffer: " << max_columns_found << "."
 		      << " Verify the columns parameter is correctly set." << '\n';
-	}
-	// 3.1 Inform the reader of the dialect
->>>>>>> 9db11296
-	if (options.dialect_options.state_machine_options.strict_mode.GetValue()) {
-		error << "* Disable the parser's strict mode (strict_mode=false) to allow reading rows that do not comply with "
-		         "the CSV standard."
-		      << '\n';
 	}
 	// 3.0.1 Inform the user about encoding
 	error << "* Make sure you are using the correct file encoding. If not, set it (e.g., encoding = 'utf-16')." << '\n';
