--- conflicted
+++ resolved
@@ -784,27 +784,16 @@
 		return;
 	}
 
-	auto &allocator = input.GetAllocator();
 	vector<LogicalType> types;
-<<<<<<< HEAD
-=======
-	ExpressionExecutor executor(allocator);
->>>>>>> 31b6b496
 	for (idx_t expr_idx = 0; expr_idx < expr_count; ++expr_idx) {
 		types.push_back(exprs[expr_idx]->return_type);
 		executor.AddExpression(*exprs[expr_idx]);
 	}
 
-<<<<<<< HEAD
 	if (!types.empty()) {
-		chunk.Initialize(types);
-	}
-}
-=======
-	for (idx_t i = 0; i < input.ChunkCount(); i++) {
-		DataChunk chunk;
-		chunk.Initialize(allocator, types);
->>>>>>> 31b6b496
+		chunk.Initialize(executor.allocator, types);
+	}
+}
 
 static void PrepareInputExpression(Expression *expr, ChunkCollection &output, ExpressionExecutor &executor,
                                    DataChunk &chunk) {
@@ -812,7 +801,8 @@
 }
 
 struct WindowInputExpression {
-	explicit WindowInputExpression(Expression *expr_p) : expr(expr_p), scalar(false) {
+	WindowInputExpression(Expression *expr_p, Allocator &allocator)
+	    : expr(expr_p), scalar(false), collection(allocator), executor(allocator) {
 		if (expr) {
 			PrepareInputExpression(expr, collection, executor, chunk);
 			scalar = expr->IsScalar();
@@ -1273,14 +1263,12 @@
                                     const ValidityMask &order_mask, WindowAggregationMode mode) {
 
 	// TODO we could evaluate those expressions in parallel
-<<<<<<< HEAD
 
 	// Single pass over the input to produce the payload columns.
 	// Vectorisation for the win...
 
-=======
 	auto &allocator = input.GetAllocator();
->>>>>>> 31b6b496
+
 	// evaluate inner expressions of window functions, could be more complex
 	ChunkCollection payload_collection(allocator);
 	vector<Expression *> exprs;
@@ -1288,71 +1276,29 @@
 		exprs.push_back(child.get());
 	}
 	// TODO: child may be a scalar, don't need to materialize the whole collection then
-<<<<<<< HEAD
-	ExpressionExecutor payload_executor;
+	ExpressionExecutor payload_executor(allocator);
 	DataChunk payload_chunk;
 	PrepareInputExpressions(exprs.data(), exprs.size(), payload_collection, payload_executor, payload_chunk);
 
-	WindowInputExpression leadlag_offset(wexpr->offset_expr.get());
-	WindowInputExpression leadlag_default(wexpr->default_expr.get());
-=======
-	MaterializeExpressions(exprs.data(), exprs.size(), input, payload_collection);
-
-	ChunkCollection leadlag_offset_collection(allocator);
-	ChunkCollection leadlag_default_collection(allocator);
-	if (wexpr->type == ExpressionType::WINDOW_LEAD || wexpr->type == ExpressionType::WINDOW_LAG) {
-		if (wexpr->offset_expr) {
-			MaterializeExpression(wexpr->offset_expr.get(), input, leadlag_offset_collection,
-			                      wexpr->offset_expr->IsScalar());
-		}
-		if (wexpr->default_expr) {
-			MaterializeExpression(wexpr->default_expr.get(), input, leadlag_default_collection,
-			                      wexpr->default_expr->IsScalar());
-		}
-	}
->>>>>>> 31b6b496
+	WindowInputExpression leadlag_offset(wexpr->offset_expr.get(), allocator);
+	WindowInputExpression leadlag_default(wexpr->default_expr.get(), allocator);
 
 	// evaluate the FILTER clause and stuff it into a large mask for compactness and reuse
 	ValidityMask filter_mask;
 	vector<validity_t> filter_bits;
-	ExpressionExecutor filter_executor;
+	ExpressionExecutor filter_executor(allocator);
 	SelectionVector filter_sel;
 	if (wexpr->filter_expr) {
 		// 	Start with all invalid and set the ones that pass
 		filter_bits.resize(ValidityMask::ValidityMaskSize(input.Count()), 0);
 		filter_mask.Initialize(filter_bits.data());
-<<<<<<< HEAD
 		filter_executor.AddExpression(*wexpr->filter_expr);
 		filter_sel.Initialize(STANDARD_VECTOR_SIZE);
 	}
 
 	// evaluate boundaries if present. Parser has checked boundary types.
-	WindowInputExpression boundary_start(wexpr->start_expr.get());
-	WindowInputExpression boundary_end(wexpr->end_expr.get());
-=======
-		ExpressionExecutor filter_execution(allocator, *wexpr->filter_expr);
-		SelectionVector true_sel(STANDARD_VECTOR_SIZE);
-		idx_t base_idx = 0;
-		for (auto &chunk : input.Chunks()) {
-			const auto filtered = filter_execution.SelectExpression(*chunk, true_sel);
-			for (idx_t f = 0; f < filtered; ++f) {
-				filter_mask.SetValid(base_idx + true_sel[f]);
-			}
-			base_idx += chunk->size();
-		}
-	}
-
-	// evaluate boundaries if present. Parser has checked boundary types.
-	ChunkCollection boundary_start_collection(allocator);
-	if (wexpr->start_expr) {
-		MaterializeExpression(wexpr->start_expr.get(), input, boundary_start_collection, wexpr->start_expr->IsScalar());
-	}
-
-	ChunkCollection boundary_end_collection(allocator);
-	if (wexpr->end_expr) {
-		MaterializeExpression(wexpr->end_expr.get(), input, boundary_end_collection, wexpr->end_expr->IsScalar());
-	}
->>>>>>> 31b6b496
+	WindowInputExpression boundary_start(wexpr->start_expr.get(), allocator);
+	WindowInputExpression boundary_end(wexpr->end_expr.get(), allocator);
 
 	// Set up a validity mask for IGNORE NULLS
 	ValidityMask ignore_nulls;
