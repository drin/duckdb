--- conflicted
+++ resolved
@@ -64,18 +64,10 @@
 	HashAggregateGlobalState(BufferManager &buffer_manager, vector<LogicalType> &group_types,
 	                         vector<LogicalType> &payload_types, vector<BoundAggregateExpression *> &bindings)
 	    : is_empty(true) {
-<<<<<<< HEAD
-		final_ht = make_unique<GroupedAggregateHashTable>(buffer_manager, STANDARD_VECTOR_SIZE * 2, group_types,
-		                                                  payload_types, bindings);
-	}
-
-	unique_ptr<GroupedAggregateHashTable> final_ht;
-=======
 	}
 
 	unordered_map<radix_t, vector<unique_ptr<GroupedAggregateHashTable>>> hts;
 
->>>>>>> aee4022f
 	//! Whether or not any tuples were added to the HT
 	bool is_empty;
 	//! The lock for updating the global aggregate state
@@ -85,17 +77,10 @@
 class HashAggregateLocalState : public LocalSinkState {
 public:
 	HashAggregateLocalState(BufferManager &buffer_manager, vector<unique_ptr<Expression>> &groups,
-<<<<<<< HEAD
-	                        vector<BoundAggregateExpression *> &aggregates, vector<LogicalType> &group_types,
-	                        vector<LogicalType> &payload_types)
-	    : group_executor(groups) {
-		for (auto &aggr : aggregates) {
-=======
 	                        vector<BoundAggregateExpression *> &bound_aggregates, vector<LogicalType> &group_types,
 	                        vector<LogicalType> &payload_types)
 	    : buffer_manager(buffer_manager), bound_aggregates(bound_aggregates), group_executor(groups) {
 		for (auto &aggr : bound_aggregates) {
->>>>>>> aee4022f
 			if (aggr->children.size()) {
 				for (idx_t i = 0; i < aggr->children.size(); ++i) {
 					payload_executor.AddExpression(*aggr->children[i]);
@@ -106,13 +91,8 @@
 		if (payload_types.size() > 0) {
 			payload_chunk.Initialize(payload_types);
 		}
-<<<<<<< HEAD
-		ht = make_unique<GroupedAggregateHashTable>(buffer_manager, STANDARD_VECTOR_SIZE * 2, group_types,
-		                                            payload_types, aggregates);
-=======
 		hts[0].push_back(make_unique<GroupedAggregateHashTable>(buffer_manager, STANDARD_VECTOR_SIZE * 2, group_types,
 		                                                        payload_types, bound_aggregates));
->>>>>>> aee4022f
 	}
 
 	BufferManager &buffer_manager;
@@ -128,13 +108,9 @@
 	//! The payload chunk
 	DataChunk payload_chunk;
 	//! The aggregate HT
-<<<<<<< HEAD
-	unique_ptr<GroupedAggregateHashTable> ht;
-=======
 
 	unordered_map<radix_t, vector<unique_ptr<GroupedAggregateHashTable>>> hts;
 
->>>>>>> aee4022f
 	//! Whether or not any tuples were added to the HT
 	bool is_empty;
 };
@@ -180,10 +156,6 @@
 	payload_chunk.Verify();
 	assert(payload_chunk.column_count() == 0 || group_chunk.size() == payload_chunk.size());
 
-<<<<<<< HEAD
-	llstate.ht->AddChunk(group_chunk, payload_chunk);
-	llstate.is_empty = false;
-=======
 	// intermediate ht
 
 	// 32 bit ht entry
@@ -265,7 +237,6 @@
 	if (group_chunk.size() > 0) {
 		llstate.is_empty = false;
 	}
->>>>>>> aee4022f
 }
 
 //===--------------------------------------------------------------------===//
@@ -296,21 +267,6 @@
 	auto &source = (HashAggregateLocalState &)lstate;
 	assert(all_combinable);
 
-<<<<<<< HEAD
-	lock_guard<mutex> glock(gstate.lock);
-
-	gstate.is_empty &= source.is_empty;
-	gstate.final_ht->Combine(*source.ht);
-}
-
-class MyTask : public Task {
-public:
-	MyTask(Pipeline &parent) : parent(parent) {
-	}
-	void Execute() {
-		parent.finished_tasks++;
-		parent.Finish();
-=======
 	// this actually does not do a lot but just pushes the local HTs into the global state so we can later combine them
 	// in parallel
 	lock_guard<mutex> glock(gstate.lock);
@@ -348,32 +304,17 @@
 		if (parent.total_tasks == parent.finished_tasks) {
 			parent.Finish();
 		}
->>>>>>> aee4022f
 	}
 
 private:
 	Pipeline &parent;
-<<<<<<< HEAD
-=======
 	HashAggregateGlobalState &state;
 	idx_t radix;
->>>>>>> aee4022f
 };
 
 void PhysicalHashAggregate::Finalize(Pipeline &pipeline, ClientContext &context,
                                      unique_ptr<GlobalOperatorState> state) {
 
-<<<<<<< HEAD
-	auto gstate = (HashAggregateGlobalState *)state.get();
-	assert(gstate->final_ht);
-	gstate->final_ht->Finalize();
-	this->sink_state = move(state);
-
-	// schedule additional tasks to combine the partial HTs
-	pipeline.total_tasks += 1;
-	auto t = make_unique<MyTask>(pipeline);
-	TaskScheduler::GetScheduler(context).ScheduleTask(pipeline.token, move(t));
-=======
 	this->sink_state = move(state);
 	auto gstate = (HashAggregateGlobalState *)this->sink_state.get();
 
@@ -386,7 +327,6 @@
 		auto t = make_unique<PhysicalHashAggregateFinalizeTask>(pipeline, *gstate, r);
 		TaskScheduler::GetScheduler(context).ScheduleTask(pipeline.token, move(t));
 	}
->>>>>>> aee4022f
 }
 
 void PhysicalHashAggregate::GetChunkInternal(ExecutionContext &context, DataChunk &chunk,
@@ -396,10 +336,6 @@
 
 	state.group_chunk.Reset();
 	state.aggregate_chunk.Reset();
-<<<<<<< HEAD
-	idx_t elements_found = gstate.final_ht->Scan(state.ht_scan_position, state.group_chunk, state.aggregate_chunk);
-=======
->>>>>>> aee4022f
 
 	// special case hack to sort out aggregating from empty intermediates
 	// for aggregations without groups
