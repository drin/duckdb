#include "duckdb/execution/operator/persistent/csv_reader_options.hpp"
#include "duckdb/common/bind_helpers.hpp"
#include "duckdb/common/vector_size.hpp"
#include "duckdb/common/string_util.hpp"

namespace duckdb {

static bool ParseBoolean(const Value &value, const string &loption);

static bool ParseBoolean(const vector<Value> &set, const string &loption) {
	if (set.empty()) {
		// no option specified: default to true
		return true;
	}
	if (set.size() > 1) {
		throw BinderException("\"%s\" expects a single argument as a boolean value (e.g. TRUE or 1)", loption);
	}
	return ParseBoolean(set[0], loption);
}

static bool ParseBoolean(const Value &value, const string &loption) {

	if (value.type().id() == LogicalTypeId::LIST) {
		auto &children = ListValue::GetChildren(value);
		return ParseBoolean(children, loption);
	}
	if (value.type() == LogicalType::FLOAT || value.type() == LogicalType::DOUBLE ||
	    value.type().id() == LogicalTypeId::DECIMAL) {
		throw BinderException("\"%s\" expects a boolean value (e.g. TRUE or 1)", loption);
	}
	return BooleanValue::Get(value.DefaultCastAs(LogicalType::BOOLEAN));
}

static string ParseString(const Value &value, const string &loption) {
	if (value.IsNull()) {
		return string();
	}
	if (value.type().id() == LogicalTypeId::LIST) {
		auto &children = ListValue::GetChildren(value);
		if (children.size() != 1) {
			throw BinderException("\"%s\" expects a single argument as a string value", loption);
		}
		return ParseString(children[0], loption);
	}
	if (value.type().id() != LogicalTypeId::VARCHAR) {
		throw BinderException("\"%s\" expects a string argument!", loption);
	}
	return value.GetValue<string>();
}

static int64_t ParseInteger(const Value &value, const string &loption) {
	if (value.type().id() == LogicalTypeId::LIST) {
		auto &children = ListValue::GetChildren(value);
		if (children.size() != 1) {
			// no option specified or multiple options specified
			throw BinderException("\"%s\" expects a single argument as an integer value", loption);
		}
		return ParseInteger(children[0], loption);
	}
	return value.GetValue<int64_t>();
}

void BufferedCSVReaderOptions::SetHeader(bool input) {
	this->header = input;
	this->has_header = true;
}

void BufferedCSVReaderOptions::SetCompression(const string &compression_p) {
	this->compression = FileCompressionTypeFromString(compression_p);
}

void BufferedCSVReaderOptions::SetEscape(const string &input) {
	this->escape = input;
	this->has_escape = true;
}

void BufferedCSVReaderOptions::SetDelimiter(const string &input) {
	this->delimiter = StringUtil::Replace(input, "\\t", "\t");
	this->has_delimiter = true;
	if (input.empty()) {
		this->delimiter = string("\0", 1);
	}
}

void BufferedCSVReaderOptions::SetQuote(const string &quote_p) {
	this->quote = quote_p;
	this->has_quote = true;
}

void BufferedCSVReaderOptions::SetNewline(const string &input) {
	if (input == "\\n" || input == "\\r") {
		new_line = NewLineIdentifier::SINGLE;
	} else if (input == "\\r\\n") {
		new_line = NewLineIdentifier::CARRY_ON;
	} else {
		throw InvalidInputException("This is not accepted as a newline: " + input);
	}
	has_newline = true;
}

void BufferedCSVReaderOptions::SetDateFormat(LogicalTypeId type, const string &format, bool read_format) {
	string error;
	if (read_format) {
		error = StrTimeFormat::ParseFormatSpecifier(format, date_format[type]);
		date_format[type].format_specifier = format;
	} else {
		error = StrTimeFormat::ParseFormatSpecifier(format, write_date_format[type]);
	}
	if (!error.empty()) {
		throw InvalidInputException("Could not parse DATEFORMAT: %s", error.c_str());
	}
	has_format[type] = true;
}

void BufferedCSVReaderOptions::SetReadOption(const string &loption, const Value &value,
                                             vector<string> &expected_names) {
	if (SetBaseOption(loption, value)) {
		return;
	}
	if (loption == "auto_detect") {
		auto_detect = ParseBoolean(value, loption);
	} else if (loption == "sample_size") {
		int64_t sample_size = ParseInteger(value, loption);
		if (sample_size < 1 && sample_size != -1) {
			throw BinderException("Unsupported parameter for SAMPLE_SIZE: cannot be smaller than 1");
		}
		if (sample_size == -1) {
			sample_chunks = std::numeric_limits<uint64_t>::max();
			sample_chunk_size = STANDARD_VECTOR_SIZE;
		} else if (sample_size <= STANDARD_VECTOR_SIZE) {
			sample_chunk_size = sample_size;
			sample_chunks = 1;
		} else {
			sample_chunk_size = STANDARD_VECTOR_SIZE;
			sample_chunks = sample_size / STANDARD_VECTOR_SIZE + 1;
		}
	} else if (loption == "skip") {
		skip_rows = ParseInteger(value, loption);
		skip_rows_set = true;
	} else if (loption == "max_line_size" || loption == "maximum_line_size") {
		maximum_line_size = ParseInteger(value, loption);
	} else if (loption == "sample_chunk_size") {
		sample_chunk_size = ParseInteger(value, loption);
		if (sample_chunk_size > STANDARD_VECTOR_SIZE) {
			throw BinderException(
			    "Unsupported parameter for SAMPLE_CHUNK_SIZE: cannot be bigger than STANDARD_VECTOR_SIZE %d",
			    STANDARD_VECTOR_SIZE);
		} else if (sample_chunk_size < 1) {
			throw BinderException("Unsupported parameter for SAMPLE_CHUNK_SIZE: cannot be smaller than 1");
		}
	} else if (loption == "sample_chunks") {
		sample_chunks = ParseInteger(value, loption);
		if (sample_chunks < 1) {
			throw BinderException("Unsupported parameter for SAMPLE_CHUNKS: cannot be smaller than 1");
		}
	} else if (loption == "force_not_null") {
		force_not_null = ParseColumnList(value, expected_names, loption);
	} else if (loption == "date_format" || loption == "dateformat") {
		string format = ParseString(value, loption);
		SetDateFormat(LogicalTypeId::DATE, format, true);
	} else if (loption == "timestamp_format" || loption == "timestampformat") {
		string format = ParseString(value, loption);
		SetDateFormat(LogicalTypeId::TIMESTAMP, format, true);
	} else if (loption == "ignore_errors") {
		ignore_errors = ParseBoolean(value, loption);
	} else if (loption == "buffer_size") {
		buffer_size = ParseInteger(value, loption);
		if (buffer_size == 0) {
			throw InvalidInputException("Buffer Size option must be higher than 0");
		}
	} else if (loption == "decimal_separator") {
		decimal_separator = ParseString(value, loption);
		if (decimal_separator != "." && decimal_separator != ",") {
			throw BinderException("Unsupported parameter for DECIMAL_SEPARATOR: should be '.' or ','");
		}
	} else if (loption == "null_padding") {
		null_padding = ParseBoolean(value, loption);
<<<<<<< HEAD
=======
	} else if (loption == "allow_quoted_nulls") {
		allow_quoted_nulls = ParseBoolean(value, loption);
	} else if (loption == "parallel") {
		parallel_mode = ParseBoolean(value, loption) ? ParallelMode::PARALLEL : ParallelMode::SINGLE_THREADED;
>>>>>>> da69aeaa
	} else {
		throw BinderException("Unrecognized option for CSV reader \"%s\"", loption);
	}
}

void BufferedCSVReaderOptions::SetWriteOption(const string &loption, const Value &value) {
	if (loption == "new_line") {
		// Steal this from SetBaseOption so we can write different newlines (e.g., format JSON ARRAY)
		write_newline = ParseString(value, loption);
		return;
	}

	if (SetBaseOption(loption, value)) {
		return;
	}

	if (loption == "force_quote") {
		force_quote = ParseColumnList(value, name_list, loption);
	} else if (loption == "date_format" || loption == "dateformat") {
		string format = ParseString(value, loption);
		SetDateFormat(LogicalTypeId::DATE, format, false);
	} else if (loption == "timestamp_format" || loption == "timestampformat") {
		string format = ParseString(value, loption);
		if (StringUtil::Lower(format) == "iso") {
			format = "%Y-%m-%dT%H:%M:%S.%fZ";
		}
		SetDateFormat(LogicalTypeId::TIMESTAMP, format, false);
		SetDateFormat(LogicalTypeId::TIMESTAMP_TZ, format, false);
	} else if (loption == "prefix") {
		prefix = ParseString(value, loption);
	} else if (loption == "suffix") {
		suffix = ParseString(value, loption);
	} else {
		throw BinderException("Unrecognized option CSV writer \"%s\"", loption);
	}
}

bool BufferedCSVReaderOptions::SetBaseOption(const string &loption, const Value &value) {
	// Make sure this function was only called after the option was turned into lowercase
	D_ASSERT(!std::any_of(loption.begin(), loption.end(), ::isupper));

	if (StringUtil::StartsWith(loption, "delim") || StringUtil::StartsWith(loption, "sep")) {
		SetDelimiter(ParseString(value, loption));
	} else if (loption == "quote") {
		SetQuote(ParseString(value, loption));
	} else if (loption == "new_line") {
		SetNewline(ParseString(value, loption));
	} else if (loption == "escape") {
		SetEscape(ParseString(value, loption));
	} else if (loption == "header") {
		SetHeader(ParseBoolean(value, loption));
	} else if (loption == "null" || loption == "nullstr") {
		null_str = ParseString(value, loption);
	} else if (loption == "encoding") {
		auto encoding = StringUtil::Lower(ParseString(value, loption));
		if (encoding != "utf8" && encoding != "utf-8") {
			throw BinderException("Copy is only supported for UTF-8 encoded files, ENCODING 'UTF-8'");
		}
	} else if (loption == "compression") {
		SetCompression(ParseString(value, loption));
	} else {
		// unrecognized option in base CSV
		return false;
	}
	return true;
}

std::string BufferedCSVReaderOptions::ToString() const {
	return "  file=" + file_path + "\n  delimiter='" + delimiter +
	       (has_delimiter ? "'" : (auto_detect ? "' (auto detected)" : "' (default)")) + "\n  quote='" + quote +
	       (has_quote ? "'" : (auto_detect ? "' (auto detected)" : "' (default)")) + "\n  escape='" + escape +
	       (has_escape ? "'" : (auto_detect ? "' (auto detected)" : "' (default)")) +
	       "\n  header=" + std::to_string(header) +
	       (has_header ? "" : (auto_detect ? " (auto detected)" : "' (default)")) +
	       "\n  sample_size=" + std::to_string(sample_chunk_size * sample_chunks) +
	       "\n  ignore_errors=" + std::to_string(ignore_errors) + "\n  all_varchar=" + std::to_string(all_varchar);
}

} // namespace duckdb<|MERGE_RESOLUTION|>--- conflicted
+++ resolved
@@ -175,13 +175,10 @@
 		}
 	} else if (loption == "null_padding") {
 		null_padding = ParseBoolean(value, loption);
-<<<<<<< HEAD
-=======
 	} else if (loption == "allow_quoted_nulls") {
 		allow_quoted_nulls = ParseBoolean(value, loption);
 	} else if (loption == "parallel") {
 		parallel_mode = ParseBoolean(value, loption) ? ParallelMode::PARALLEL : ParallelMode::SINGLE_THREADED;
->>>>>>> da69aeaa
 	} else {
 		throw BinderException("Unrecognized option for CSV reader \"%s\"", loption);
 	}
