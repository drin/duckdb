#include "duckdb/execution/operator/persistent/physical_insert.hpp"
#include "duckdb/parallel/thread_context.hpp"
#include "duckdb/catalog/catalog_entry/duck_table_entry.hpp"
#include "duckdb/common/types/column/column_data_collection.hpp"
#include "duckdb/common/vector_operations/vector_operations.hpp"
#include "duckdb/execution/expression_executor.hpp"
#include "duckdb/storage/data_table.hpp"
#include "duckdb/main/client_context.hpp"
#include "duckdb/parser/parsed_data/create_table_info.hpp"
#include "duckdb/planner/expression/bound_constant_expression.hpp"
#include "duckdb/storage/table_io_manager.hpp"
#include "duckdb/transaction/local_storage.hpp"
#include "duckdb/parser/statement/insert_statement.hpp"
#include "duckdb/parser/statement/update_statement.hpp"
#include "duckdb/storage/table/scan_state.hpp"
#include "duckdb/common/types/conflict_manager.hpp"
#include "duckdb/execution/index/art/art.hpp"
#include "duckdb/transaction/duck_transaction.hpp"
#include "duckdb/storage/table/append_state.hpp"

namespace duckdb {

PhysicalInsert::PhysicalInsert(vector<LogicalType> types_p, TableCatalogEntry &table,
                               physical_index_vector_t<idx_t> column_index_map,
                               vector<unique_ptr<Expression>> bound_defaults,
                               vector<unique_ptr<Expression>> set_expressions, vector<PhysicalIndex> set_columns,
                               vector<LogicalType> set_types, idx_t estimated_cardinality, bool return_chunk,
                               bool parallel, OnConflictAction action_type,
                               unique_ptr<Expression> on_conflict_condition_p,
                               unique_ptr<Expression> do_update_condition_p, unordered_set<column_t> conflict_target_p,
                               vector<column_t> columns_to_fetch_p)
    : PhysicalOperator(PhysicalOperatorType::INSERT, std::move(types_p), estimated_cardinality),
      column_index_map(std::move(column_index_map)), insert_table(&table), insert_types(table.GetTypes()),
      bound_defaults(std::move(bound_defaults)), return_chunk(return_chunk), parallel(parallel),
      action_type(action_type), set_expressions(std::move(set_expressions)), set_columns(std::move(set_columns)),
      set_types(std::move(set_types)), on_conflict_condition(std::move(on_conflict_condition_p)),
      do_update_condition(std::move(do_update_condition_p)), conflict_target(std::move(conflict_target_p)),
      columns_to_fetch(std::move(columns_to_fetch_p)) {

	if (action_type == OnConflictAction::THROW) {
		return;
	}

	D_ASSERT(set_expressions.size() == set_columns.size());

	// One or more columns are referenced from the existing table,
	// we use the 'insert_types' to figure out which types these columns have
	types_to_fetch = vector<LogicalType>(columns_to_fetch.size(), LogicalType::SQLNULL);
	for (idx_t i = 0; i < columns_to_fetch.size(); i++) {
		auto &id = columns_to_fetch[i];
		D_ASSERT(id < insert_types.size());
		types_to_fetch[i] = insert_types[id];
	}
}

PhysicalInsert::PhysicalInsert(LogicalOperator &op, SchemaCatalogEntry &schema, unique_ptr<BoundCreateTableInfo> info_p,
                               idx_t estimated_cardinality, bool parallel)
    : PhysicalOperator(PhysicalOperatorType::CREATE_TABLE_AS, op.types, estimated_cardinality), insert_table(nullptr),
      return_chunk(false), schema(&schema), info(std::move(info_p)), parallel(parallel),
      action_type(OnConflictAction::THROW) {
	GetInsertInfo(*info, insert_types, bound_defaults);
}

void PhysicalInsert::GetInsertInfo(const BoundCreateTableInfo &info, vector<LogicalType> &insert_types,
                                   vector<unique_ptr<Expression>> &bound_defaults) {
	auto &create_info = info.base->Cast<CreateTableInfo>();
	for (auto &col : create_info.columns.Physical()) {
		insert_types.push_back(col.GetType());
		bound_defaults.push_back(make_uniq<BoundConstantExpression>(Value(col.GetType())));
	}
}

//===--------------------------------------------------------------------===//
// Sink
//===--------------------------------------------------------------------===//
class InsertGlobalState : public GlobalSinkState {
public:
	explicit InsertGlobalState(ClientContext &context, const vector<LogicalType> &return_types, DuckTableEntry &table)
	    : table(table), insert_count(0), initialized(false), return_collection(context, return_types) {
	}

	mutex lock;
	DuckTableEntry &table;
	idx_t insert_count;
	bool initialized;
	LocalAppendState append_state;
	ColumnDataCollection return_collection;
};

class InsertLocalState : public LocalSinkState {
public:
	InsertLocalState(ClientContext &context, const vector<LogicalType> &types,
	                 const vector<unique_ptr<Expression>> &bound_defaults)
	    : default_executor(context, bound_defaults) {
		insert_chunk.Initialize(Allocator::Get(context), types);
	}

	DataChunk insert_chunk;
	ExpressionExecutor default_executor;
	TableAppendState local_append_state;
	unique_ptr<RowGroupCollection> local_collection;
	optional_ptr<OptimisticDataWriter> writer;
	// Rows that have been updated by a DO UPDATE conflict
	unordered_set<row_t> updated_global_rows;
	// Rows in the transaction-local storage that have been updated by a DO UPDATE conflict
	unordered_set<row_t> updated_local_rows;
	idx_t update_count = 0;
};

unique_ptr<GlobalSinkState> PhysicalInsert::GetGlobalSinkState(ClientContext &context) const {
<<<<<<< HEAD
	auto result = make_uniq<InsertGlobalState>(context, GetTypes());
=======
	optional_ptr<TableCatalogEntry> table;
>>>>>>> da69aeaa
	if (info) {
		// CREATE TABLE AS
		D_ASSERT(!insert_table);
		auto &catalog = schema->catalog;
		table = &catalog.CreateTable(catalog.GetCatalogTransaction(context), *schema.get_mutable(), *info)
		             ->Cast<TableCatalogEntry>();
	} else {
		D_ASSERT(insert_table);
		D_ASSERT(insert_table->IsDuckTable());
		table = insert_table.get_mutable();
	}
	auto result = make_uniq<InsertGlobalState>(context, GetTypes(), table->Cast<DuckTableEntry>());
	return std::move(result);
}

unique_ptr<LocalSinkState> PhysicalInsert::GetLocalSinkState(ExecutionContext &context) const {
	return make_uniq<InsertLocalState>(context.client, insert_types, bound_defaults);
}

void PhysicalInsert::ResolveDefaults(const TableCatalogEntry &table, DataChunk &chunk,
                                     const physical_index_vector_t<idx_t> &column_index_map,
                                     ExpressionExecutor &default_executor, DataChunk &result) {
	chunk.Flatten();
	default_executor.SetChunk(chunk);

	result.Reset();
	result.SetCardinality(chunk);

	if (!column_index_map.empty()) {
		// columns specified by the user, use column_index_map
		for (auto &col : table.GetColumns().Physical()) {
			auto storage_idx = col.StorageOid();
			auto mapped_index = column_index_map[col.Physical()];
			if (mapped_index == DConstants::INVALID_INDEX) {
				// insert default value
				default_executor.ExecuteExpression(storage_idx, result.data[storage_idx]);
			} else {
				// get value from child chunk
				D_ASSERT((idx_t)mapped_index < chunk.ColumnCount());
				D_ASSERT(result.data[storage_idx].GetType() == chunk.data[mapped_index].GetType());
				result.data[storage_idx].Reference(chunk.data[mapped_index]);
			}
		}
	} else {
		// no columns specified, just append directly
		for (idx_t i = 0; i < result.ColumnCount(); i++) {
			D_ASSERT(result.data[i].GetType() == chunk.data[i].GetType());
			result.data[i].Reference(chunk.data[i]);
		}
	}
}

bool AllConflictsMeetCondition(DataChunk &result) {
	auto data = FlatVector::GetData<bool>(result.data[0]);
	for (idx_t i = 0; i < result.size(); i++) {
		if (!data[i]) {
			return false;
		}
	}
	return true;
}

void CheckOnConflictCondition(ExecutionContext &context, DataChunk &conflicts, const unique_ptr<Expression> &condition,
                              DataChunk &result) {
	ExpressionExecutor executor(context.client, *condition);
	result.Initialize(context.client, {LogicalType::BOOLEAN});
	executor.Execute(conflicts, result);
	result.SetCardinality(conflicts.size());
}

static void CombineExistingAndInsertTuples(DataChunk &result, DataChunk &scan_chunk, DataChunk &input_chunk,
                                           ClientContext &client, const PhysicalInsert &op) {
	auto &types_to_fetch = op.types_to_fetch;
	auto &insert_types = op.insert_types;

	if (types_to_fetch.empty()) {
		// We have not scanned the initial table, so we can just duplicate the initial chunk
		result.Initialize(client, input_chunk.GetTypes());
		result.Reference(input_chunk);
		result.SetCardinality(input_chunk);
		return;
	}
	vector<LogicalType> combined_types;
	combined_types.reserve(insert_types.size() + types_to_fetch.size());
	combined_types.insert(combined_types.end(), insert_types.begin(), insert_types.end());
	combined_types.insert(combined_types.end(), types_to_fetch.begin(), types_to_fetch.end());

	result.Initialize(client, combined_types);
	result.Reset();
	// Add the VALUES list
	for (idx_t i = 0; i < insert_types.size(); i++) {
		idx_t col_idx = i;
		auto &other_col = input_chunk.data[i];
		auto &this_col = result.data[col_idx];
		D_ASSERT(other_col.GetType() == this_col.GetType());
		this_col.Reference(other_col);
	}
	// Add the columns from the original conflicting tuples
	for (idx_t i = 0; i < types_to_fetch.size(); i++) {
		idx_t col_idx = i + insert_types.size();
		auto &other_col = scan_chunk.data[i];
		auto &this_col = result.data[col_idx];
		D_ASSERT(other_col.GetType() == this_col.GetType());
		this_col.Reference(other_col);
	}
	// This is guaranteed by the requirement of a conflict target to have a condition or set expressions
	// Only when we have any sort of condition or SET expression that references the existing table is this possible
	// to not be true.
	// We can have a SET expression without a conflict target ONLY if there is only 1 Index on the table
	// In which case this also can't cause a discrepancy between existing tuple count and insert tuple count
	D_ASSERT(input_chunk.size() == scan_chunk.size());
	result.SetCardinality(input_chunk.size());
}

static void CreateUpdateChunk(ExecutionContext &context, DataChunk &chunk, TableCatalogEntry &table, Vector &row_ids,
                              DataChunk &update_chunk, const PhysicalInsert &op) {

	auto &do_update_condition = op.do_update_condition;
	auto &set_types = op.set_types;
	auto &set_expressions = op.set_expressions;
	// Check the optional condition for the DO UPDATE clause, to filter which rows will be updated
	if (do_update_condition) {
		DataChunk do_update_filter_result;
		do_update_filter_result.Initialize(context.client, {LogicalType::BOOLEAN});
		ExpressionExecutor where_executor(context.client, *do_update_condition);
		where_executor.Execute(chunk, do_update_filter_result);
		do_update_filter_result.SetCardinality(chunk.size());

		ManagedSelection selection(chunk.size());

		auto where_data = FlatVector::GetData<bool>(do_update_filter_result.data[0]);
		for (idx_t i = 0; i < chunk.size(); i++) {
			if (where_data[i]) {
				selection.Append(i);
			}
		}
		if (selection.Count() != selection.Size()) {
			// Not all conflicts met the condition, need to filter out the ones that don't
			chunk.Slice(selection.Selection(), selection.Count());
			chunk.SetCardinality(selection.Count());
			// Also apply this Slice to the to-update row_ids
			row_ids.Slice(selection.Selection(), selection.Count());
		}
	}

	// Execute the SET expressions
	update_chunk.Initialize(context.client, set_types);
	ExpressionExecutor executor(context.client, set_expressions);
	executor.Execute(chunk, update_chunk);
	update_chunk.SetCardinality(chunk);
}

template <bool GLOBAL>
static idx_t PerformOnConflictAction(ExecutionContext &context, DataChunk &chunk, TableCatalogEntry &table,
                                     Vector &row_ids, const PhysicalInsert &op) {

	if (op.action_type == OnConflictAction::NOTHING) {
		return 0;
	}
	auto &set_columns = op.set_columns;

	DataChunk update_chunk;
	CreateUpdateChunk(context, chunk, table, row_ids, update_chunk, op);

	auto &data_table = table.GetStorage();
	// Perform the update, using the results of the SET expressions
	if (GLOBAL) {
		data_table.Update(table, context.client, row_ids, set_columns, update_chunk);
	} else {
		auto &local_storage = LocalStorage::Get(context.client, data_table.db);
		// Perform the update, using the results of the SET expressions
		local_storage.Update(data_table, row_ids, set_columns, update_chunk);
	}
	return update_chunk.size();
}

// TODO: should we use a hash table to keep track of this instead?
template <bool GLOBAL>
static void RegisterUpdatedRows(InsertLocalState &lstate, const Vector &row_ids, idx_t count) {
	// Insert all rows, if any of the rows has already been updated before, we throw an error
	auto data = FlatVector::GetData<row_t>(row_ids);

	// The rowids in the transaction-local ART aren't final yet so we have to separately keep track of the two sets of
	// rowids
	unordered_set<row_t> &updated_rows = GLOBAL ? lstate.updated_global_rows : lstate.updated_local_rows;
	for (idx_t i = 0; i < count; i++) {
		auto result = updated_rows.insert(data[i]);
		if (result.second == false) {
			throw InvalidInputException(
			    "ON CONFLICT DO UPDATE can not update the same row twice in the same command, Ensure that no rows "
			    "proposed for insertion within the same command have duplicate constrained values");
		}
	}
}

template <bool GLOBAL>
static idx_t HandleInsertConflicts(TableCatalogEntry &table, ExecutionContext &context, InsertLocalState &lstate,
                                   DataTable &data_table, const PhysicalInsert &op) {
	auto &types_to_fetch = op.types_to_fetch;
	auto &on_conflict_condition = op.on_conflict_condition;
	auto &conflict_target = op.conflict_target;
	auto &columns_to_fetch = op.columns_to_fetch;

	auto &local_storage = LocalStorage::Get(context.client, data_table.db);

	// We either want to do nothing, or perform an update when conflicts arise
	ConflictInfo conflict_info(conflict_target);
	ConflictManager conflict_manager(VerifyExistenceType::APPEND, lstate.insert_chunk.size(), &conflict_info);
	if (GLOBAL) {
		data_table.VerifyAppendConstraints(table, context.client, lstate.insert_chunk, &conflict_manager);
	} else {
		DataTable::VerifyUniqueIndexes(local_storage.GetIndexes(data_table), context.client, lstate.insert_chunk,
		                               &conflict_manager);
	}
	conflict_manager.Finalize();
	if (conflict_manager.ConflictCount() == 0) {
		// No conflicts found, 0 updates performed
		return 0;
	}
	auto &conflicts = conflict_manager.Conflicts();
	auto &row_ids = conflict_manager.RowIds();

	DataChunk conflict_chunk; // contains only the conflicting values
	DataChunk scan_chunk;     // contains the original values, that caused the conflict
	DataChunk combined_chunk; // contains conflict_chunk + scan_chunk (wide)

	// Filter out everything but the conflicting rows
	conflict_chunk.Initialize(context.client, lstate.insert_chunk.GetTypes());
	conflict_chunk.Reference(lstate.insert_chunk);
	conflict_chunk.Slice(conflicts.Selection(), conflicts.Count());
	conflict_chunk.SetCardinality(conflicts.Count());

	// Holds the pins for the fetched rows
	unique_ptr<ColumnFetchState> fetch_state;
	if (!types_to_fetch.empty()) {
		D_ASSERT(scan_chunk.size() == 0);
		// When these values are required for the conditions or the SET expressions,
		// then we scan the existing table for the conflicting tuples, using the rowids
		scan_chunk.Initialize(context.client, types_to_fetch);
<<<<<<< HEAD
		auto fetch_state = make_uniq<ColumnFetchState>();
		auto &transaction = DuckTransaction::Get(context.client, *table->catalog);
		data_table.Fetch(transaction, scan_chunk, columns_to_fetch, row_ids, conflicts.Count(), *fetch_state);
=======
		fetch_state = make_uniq<ColumnFetchState>();
		if (GLOBAL) {
			auto &transaction = DuckTransaction::Get(context.client, table.catalog);
			data_table.Fetch(transaction, scan_chunk, columns_to_fetch, row_ids, conflicts.Count(), *fetch_state);
		} else {
			local_storage.FetchChunk(data_table, row_ids, conflicts.Count(), columns_to_fetch, scan_chunk,
			                         *fetch_state);
		}
>>>>>>> da69aeaa
	}

	// Splice the Input chunk and the fetched chunk together
	CombineExistingAndInsertTuples(combined_chunk, scan_chunk, conflict_chunk, context.client, op);

	if (on_conflict_condition) {
		DataChunk conflict_condition_result;
		CheckOnConflictCondition(context, combined_chunk, on_conflict_condition, conflict_condition_result);
		bool conditions_met = AllConflictsMeetCondition(conflict_condition_result);
		if (!conditions_met) {
			// Filter out the tuples that did pass the filter, then run the verify again
			ManagedSelection sel(combined_chunk.size());
			auto data = FlatVector::GetData<bool>(conflict_condition_result.data[0]);
			for (idx_t i = 0; i < combined_chunk.size(); i++) {
				if (!data[i]) {
					// Only populate the selection vector with the tuples that did not meet the condition
					sel.Append(i);
				}
			}
			combined_chunk.Slice(sel.Selection(), sel.Count());
			row_ids.Slice(sel.Selection(), sel.Count());
			if (GLOBAL) {
				data_table.VerifyAppendConstraints(table, context.client, combined_chunk, nullptr);
			} else {
				DataTable::VerifyUniqueIndexes(local_storage.GetIndexes(data_table), context.client,
				                               lstate.insert_chunk, nullptr);
			}
			throw InternalException("The previous operation was expected to throw but didn't");
		}
	}

	RegisterUpdatedRows<GLOBAL>(lstate, row_ids, combined_chunk.size());

	idx_t updated_tuples = PerformOnConflictAction<GLOBAL>(context, combined_chunk, table, row_ids, op);

	// Remove the conflicting tuples from the insert chunk
	SelectionVector sel_vec(lstate.insert_chunk.size());
	idx_t new_size =
	    SelectionVector::Inverted(conflicts.Selection(), sel_vec, conflicts.Count(), lstate.insert_chunk.size());
	lstate.insert_chunk.Slice(sel_vec, new_size);
	lstate.insert_chunk.SetCardinality(new_size);
	return updated_tuples;
}

idx_t PhysicalInsert::OnConflictHandling(TableCatalogEntry &table, ExecutionContext &context,
                                         InsertLocalState &lstate) const {
	auto &data_table = table.GetStorage();
	if (action_type == OnConflictAction::THROW) {
		data_table.VerifyAppendConstraints(table, context.client, lstate.insert_chunk, nullptr);
		return 0;
	}
	// Check whether any conflicts arise, and if they all meet the conflict_target + condition
	// If that's not the case - We throw the first error
	idx_t updated_tuples = 0;
	updated_tuples += HandleInsertConflicts<true>(table, context, lstate, data_table, *this);
	// Also check the transaction-local storage+ART so we can detect conflicts within this transaction
	updated_tuples += HandleInsertConflicts<false>(table, context, lstate, data_table, *this);

	return updated_tuples;
}

<<<<<<< HEAD
SinkResultType PhysicalInsert::Sink(ExecutionContext &context, GlobalSinkState &state, LocalSinkState &lstate_p,
                                    DataChunk &chunk) const {
	auto &gstate = state.Cast<InsertGlobalState>();
	auto &lstate = lstate_p.Cast<InsertLocalState>();
=======
SinkResultType PhysicalInsert::Sink(ExecutionContext &context, DataChunk &chunk, OperatorSinkInput &input) const {
	auto &gstate = input.global_state.Cast<InsertGlobalState>();
	auto &lstate = input.local_state.Cast<InsertLocalState>();
>>>>>>> da69aeaa

	auto &table = gstate.table;
	auto &storage = table.GetStorage();
	PhysicalInsert::ResolveDefaults(table, chunk, column_index_map, lstate.default_executor, lstate.insert_chunk);

	if (!parallel) {
		if (!gstate.initialized) {
			storage.InitializeLocalAppend(gstate.append_state, context.client);
			gstate.initialized = true;
		}

		idx_t updated_tuples = OnConflictHandling(table, context, lstate);
		gstate.insert_count += lstate.insert_chunk.size();
		gstate.insert_count += updated_tuples;
		storage.LocalAppend(gstate.append_state, table, context.client, lstate.insert_chunk, true);

		if (return_chunk) {
			gstate.return_collection.Append(lstate.insert_chunk);
		}
	} else {
		D_ASSERT(!return_chunk);
		// parallel append
		if (!lstate.local_collection) {
			lock_guard<mutex> l(gstate.lock);
			auto &table_info = storage.info;
			auto &block_manager = TableIOManager::Get(storage).GetBlockManagerForRowData();
			lstate.local_collection =
			    make_uniq<RowGroupCollection>(table_info, block_manager, insert_types, MAX_ROW_ID);
			lstate.local_collection->InitializeEmpty();
			lstate.local_collection->InitializeAppend(lstate.local_append_state);
			lstate.writer = &gstate.table.GetStorage().CreateOptimisticWriter(context.client);
		}
		OnConflictHandling(table, context, lstate);

		auto new_row_group = lstate.local_collection->Append(lstate.insert_chunk, lstate.local_append_state);
		if (new_row_group) {
			lstate.writer->WriteNewRowGroup(*lstate.local_collection);
		}
	}

	return SinkResultType::NEED_MORE_INPUT;
}

void PhysicalInsert::Combine(ExecutionContext &context, GlobalSinkState &gstate_p, LocalSinkState &lstate_p) const {
	auto &gstate = gstate_p.Cast<InsertGlobalState>();
	auto &lstate = lstate_p.Cast<InsertLocalState>();
	auto &client_profiler = QueryProfiler::Get(context.client);
	context.thread.profiler.Flush(*this, lstate.default_executor, "default_executor", 1);
	client_profiler.Flush(context.thread.profiler);

	if (!parallel) {
		return;
	}
	if (!lstate.local_collection) {
		return;
	}
	// parallel append: finalize the append
	TransactionData tdata(0, 0);
	lstate.local_collection->FinalizeAppend(tdata, lstate.local_append_state);

	auto append_count = lstate.local_collection->GetTotalRows();

	lock_guard<mutex> lock(gstate.lock);
	gstate.insert_count += append_count;
	if (append_count < RowGroup::ROW_GROUP_SIZE) {
		// we have few rows - append to the local storage directly
		auto &table = gstate.table;
		auto &storage = table.GetStorage();
		storage.InitializeLocalAppend(gstate.append_state, context.client);
		auto &transaction = DuckTransaction::Get(context.client, table.catalog);
		lstate.local_collection->Scan(transaction, [&](DataChunk &insert_chunk) {
			storage.LocalAppend(gstate.append_state, table, context.client, insert_chunk);
			return true;
		});
		storage.FinalizeLocalAppend(gstate.append_state);
	} else {
		// we have written rows to disk optimistically - merge directly into the transaction-local storage
		gstate.table.GetStorage().FinalizeOptimisticWriter(context.client, *lstate.writer);
		gstate.table.GetStorage().LocalMerge(context.client, *lstate.local_collection);
	}
}

SinkFinalizeType PhysicalInsert::Finalize(Pipeline &pipeline, Event &event, ClientContext &context,
                                          GlobalSinkState &state) const {
	auto &gstate = state.Cast<InsertGlobalState>();
	if (!parallel && gstate.initialized) {
		auto &table = gstate.table;
		auto &storage = table.GetStorage();
		storage.FinalizeLocalAppend(gstate.append_state);
	}
	return SinkFinalizeType::READY;
}

//===--------------------------------------------------------------------===//
// Source
//===--------------------------------------------------------------------===//
class InsertSourceState : public GlobalSourceState {
public:
	explicit InsertSourceState(const PhysicalInsert &op) {
		if (op.return_chunk) {
			D_ASSERT(op.sink_state);
			auto &g = op.sink_state->Cast<InsertGlobalState>();
			g.return_collection.InitializeScan(scan_state);
		}
	}

	ColumnDataScanState scan_state;
};

unique_ptr<GlobalSourceState> PhysicalInsert::GetGlobalSourceState(ClientContext &context) const {
	return make_uniq<InsertSourceState>(*this);
}

<<<<<<< HEAD
void PhysicalInsert::GetData(ExecutionContext &context, DataChunk &chunk, GlobalSourceState &gstate,
                             LocalSourceState &lstate) const {
	auto &state = gstate.Cast<InsertSourceState>();
	auto &insert_gstate = sink_state->Cast<InsertGlobalState>();
	if (state.finished) {
		return;
	}
=======
SourceResultType PhysicalInsert::GetData(ExecutionContext &context, DataChunk &chunk,
                                         OperatorSourceInput &input) const {
	auto &state = input.global_state.Cast<InsertSourceState>();
	auto &insert_gstate = sink_state->Cast<InsertGlobalState>();
>>>>>>> da69aeaa
	if (!return_chunk) {
		chunk.SetCardinality(1);
		chunk.SetValue(0, 0, Value::BIGINT(insert_gstate.insert_count));
		return SourceResultType::FINISHED;
	}

	insert_gstate.return_collection.Scan(state.scan_state, chunk);
	return chunk.size() == 0 ? SourceResultType::FINISHED : SourceResultType::HAVE_MORE_OUTPUT;
}

} // namespace duckdb<|MERGE_RESOLUTION|>--- conflicted
+++ resolved
@@ -108,11 +108,7 @@
 };
 
 unique_ptr<GlobalSinkState> PhysicalInsert::GetGlobalSinkState(ClientContext &context) const {
-<<<<<<< HEAD
-	auto result = make_uniq<InsertGlobalState>(context, GetTypes());
-=======
 	optional_ptr<TableCatalogEntry> table;
->>>>>>> da69aeaa
 	if (info) {
 		// CREATE TABLE AS
 		D_ASSERT(!insert_table);
@@ -352,11 +348,6 @@
 		// When these values are required for the conditions or the SET expressions,
 		// then we scan the existing table for the conflicting tuples, using the rowids
 		scan_chunk.Initialize(context.client, types_to_fetch);
-<<<<<<< HEAD
-		auto fetch_state = make_uniq<ColumnFetchState>();
-		auto &transaction = DuckTransaction::Get(context.client, *table->catalog);
-		data_table.Fetch(transaction, scan_chunk, columns_to_fetch, row_ids, conflicts.Count(), *fetch_state);
-=======
 		fetch_state = make_uniq<ColumnFetchState>();
 		if (GLOBAL) {
 			auto &transaction = DuckTransaction::Get(context.client, table.catalog);
@@ -365,7 +356,6 @@
 			local_storage.FetchChunk(data_table, row_ids, conflicts.Count(), columns_to_fetch, scan_chunk,
 			                         *fetch_state);
 		}
->>>>>>> da69aeaa
 	}
 
 	// Splice the Input chunk and the fetched chunk together
@@ -427,16 +417,9 @@
 	return updated_tuples;
 }
 
-<<<<<<< HEAD
-SinkResultType PhysicalInsert::Sink(ExecutionContext &context, GlobalSinkState &state, LocalSinkState &lstate_p,
-                                    DataChunk &chunk) const {
-	auto &gstate = state.Cast<InsertGlobalState>();
-	auto &lstate = lstate_p.Cast<InsertLocalState>();
-=======
 SinkResultType PhysicalInsert::Sink(ExecutionContext &context, DataChunk &chunk, OperatorSinkInput &input) const {
 	auto &gstate = input.global_state.Cast<InsertGlobalState>();
 	auto &lstate = input.local_state.Cast<InsertLocalState>();
->>>>>>> da69aeaa
 
 	auto &table = gstate.table;
 	auto &storage = table.GetStorage();
@@ -550,20 +533,10 @@
 	return make_uniq<InsertSourceState>(*this);
 }
 
-<<<<<<< HEAD
-void PhysicalInsert::GetData(ExecutionContext &context, DataChunk &chunk, GlobalSourceState &gstate,
-                             LocalSourceState &lstate) const {
-	auto &state = gstate.Cast<InsertSourceState>();
-	auto &insert_gstate = sink_state->Cast<InsertGlobalState>();
-	if (state.finished) {
-		return;
-	}
-=======
 SourceResultType PhysicalInsert::GetData(ExecutionContext &context, DataChunk &chunk,
                                          OperatorSourceInput &input) const {
 	auto &state = input.global_state.Cast<InsertSourceState>();
 	auto &insert_gstate = sink_state->Cast<InsertGlobalState>();
->>>>>>> da69aeaa
 	if (!return_chunk) {
 		chunk.SetCardinality(1);
 		chunk.SetValue(0, 0, Value::BIGINT(insert_gstate.insert_count));
