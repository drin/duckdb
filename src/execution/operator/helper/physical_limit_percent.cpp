#include "duckdb/execution/operator/helper/physical_limit_percent.hpp"
#include "duckdb/execution/operator/helper/physical_limit.hpp"

#include "duckdb/common/algorithm.hpp"

#include "duckdb/execution/expression_executor.hpp"
#include "duckdb/common/types/column_data_collection.hpp"

namespace duckdb {

//===--------------------------------------------------------------------===//
// Sink
//===--------------------------------------------------------------------===//
class LimitPercentGlobalState : public GlobalSinkState {
public:
	explicit LimitPercentGlobalState(ClientContext &context, const PhysicalLimitPercent &op)
	    : current_offset(0), data(context, op.GetTypes()) {
		if (!op.limit_expression) {
			this->limit_percent = op.limit_percent;
			is_limit_percent_delimited = true;
		} else {
			this->limit_percent = 100.0;
		}

		if (!op.offset_expression) {
			this->offset = op.offset_value;
			is_offset_delimited = true;
		} else {
			this->offset = 0;
		}
	}

	idx_t current_offset;
	double limit_percent;
	idx_t offset;
	ColumnDataCollection data;

	bool is_limit_percent_delimited = false;
	bool is_offset_delimited = false;
};

unique_ptr<GlobalSinkState> PhysicalLimitPercent::GetGlobalSinkState(ClientContext &context) const {
	return make_unique<LimitPercentGlobalState>(context, *this);
}

SinkResultType PhysicalLimitPercent::Sink(ExecutionContext &context, GlobalSinkState &gstate, LocalSinkState &lstate,
                                          DataChunk &input) const {
	D_ASSERT(input.size() > 0);
	auto &state = (LimitPercentGlobalState &)gstate;
	auto &limit_percent = state.limit_percent;
	auto &offset = state.offset;

	// get the next chunk from the child
	if (!state.is_limit_percent_delimited) {
		Value val = PhysicalLimit::GetDelimiter(context, input, limit_expression.get());
		if (!val.IsNull()) {
			limit_percent = val.GetValue<double>();
		}
		if (limit_percent < 0.0) {
			throw BinderException("Percentage value(%f) can't be negative", limit_percent);
		}
		state.is_limit_percent_delimited = true;
	}
	if (!state.is_offset_delimited) {
		Value val = PhysicalLimit::GetDelimiter(context, input, offset_expression.get());
		if (!val.IsNull()) {
			offset = val.GetValue<idx_t>();
		}
		if (offset > 1ULL << 62ULL) {
			throw BinderException("Max value %lld for LIMIT/OFFSET is %lld", offset, 1ULL << 62ULL);
		}
		state.is_offset_delimited = true;
	}

	if (!PhysicalLimit::HandleOffset(input, state.current_offset, offset, DConstants::INVALID_INDEX)) {
		return SinkResultType::NEED_MORE_INPUT;
	}

	state.data.Append(input);
	return SinkResultType::NEED_MORE_INPUT;
}

//===--------------------------------------------------------------------===//
// Source
//===--------------------------------------------------------------------===//
class LimitPercentOperatorState : public GlobalSourceState {
public:
	explicit LimitPercentOperatorState(const PhysicalLimitPercent &op)
	    : limit(DConstants::INVALID_INDEX), current_offset(0) {
		auto &gstate = (LimitPercentGlobalState &)*op.sink_state;
		gstate.data.InitializeScan(scan_state);
	}

	ColumnDataScanState scan_state;
	idx_t limit;
	idx_t current_offset;
};

unique_ptr<GlobalSourceState> PhysicalLimitPercent::GetGlobalSourceState(ClientContext &context) const {
	return make_unique<LimitPercentOperatorState>(*this);
}

void PhysicalLimitPercent::GetData(ExecutionContext &context, DataChunk &chunk, GlobalSourceState &gstate_p,
                                   LocalSourceState &lstate) const {
	auto &gstate = (LimitPercentGlobalState &)*sink_state;
	auto &state = (LimitPercentOperatorState &)gstate_p;
	auto &percent_limit = gstate.limit_percent;
	auto &offset = gstate.offset;
	auto &limit = state.limit;
	auto &current_offset = state.current_offset;

	if (gstate.is_limit_percent_delimited && limit == DConstants::INVALID_INDEX) {
		idx_t count = gstate.data.Count();
		if (count > 0) {
			count += offset;
		}
<<<<<<< HEAD
		if (percent_limit < 0 || percent_limit > 100) {
=======
		if (Value::IsNan(limit_percent) || limit_percent < 0 || limit_percent > 100) {
>>>>>>> d1e615bf
			throw OutOfRangeException("Limit percent out of range, should be between 0% and 100%");
		}
		double limit_dbl = percent_limit / 100 * count;
		if (limit_dbl > count) {
			limit = count;
		} else {
			limit = idx_t(limit_dbl);
		}
		if (limit == 0) {
			return;
		}
	}

	if (current_offset >= limit) {
		return;
	}
	if (!gstate.data.Scan(state.scan_state, chunk)) {
		return;
	}

	PhysicalLimit::HandleOffset(chunk, current_offset, 0, limit);
}

} // namespace duckdb<|MERGE_RESOLUTION|>--- conflicted
+++ resolved
@@ -114,11 +114,7 @@
 		if (count > 0) {
 			count += offset;
 		}
-<<<<<<< HEAD
-		if (percent_limit < 0 || percent_limit > 100) {
-=======
-		if (Value::IsNan(limit_percent) || limit_percent < 0 || limit_percent > 100) {
->>>>>>> d1e615bf
+		if (Value::IsNan(percent_limit) || percent_limit < 0 || percent_limit > 100) {
 			throw OutOfRangeException("Limit percent out of range, should be between 0% and 100%");
 		}
 		double limit_dbl = percent_limit / 100 * count;
