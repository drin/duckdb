--- conflicted
+++ resolved
@@ -296,23 +296,18 @@
 		statel.Verify(flush_count);
 		aggr.function.combine(statel, statep, aggr_input_data, flush_count);
 	} else {
-<<<<<<< HEAD
 		leaves.SetCardinality(flush_count);
 		aggr.function.update(&leaves.data[0], aggr_input_data, leaves.ColumnCount(), statep, flush_count);
-=======
-		inputs.SetCardinality(flush_count);
-		aggr.function.update(&inputs.data[0], aggr_input_data, inputs.ColumnCount(), statep, flush_count);
 
 		//	Some update functions mangle our dictionaries.
 		//	so we have to check and unmangle them...
-		for (column_t i = 0; i < inputs.ColumnCount(); i++) {
-			auto &v = inputs.data[i];
-			if (v.GetVectorType() != VectorType::DICTIONARY_VECTOR ||
-			    DictionaryVector::SelVector(v).data() != filter_sel.data()) {
-				v.Slice(input_ref->data[i], filter_sel, STANDARD_VECTOR_SIZE);
-			}
-		}
->>>>>>> 32af8108
+		for (column_t i = 0; i < leaves.ColumnCount(); i++) {
+			auto &leaf = leaves.data[i];
+			if (leaf.GetVectorType() != VectorType::DICTIONARY_VECTOR ||
+			    DictionaryVector::SelVector(leaf).data() != filter_sel.data()) {
+				leaf.Slice(inputs.data[i], filter_sel, STANDARD_VECTOR_SIZE);
+			}
+		}
 	}
 
 	flush_count = 0;
@@ -322,19 +317,6 @@
 	const auto count = end - begin;
 	D_ASSERT(count <= TREE_FANOUT);
 
-<<<<<<< HEAD
-	//	Some update functions mangle our dictionaries.
-	//	so we have to check and unmangle them...
-	for (column_t i = 0; i < leaves.ColumnCount(); i++) {
-		auto &leaf = leaves.data[i];
-		if (leaf.GetVectorType() != VectorType::DICTIONARY_VECTOR ||
-		    DictionaryVector::SelVector(leaf).data() != filter_sel.data()) {
-			leaf.Slice(inputs.data[i], filter_sel, STANDARD_VECTOR_SIZE);
-		}
-	}
-
-=======
->>>>>>> 32af8108
 	//	If we are not filtering,
 	//	just update the shared dictionary selection to the range
 	//	Otherwise set it to the input rows that pass the filter
