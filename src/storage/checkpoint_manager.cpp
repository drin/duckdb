--- conflicted
+++ resolved
@@ -160,19 +160,6 @@
 		}
 		if (entry->type == CatalogType::MACRO_ENTRY) {
 			macros.push_back((ScalarMacroCatalogEntry *)entry);
-<<<<<<< HEAD
-		}
-	});
-
-	vector<TableMacroCatalogEntry *> table_macros;
-	schema.Scan(CatalogType::TABLE_FUNCTION_ENTRY, [&](CatalogEntry *entry) {
-		if (entry->internal) {
-			return;
-		}
-		if (entry->type == CatalogType::TABLE_MACRO_ENTRY) {
-			table_macros.push_back((TableMacroCatalogEntry *)entry);
-=======
->>>>>>> d1cbbb44
 		}
 	});
 
@@ -221,10 +208,6 @@
 	}
 
 	// finally write the macro's
-<<<<<<< HEAD
-	metadata_writer->Write<uint32_t>(table_macros.size());
-=======
->>>>>>> d1cbbb44
 	for (auto &macro : table_macros) {
 		WriteTableMacro(*macro);
 	}
@@ -272,10 +255,6 @@
 		ReadMacro(context, reader);
 	}
 
-<<<<<<< HEAD
-	uint32_t table_macro_count = reader.Read<uint32_t>();
-=======
->>>>>>> d1cbbb44
 	for (uint32_t i = 0; i < table_macro_count; i++) {
 		ReadTableMacro(context, reader);
 	}
