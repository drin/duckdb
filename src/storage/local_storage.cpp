--- conflicted
+++ resolved
@@ -23,16 +23,12 @@
 	    data_table_info, TableIOManager::Get(table).GetBlockManagerForRowData(), types, MAX_ROW_ID, 0);
 	row_groups->InitializeEmpty();
 
-<<<<<<< HEAD
-	table.info->indexes.Scan([&](Index &index) {
+	data_table_info->GetIndexes().Scan([&](Index &index) {
 		if (index.GetIndexType() != ART::TYPE_NAME) {
-=======
-	data_table_info->GetIndexes().Scan([&](Index &index) {
-		if (index.index_type != ART::TYPE_NAME) {
->>>>>>> d2600741
 			return false;
 		}
 		D_ASSERT(index.GetIndexType() == ART::TYPE_NAME);
+		D_ASSERT(index.IsBound());
 
 		auto &art = index.Cast<ART>();
 		if (art.GetConstraintType() != IndexConstraintType::NONE) {
@@ -204,20 +200,7 @@
 
 		// we need to vacuum the indexes to remove any buffers that are now empty
 		// due to reverting the appends
-<<<<<<< HEAD
-		table.info->indexes.Scan([&](Index &index) {
-			try {
-				if (index.IsBound()) {
-					index.Cast<BoundIndex>().Vacuum();
-				}
-			} catch (std::exception &ex) { // LCOV_EXCL_START
-				error = ErrorData(ex);
-			} // LCOV_EXCL_STOP
-			return false;
-		});
-=======
 		table.VacuumIndexes();
->>>>>>> d2600741
 		error.Throw();
 	}
 	if (append_to_table) {
@@ -493,16 +476,7 @@
 	}
 
 	// possibly vacuum any excess index data
-<<<<<<< HEAD
-	table.info->indexes.Scan([&](Index &index) {
-		if (index.IsBound()) {
-			index.Cast<BoundIndex>().Vacuum();
-		}
-		return false;
-	});
-=======
 	table.VacuumIndexes();
->>>>>>> d2600741
 }
 
 void LocalStorage::Commit(LocalStorage::CommitState &commit_state, DuckTransaction &transaction) {
