--- conflicted
+++ resolved
@@ -150,11 +150,7 @@
 		options.encryption_options.cipher = EncryptionTypes::StringToCipher(storage_options.encryption_cipher);
 		options.encryption_options.user_key = std::move(storage_options.user_key);
 	} else if (config.options.contains_user_key) {
-<<<<<<< HEAD
-		// key is given in the command line
-=======
 		// key is given in the command line (-key)
->>>>>>> 105740ce
 		storage_options.block_header_size = DEFAULT_ENCRYPTION_BLOCK_HEADER_SIZE;
 	}
 
@@ -223,13 +219,8 @@
 			options.encryption_options.encryption_enabled = true;
 			D_ASSERT(storage_options.block_header_size == DEFAULT_ENCRYPTION_BLOCK_HEADER_SIZE);
 		}
-<<<<<<< HEAD
-		if (config.options.contains_user_key || config.options.use_master_key) {
-			// if -key or -master_key is given in the command line
-=======
 		if (config.options.contains_user_key) {
 			// if -key is given in the command line
->>>>>>> 105740ce
 			// set the block header size here
 			storage_options.block_header_size = DEFAULT_ENCRYPTION_BLOCK_HEADER_SIZE;
 		}
