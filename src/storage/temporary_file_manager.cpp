--- conflicted
+++ resolved
@@ -258,20 +258,18 @@
 	// We group DEFAULT_BLOCK_ALLOC_SIZE blocks into the same file.
 	D_ASSERT(buffer.AllocSize() == BufferManager::GetBufferManager(db).GetBlockAllocSize());
 	if (identifier.size == TemporaryBufferSize::DEFAULT) {
-<<<<<<< HEAD
 		// write an UNCOMPRESSED buffer to the file
 		if (identifier.encrypted) {
 			// nonce and tag are written separately
 			uint8_t encryption_metadata[DEFAULT_ENCRYPTED_BUFFER_HEADER_SIZE];
 			EncryptionEngine::EncryptTemporaryBuffer(db, buffer, encryption_metadata);
 			// first write 28 bytes of nonce + tag
-			handle->Write(nullptr, encryption_metadata, DEFAULT_ENCRYPTED_BUFFER_HEADER_SIZE,
+			handle->Write(QueryContext(), encryption_metadata, DEFAULT_ENCRYPTED_BUFFER_HEADER_SIZE,
 			              GetPositionInFile(block_index));
-			buffer.Write(nullptr, *handle, GetPositionInFile(block_index) + DEFAULT_ENCRYPTED_BUFFER_HEADER_SIZE);
+			buffer.Write(QueryContext(), *handle, GetPositionInFile(block_index) + DEFAULT_ENCRYPTED_BUFFER_HEADER_SIZE);
 		} else {
-			buffer.Write(nullptr, *handle, GetPositionInFile(block_index));
-		}
-
+			buffer.Write(QueryContext(), *handle, GetPositionInFile(block_index));
+		}
 	} else {
 		if (identifier.encrypted) {
 			// write the compressed buffer to the file
@@ -281,22 +279,16 @@
 			                                                TemporaryBufferSizeToSize(identifier.size),
 			                                                encryption_metadata);
 
-			handle->Write(nullptr, encryption_metadata, DEFAULT_ENCRYPTED_BUFFER_HEADER_SIZE,
+			handle->Write(QueryContext(), encryption_metadata, DEFAULT_ENCRYPTED_BUFFER_HEADER_SIZE,
 			              GetPositionInFile(block_index));
-			handle->Write(nullptr, encrypted_compressed_buffer.get(), TemporaryBufferSizeToSize(identifier.size),
+			handle->Write(QueryContext(), encrypted_compressed_buffer.get(), TemporaryBufferSizeToSize(identifier.size),
 			              GetPositionInFile(block_index) + DEFAULT_ENCRYPTED_BUFFER_HEADER_SIZE);
 		} else {
 			// write compressed temp file
-			handle->Write(nullptr, compressed_buffer.get(), TemporaryBufferSizeToSize(identifier.size),
+			handle->Write(QueryContext(), compressed_buffer.get(), TemporaryBufferSizeToSize(identifier.size),
 			              GetPositionInFile(block_index));
 		}
-=======
-		buffer.Write(QueryContext(), *handle, GetPositionInFile(block_index));
-		return;
->>>>>>> fa1dc931
-	}
-	auto size = TemporaryBufferSizeToSize(identifier.size);
-	handle->Write(QueryContext(), compressed_buffer.get(), size, GetPositionInFile(block_index));
+	}
 }
 
 void TemporaryFileHandle::EraseBlockIndex(block_id_t block_index) {
