--- conflicted
+++ resolved
@@ -463,8 +463,13 @@
 
 SourceResultType PipelineExecutor::FetchFromSource(DataChunk &result) {
 	StartOperator(*pipeline.source);
-<<<<<<< HEAD
-	pipeline.source->GetData(context, result, *pipeline.source_state, *local_source_state);
+
+	OperatorSourceInput source_input = {*pipeline.source_state, *local_source_state, interrupt_state};
+	auto res = GetData(result, source_input);
+
+	// Ensures Sinks only return empty results when Blocking or Finished
+	D_ASSERT(res != SourceResultType::BLOCKED || result.size() == 0);
+
 	if (requires_batch_index) {
 		idx_t next_batch_index;
 		if (result.size() == 0) {
@@ -488,22 +493,6 @@
 			pipeline.sink->NextBatch(context, *pipeline.sink->sink_state, *local_sink_state);
 			partition_info.min_batch_index = pipeline.UpdateBatchIndex(current_batch, next_batch_index);
 		}
-=======
-
-	OperatorSourceInput source_input = {*pipeline.source_state, *local_source_state, interrupt_state};
-	auto res = GetData(result, source_input);
-
-	// Ensures Sinks only return empty results when Blocking or Finished
-	D_ASSERT(res != SourceResultType::BLOCKED || result.size() == 0);
-
-	if (result.size() != 0 && requires_batch_index) {
-		auto next_batch_index =
-		    pipeline.source->GetBatchIndex(context, result, *pipeline.source_state, *local_source_state);
-		next_batch_index += pipeline.base_batch_index;
-		D_ASSERT(local_sink_state->batch_index <= next_batch_index ||
-		         local_sink_state->batch_index == DConstants::INVALID_INDEX);
-		local_sink_state->batch_index = next_batch_index;
->>>>>>> 6255d307
 	}
 
 	EndOperator(*pipeline.source, &result);
