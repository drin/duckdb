#include "duckdb/planner/binder.hpp"
#include "duckdb/parser/tableref/pivotref.hpp"
#include "duckdb/parser/tableref/subqueryref.hpp"
#include "duckdb/parser/query_node/select_node.hpp"
#include "duckdb/parser/expression/case_expression.hpp"
#include "duckdb/parser/expression/cast_expression.hpp"
#include "duckdb/parser/expression/columnref_expression.hpp"
#include "duckdb/parser/expression/comparison_expression.hpp"
#include "duckdb/parser/expression/conjunction_expression.hpp"
#include "duckdb/parser/expression/constant_expression.hpp"
#include "duckdb/parser/expression/function_expression.hpp"
#include "duckdb/planner/query_node/bound_select_node.hpp"
#include "duckdb/parser/expression/star_expression.hpp"
#include "duckdb/common/types/value_map.hpp"
#include "duckdb/parser/parsed_expression_iterator.hpp"
#include "duckdb/parser/expression/operator_expression.hpp"
#include "duckdb/planner/tableref/bound_subqueryref.hpp"
#include "duckdb/planner/tableref/bound_pivotref.hpp"
#include "duckdb/planner/expression/bound_aggregate_expression.hpp"
#include "duckdb/main/client_config.hpp"

namespace duckdb {

static void ConstructPivots(PivotRef &ref, vector<PivotValueElement> &pivot_values, idx_t pivot_idx = 0,
                            const PivotValueElement &current_value = PivotValueElement()) {
	auto &pivot = ref.pivots[pivot_idx];
	bool last_pivot = pivot_idx + 1 == ref.pivots.size();
	for (auto &entry : pivot.entries) {
		PivotValueElement new_value = current_value;
		string name = entry.alias;
		D_ASSERT(entry.values.size() == pivot.pivot_expressions.size());
		for (idx_t v = 0; v < entry.values.size(); v++) {
			auto &value = entry.values[v];
<<<<<<< HEAD
			new_value.values.push_back(value);
=======
			auto column_ref = pivot.pivot_expressions[v]->Copy();
			auto constant_value = make_uniq<ConstantExpression>(value);
			auto comp_expr = make_uniq<ComparisonExpression>(ExpressionType::COMPARE_NOT_DISTINCT_FROM,
			                                                 std::move(column_ref), std::move(constant_value));
			if (expr) {
				expr = make_uniq<ConjunctionExpression>(ExpressionType::CONJUNCTION_AND, std::move(expr),
				                                        std::move(comp_expr));
			} else {
				expr = std::move(comp_expr);
			}
>>>>>>> d84e329b
			if (entry.alias.empty()) {
				if (name.empty()) {
					name = value.ToString();
				} else {
					name += "_" + value.ToString();
				}
			}
		}
		if (!current_value.name.empty()) {
			new_value.name = current_value.name + "_" + name;
		} else {
			new_value.name = std::move(name);
		}
		if (last_pivot) {
			pivot_values.push_back(std::move(new_value));
		} else {
			// need to recurse
			ConstructPivots(ref, pivot_values, pivot_idx + 1, std::move(new_value));
		}
	}
}

static void ExtractPivotExpressions(ParsedExpression &expr, case_insensitive_set_t &handled_columns) {
	if (expr.type == ExpressionType::COLUMN_REF) {
		auto &child_colref = (ColumnRefExpression &)expr;
		if (child_colref.IsQualified()) {
			throw BinderException("PIVOT expression cannot contain qualified columns");
		}
		handled_columns.insert(child_colref.GetColumnName());
	}
	ParsedExpressionIterator::EnumerateChildren(
	    expr, [&](ParsedExpression &child) { ExtractPivotExpressions(child, handled_columns); });
}

struct PivotBindState {
	vector<string> internal_group_names;
	vector<string> group_names;
	vector<string> aggregate_names;
	vector<string> internal_aggregate_names;
};

static unique_ptr<SelectNode> PivotInitialAggregate(PivotBindState &bind_state, PivotRef &ref,
                                                    vector<unique_ptr<ParsedExpression>> all_columns,
                                                    const case_insensitive_set_t &handled_columns) {
	auto subquery_stage1 = make_unique<SelectNode>();
	subquery_stage1->from_table = std::move(ref.source);
	if (ref.groups.empty()) {
		// if rows are not specified any columns that are not pivoted/aggregated on are added to the GROUP BY clause
		for (auto &entry : all_columns) {
			if (entry->type != ExpressionType::COLUMN_REF) {
				throw InternalException("Unexpected child of pivot source - not a ColumnRef");
			}
			auto &columnref = (ColumnRefExpression &)*entry;
			if (handled_columns.find(columnref.GetColumnName()) == handled_columns.end()) {
				// not handled - add to grouping set
				subquery_stage1->groups.group_expressions.push_back(
				    make_unique<ConstantExpression>(Value::INTEGER(subquery_stage1->select_list.size() + 1)));
				subquery_stage1->select_list.push_back(make_unique<ColumnRefExpression>(columnref.GetColumnName()));
			}
		}
	} else {
		// if rows are specified only the columns mentioned in rows are added as groups
		for (auto &row : ref.groups) {
			subquery_stage1->groups.group_expressions.push_back(
			    make_unique<ConstantExpression>(Value::INTEGER(subquery_stage1->select_list.size() + 1)));
			subquery_stage1->select_list.push_back(make_unique<ColumnRefExpression>(row));
		}
	}
	idx_t group_count = 0;
	for (auto &expr : subquery_stage1->select_list) {
		bind_state.group_names.push_back(expr->GetName());
		if (expr->alias.empty()) {
			expr->alias = "__internal_pivot_group" + std::to_string(++group_count);
		}
		bind_state.internal_group_names.push_back(expr->alias);
	}
	// group by all of the pivot values
	idx_t pivot_count = 0;
	for (auto &pivot_column : ref.pivots) {
		for (auto &pivot_expr : pivot_column.pivot_expressions) {
			if (pivot_expr->alias.empty()) {
				pivot_expr->alias = "__internal_pivot_ref" + std::to_string(++pivot_count);
			}
			auto pivot_alias = pivot_expr->alias;
			subquery_stage1->groups.group_expressions.push_back(
			    make_unique<ConstantExpression>(Value::INTEGER(subquery_stage1->select_list.size() + 1)));
			subquery_stage1->select_list.push_back(std::move(pivot_expr));
			pivot_expr = make_unique<ColumnRefExpression>(std::move(pivot_alias));
		}
	}
	idx_t aggregate_count = 0;
	// finally add the aggregates
	for (auto &aggregate : ref.aggregates) {
		auto aggregate_alias = "__internal_pivot_aggregate" + std::to_string(++aggregate_count);
		bind_state.aggregate_names.push_back(aggregate->alias);
		bind_state.internal_aggregate_names.push_back(aggregate_alias);
		aggregate->alias = std::move(aggregate_alias);
		subquery_stage1->select_list.push_back(std::move(aggregate));
	}
	return subquery_stage1;
}

static unique_ptr<SelectNode> PivotListAggregate(PivotBindState &bind_state, PivotRef &ref,
                                                 unique_ptr<SelectNode> subquery_stage1) {
	auto subquery_stage2 = make_unique<SelectNode>();
	// wrap the subquery of stage 1
	auto subquery_select = make_unique<SelectStatement>();
	subquery_select->node = std::move(subquery_stage1);
	auto subquery_ref = make_unique<SubqueryRef>(std::move(subquery_select));

	// add all of the groups
	for (idx_t gr = 0; gr < bind_state.internal_group_names.size(); gr++) {
		subquery_stage2->groups.group_expressions.push_back(
		    make_unique<ConstantExpression>(Value::INTEGER(subquery_stage2->select_list.size() + 1)));
		auto group_reference = make_unique<ColumnRefExpression>(bind_state.internal_group_names[gr]);
		group_reference->alias = bind_state.internal_group_names[gr];
		subquery_stage2->select_list.push_back(std::move(group_reference));
	}

	// construct the list aggregates
	for (idx_t aggr = 0; aggr < bind_state.internal_aggregate_names.size(); aggr++) {
		auto colref = make_unique<ColumnRefExpression>(bind_state.internal_aggregate_names[aggr]);
		vector<unique_ptr<ParsedExpression>> list_children;
		list_children.push_back(std::move(colref));
		auto aggregate = make_unique<FunctionExpression>("list", std::move(list_children));
		aggregate->alias = bind_state.internal_aggregate_names[aggr];
		subquery_stage2->select_list.push_back(std::move(aggregate));
	}
	// construct the pivot list
	auto pivot_name = "__internal_pivot_name";
	unique_ptr<ParsedExpression> expr;
	for (auto &pivot : ref.pivots) {
		for (auto &pivot_expr : pivot.pivot_expressions) {
			// coalesce(pivot::VARCHAR, 'NULL')
			auto cast = make_unique<CastExpression>(LogicalType::VARCHAR, std::move(pivot_expr));
			vector<unique_ptr<ParsedExpression>> coalesce_children;
			coalesce_children.push_back(std::move(cast));
			coalesce_children.push_back(make_unique<ConstantExpression>(Value("NULL")));
			auto coalesce =
			    make_unique<OperatorExpression>(ExpressionType::OPERATOR_COALESCE, std::move(coalesce_children));

			if (!expr) {
				expr = std::move(coalesce);
			} else {
				// string concat
				vector<unique_ptr<ParsedExpression>> concat_children;
				concat_children.push_back(std::move(expr));
				concat_children.push_back(make_unique<ConstantExpression>(Value("_")));
				concat_children.push_back(std::move(coalesce));
				auto concat = make_unique<FunctionExpression>("concat", std::move(concat_children));
				expr = std::move(concat);
			}
		}
	}
	// list(coalesce)
	vector<unique_ptr<ParsedExpression>> list_children;
	list_children.push_back(std::move(expr));
	auto aggregate = make_unique<FunctionExpression>("list", std::move(list_children));

	aggregate->alias = pivot_name;
	subquery_stage2->select_list.push_back(std::move(aggregate));

	subquery_stage2->from_table = std::move(subquery_ref);
	return subquery_stage2;
}

static unique_ptr<SelectNode> PivotFinalOperator(PivotBindState &bind_state, PivotRef &ref,
                                                 unique_ptr<SelectNode> subquery,
                                                 vector<PivotValueElement> pivot_values) {
	auto final_pivot_operator = make_unique<SelectNode>();
	// wrap the subquery of stage 1
	auto subquery_select = make_unique<SelectStatement>();
	subquery_select->node = std::move(subquery);
	auto subquery_ref = make_unique<SubqueryRef>(std::move(subquery_select));

	auto bound_pivot = make_unique<PivotRef>();
	bound_pivot->bound_pivot_values = std::move(pivot_values);
	bound_pivot->bound_group_names = std::move(bind_state.group_names);
	bound_pivot->bound_aggregate_names = std::move(bind_state.aggregate_names);
	bound_pivot->source = std::move(subquery_ref);

	final_pivot_operator->select_list.push_back(make_unique<StarExpression>());
	final_pivot_operator->from_table = std::move(bound_pivot);
	return final_pivot_operator;
}

void ExtractPivotAggregates(BoundTableRef &node, vector<unique_ptr<Expression>> &aggregates) {
	if (node.type != TableReferenceType::SUBQUERY) {
		throw InternalException("Pivot - Expected a subquery");
	}
	auto &subq = (BoundSubqueryRef &)node;
	if (subq.subquery->type != QueryNodeType::SELECT_NODE) {
		throw InternalException("Pivot - Expected a select node");
	}
	auto &select = (BoundSelectNode &)*subq.subquery;
	if (select.from_table->type != TableReferenceType::SUBQUERY) {
		throw InternalException("Pivot - Expected another subquery");
	}
	auto &subq2 = (BoundSubqueryRef &)*select.from_table;
	if (subq2.subquery->type != QueryNodeType::SELECT_NODE) {
		throw InternalException("Pivot - Expected another select node");
	}
	auto &select2 = (BoundSelectNode &)*subq2.subquery;
	for (auto &aggr : select2.aggregates) {
		aggregates.push_back(aggr->Copy());
	}
}

unique_ptr<BoundTableRef> Binder::BindBoundPivot(PivotRef &ref) {
	// bind the child table in a child binder
	auto result = make_unique<BoundPivotRef>();
	result->bind_index = GenerateTableIndex();
	result->child_binder = Binder::CreateBinder(context, this);
	result->child = result->child_binder->Bind(*ref.source);

	auto &aggregates = result->bound_pivot.aggregates;
	ExtractPivotAggregates(*result->child, aggregates);
	if (aggregates.size() != ref.bound_aggregate_names.size()) {
		throw InternalException("Pivot - aggregate count mismatch");
	}

	vector<string> child_names;
	vector<LogicalType> child_types;
	result->child_binder->bind_context.GetTypesAndNames(child_names, child_types);

	vector<string> names;
	vector<LogicalType> types;
	// emit the groups
	for (idx_t i = 0; i < ref.bound_group_names.size(); i++) {
		names.push_back(ref.bound_group_names[i]);
		types.push_back(child_types[i]);
	}
	// emit the pivot columns
	for (auto &pivot_value : ref.bound_pivot_values) {
		for (idx_t aggr_idx = 0; aggr_idx < ref.bound_aggregate_names.size(); aggr_idx++) {
			auto &aggr = aggregates[aggr_idx];
			auto &aggr_name = ref.bound_aggregate_names[aggr_idx];
			auto name = pivot_value.name;
			if (aggregates.size() > 1 || !aggr_name.empty()) {
				// if there are multiple aggregates specified we add the name of the aggregate as well
				name += "_" + (aggr_name.empty() ? aggr->GetName() : aggr_name);
			}
			string pivot_str;
			for (auto &value : pivot_value.values) {
				auto str = value.ToString();
				if (pivot_str.empty()) {
					pivot_str = std::move(str);
				} else {
					pivot_str += "_" + str;
				}
			}
			result->bound_pivot.pivot_values.push_back(std::move(pivot_str));
			names.push_back(std::move(name));
			types.push_back(aggr->return_type);
		}
	}
	result->bound_pivot.group_count = ref.bound_group_names.size();
	result->bound_pivot.types = types;
	auto subquery_alias = ref.alias.empty() ? "__unnamed_pivot" : ref.alias;
	bind_context.AddGenericBinding(result->bind_index, subquery_alias, names, types);
	MoveCorrelatedExpressions(*result->child_binder);
	return result;
}

unique_ptr<SelectNode> Binder::BindPivot(PivotRef &ref, vector<unique_ptr<ParsedExpression>> all_columns) {
	// keep track of the columns by which we pivot/aggregate
	// any columns which are not pivoted/aggregated on are added to the GROUP BY clause
	case_insensitive_set_t handled_columns;
	// parse the aggregate, and extract the referenced columns from the aggregate
	for (auto &aggr : ref.aggregates) {
		if (aggr->type != ExpressionType::FUNCTION) {
			throw BinderException(FormatError(*aggr, "Pivot expression must be an aggregate"));
		}
		if (aggr->HasSubquery()) {
			throw BinderException(FormatError(*aggr, "Pivot expression cannot contain subqueries"));
		}
		if (aggr->IsWindow()) {
			throw BinderException(FormatError(*aggr, "Pivot expression cannot contain window functions"));
		}
		ExtractPivotExpressions(*aggr, handled_columns);
	}
	value_set_t pivots;

<<<<<<< HEAD
=======
	// now handle the pivots
	auto select_node = make_uniq<SelectNode>();
>>>>>>> d84e329b
	// first add all pivots to the set of handled columns, and check for duplicates
	idx_t total_pivots = 1;
	for (auto &pivot : ref.pivots) {
		if (!pivot.pivot_enum.empty()) {
			auto type = Catalog::GetType(context, INVALID_CATALOG, INVALID_SCHEMA, pivot.pivot_enum);
			if (type.id() != LogicalTypeId::ENUM) {
				throw BinderException(
				    FormatError(ref, StringUtil::Format("Pivot must reference an ENUM type: \"%s\" is of type \"%s\"",
				                                        pivot.pivot_enum, type.ToString())));
			}
			auto enum_size = EnumType::GetSize(type);
			for (idx_t i = 0; i < enum_size; i++) {
				auto enum_value = EnumType::GetValue(Value::ENUM(i, type));
				PivotColumnEntry entry;
				entry.values.emplace_back(enum_value);
				entry.alias = std::move(enum_value);
				pivot.entries.push_back(std::move(entry));
			}
		}
		total_pivots *= pivot.entries.size();
		// add the pivoted column to the columns that have been handled
		for (auto &pivot_name : pivot.pivot_expressions) {
			ExtractPivotExpressions(*pivot_name, handled_columns);
		}
		value_set_t pivots;
		for (auto &entry : pivot.entries) {
			D_ASSERT(!entry.star_expr);
			Value val;
			if (entry.values.size() == 1) {
				val = entry.values[0];
			} else {
				val = Value::LIST(LogicalType::VARCHAR, entry.values);
			}
			if (pivots.find(val) != pivots.end()) {
				throw BinderException(FormatError(
				    ref, StringUtil::Format("The value \"%s\" was specified multiple times in the IN clause",
				                            val.ToString())));
			}
			if (entry.values.size() != pivot.pivot_expressions.size()) {
				throw ParserException("PIVOT IN list - inconsistent amount of rows - expected %d but got %d",
				                      pivot.pivot_expressions.size(), entry.values.size());
			}
			pivots.insert(val);
		}
	}
	auto pivot_limit = ClientConfig::GetConfig(context).pivot_limit;
	if (total_pivots >= pivot_limit) {
		throw BinderException("Pivot column limit of %llu exceeded. Use SET pivot_limit=X to increase the limit.",
		                      ClientConfig::GetConfig(context).pivot_limit);
	}

<<<<<<< HEAD
	// construct the required pivot values recursively
	vector<PivotValueElement> pivot_values;
	ConstructPivots(ref, pivot_values);

	// pivots have three components
	// - the pivots (i.e. future column names)
	// - the groups (i.e. the future row names
	// - the aggregates (i.e. the values of the pivot columns)

	// executing a pivot statement happens in three stages
	// 1) execute the query "SELECT {groups}, {pivots}, {aggregates} FROM {from_clause} GROUP BY {groups}, {pivots}
	// this computes all values that are required in the final result, but not yet in the correct orientation
	// 2) execute the query "SELECT {groups}, LIST({pivots}), LIST({aggregates}) FROM [Q1] GROUP BY {groups}
	// this pushes all pivots and aggregates that belong to a specific group together in an aligned manner
	// 3) push a PIVOT operator, that performs the actual pivoting of the values into the different columns

	PivotBindState bind_state;
	// Pivot Stage 1
	// SELECT {groups}, {pivots}, {aggregates} FROM {from_clause} GROUP BY {groups}, {pivots}
	auto subquery_stage1 = PivotInitialAggregate(bind_state, ref, std::move(all_columns), handled_columns);

	// Pivot stage 2
	// SELECT {groups}, LIST({pivots}), LIST({aggregates}) FROM [Q1] GROUP BY {groups}
	auto subquery_stage2 = PivotListAggregate(bind_state, ref, std::move(subquery_stage1));

	// Pivot stage 3
	// construct the final pivot operator
	auto pivot_node = PivotFinalOperator(bind_state, ref, std::move(subquery_stage2), std::move(pivot_values));
	return pivot_node;
=======
	if (ref.groups.empty()) {
		// if rows are not specified any columns that are not pivoted/aggregated on are added to the GROUP BY clause
		for (auto &entry : all_columns) {
			if (entry->type != ExpressionType::COLUMN_REF) {
				throw InternalException("Unexpected child of pivot source - not a ColumnRef");
			}
			auto &columnref = (ColumnRefExpression &)*entry;
			if (handled_columns.find(columnref.GetColumnName()) == handled_columns.end()) {
				// not handled - add to grouping set
				select_node->groups.group_expressions.push_back(
				    make_uniq<ConstantExpression>(Value::INTEGER(select_node->select_list.size() + 1)));
				select_node->select_list.push_back(std::move(entry));
			}
		}
	} else {
		// if rows are specified only the columns mentioned in rows are added as groups
		for (auto &row : ref.groups) {
			select_node->groups.group_expressions.push_back(
			    make_uniq<ConstantExpression>(Value::INTEGER(select_node->select_list.size() + 1)));
			select_node->select_list.push_back(make_uniq<ColumnRefExpression>(row));
		}
	}
	// add the pivot expressions to the select list
	for (auto &pivot_expr : pivot_expressions) {
		select_node->select_list.push_back(std::move(pivot_expr));
	}
	return select_node;
>>>>>>> d84e329b
}

unique_ptr<SelectNode> Binder::BindUnpivot(Binder &child_binder, PivotRef &ref,
                                           vector<unique_ptr<ParsedExpression>> all_columns,
                                           unique_ptr<ParsedExpression> &where_clause) {
	D_ASSERT(ref.groups.empty());
	D_ASSERT(ref.pivots.size() == 1);

	unique_ptr<ParsedExpression> expr;
<<<<<<< HEAD
	auto select_node = make_unique<SelectNode>();
	select_node->from_table = std::move(ref.source);
=======
	auto select_node = make_uniq<SelectNode>();
>>>>>>> d84e329b

	// handle the pivot
	auto &unpivot = ref.pivots[0];

	// handle star expressions in any entries
	vector<PivotColumnEntry> new_entries;
	for (auto &entry : unpivot.entries) {
		if (entry.star_expr) {
			D_ASSERT(entry.values.empty());
			vector<unique_ptr<ParsedExpression>> star_columns;
			child_binder.ExpandStarExpression(std::move(entry.star_expr), star_columns);

			for (auto &col : star_columns) {
				if (col->type != ExpressionType::COLUMN_REF) {
					throw InternalException("Unexpected child of unpivot star - not a ColumnRef");
				}
				auto &columnref = (ColumnRefExpression &)*col;
				PivotColumnEntry new_entry;
				new_entry.values.emplace_back(columnref.GetColumnName());
				new_entry.alias = columnref.GetColumnName();
				new_entries.push_back(std::move(new_entry));
			}
		} else {
			new_entries.push_back(std::move(entry));
		}
	}
	unpivot.entries = std::move(new_entries);

	case_insensitive_set_t handled_columns;
	case_insensitive_map_t<string> name_map;
	for (auto &entry : unpivot.entries) {
		for (auto &value : entry.values) {
			handled_columns.insert(value.ToString());
		}
	}

	for (auto &col_expr : all_columns) {
		if (col_expr->type != ExpressionType::COLUMN_REF) {
			throw InternalException("Unexpected child of pivot source - not a ColumnRef");
		}
		auto &columnref = (ColumnRefExpression &)*col_expr;
		auto &column_name = columnref.GetColumnName();
		auto entry = handled_columns.find(column_name);
		if (entry == handled_columns.end()) {
			// not handled - add to the set of regularly selected columns
			select_node->select_list.push_back(std::move(col_expr));
		} else {
			name_map[column_name] = column_name;
			handled_columns.erase(entry);
		}
	}
	if (!handled_columns.empty()) {
		for (auto &entry : handled_columns) {
			throw BinderException("Column \"%s\" referenced in UNPIVOT but no matching entry was found in the table",
			                      entry);
		}
	}
	vector<Value> unpivot_names;
	for (auto &entry : unpivot.entries) {
		string generated_name;
		for (auto &val : entry.values) {
			auto name_entry = name_map.find(val.ToString());
			if (name_entry == name_map.end()) {
				throw InternalException("Unpivot - could not find column name in name map");
			}
			if (!generated_name.empty()) {
				generated_name += "_";
			}
			generated_name += name_entry->second;
		}
		unpivot_names.emplace_back(!entry.alias.empty() ? entry.alias : generated_name);
	}
	vector<vector<unique_ptr<ParsedExpression>>> unpivot_expressions;
	for (idx_t v_idx = 0; v_idx < unpivot.entries[0].values.size(); v_idx++) {
		vector<unique_ptr<ParsedExpression>> expressions;
		expressions.reserve(unpivot.entries.size());
		for (auto &entry : unpivot.entries) {
			expressions.push_back(make_uniq<ColumnRefExpression>(entry.values[v_idx].ToString()));
		}
		unpivot_expressions.push_back(std::move(expressions));
	}

	// construct the UNNEST expression for the set of names (constant)
	auto unpivot_list = Value::LIST(LogicalType::VARCHAR, std::move(unpivot_names));
	auto unpivot_name_expr = make_uniq<ConstantExpression>(std::move(unpivot_list));
	vector<unique_ptr<ParsedExpression>> unnest_name_children;
	unnest_name_children.push_back(std::move(unpivot_name_expr));
	auto unnest_name_expr = make_uniq<FunctionExpression>("unnest", std::move(unnest_name_children));
	unnest_name_expr->alias = unpivot.unpivot_names[0];
	select_node->select_list.push_back(std::move(unnest_name_expr));

	// construct the UNNEST expression for the set of unpivoted columns
	if (ref.unpivot_names.size() != unpivot_expressions.size()) {
		throw BinderException("UNPIVOT name count mismatch - got %d names but %d expressions", ref.unpivot_names.size(),
		                      unpivot_expressions.size());
	}
	for (idx_t i = 0; i < unpivot_expressions.size(); i++) {
		auto list_expr = make_uniq<FunctionExpression>("list_value", std::move(unpivot_expressions[i]));
		vector<unique_ptr<ParsedExpression>> unnest_val_children;
		unnest_val_children.push_back(std::move(list_expr));
		auto unnest_val_expr = make_uniq<FunctionExpression>("unnest", std::move(unnest_val_children));
		auto unnest_name = i < ref.column_name_alias.size() ? ref.column_name_alias[i] : ref.unpivot_names[i];
		unnest_val_expr->alias = unnest_name;
		select_node->select_list.push_back(std::move(unnest_val_expr));
		if (!ref.include_nulls) {
			// if we are running with EXCLUDE NULLS we need to add an IS NOT NULL filter
			auto colref = make_uniq<ColumnRefExpression>(unnest_name);
			auto filter = make_uniq<OperatorExpression>(ExpressionType::OPERATOR_IS_NOT_NULL, std::move(colref));
			if (where_clause) {
				where_clause = make_uniq<ConjunctionExpression>(ExpressionType::CONJUNCTION_AND,
				                                                std::move(where_clause), std::move(filter));
			} else {
				where_clause = std::move(filter);
			}
		}
	}
	return select_node;
}

unique_ptr<BoundTableRef> Binder::Bind(PivotRef &ref) {
	if (!ref.source) {
		throw InternalException("Pivot without a source!?");
	}
	if (!ref.bound_pivot_values.empty() || !ref.bound_group_names.empty() || !ref.bound_aggregate_names.empty()) {
		// bound pivot
		return BindBoundPivot(ref);
	}

	// bind the source of the pivot
	// we need to do this to be able to expand star expressions
	auto copied_source = ref.source->Copy();
	auto star_binder = Binder::CreateBinder(context, this);
	star_binder->Bind(*copied_source);

	// figure out the set of column names that are in the source of the pivot
	vector<unique_ptr<ParsedExpression>> all_columns;
<<<<<<< HEAD
	star_binder->ExpandStarExpression(make_unique<StarExpression>(), all_columns);
=======
	child_binder->ExpandStarExpression(make_uniq<StarExpression>(), all_columns);
>>>>>>> d84e329b

	unique_ptr<SelectNode> select_node;
	unique_ptr<ParsedExpression> where_clause;
	if (!ref.aggregates.empty()) {
		select_node = BindPivot(ref, std::move(all_columns));
	} else {
		select_node = BindUnpivot(*star_binder, ref, std::move(all_columns), where_clause);
	}
	// bind the generated select node
	auto child_binder = Binder::CreateBinder(context, this);
	auto bound_select_node = child_binder->BindNode(*select_node);
	auto root_index = bound_select_node->GetRootIndex();
	BoundQueryNode *bound_select_ptr = bound_select_node.get();

	unique_ptr<BoundTableRef> result;
	MoveCorrelatedExpressions(*child_binder);
<<<<<<< HEAD
	result = make_unique<BoundSubqueryRef>(std::move(child_binder), std::move(bound_select_node));
	auto subquery_alias = ref.alias.empty() ? "__unnamed_pivot" : ref.alias;
	SubqueryRef subquery_ref(nullptr, subquery_alias);
=======
	result = make_uniq<BoundSubqueryRef>(std::move(child_binder), std::move(bound_select_node));
	auto alias = ref.alias.empty() ? "__unnamed_pivot" : ref.alias;
	SubqueryRef subquery_ref(nullptr, alias);
>>>>>>> d84e329b
	subquery_ref.column_name_alias = std::move(ref.column_name_alias);
	if (where_clause) {
		// if a WHERE clause was provided - bind a subquery holding the WHERE clause
		// we need to bind a new subquery here because the WHERE clause has to be applied AFTER the unnest
		child_binder = Binder::CreateBinder(context, this);
		child_binder->bind_context.AddSubquery(root_index, subquery_ref.alias, subquery_ref, *bound_select_ptr);
		auto where_query = make_uniq<SelectNode>();
		where_query->select_list.push_back(make_uniq<StarExpression>());
		where_query->where_clause = std::move(where_clause);
		bound_select_node = child_binder->BindSelectNode(*where_query, std::move(result));
		bound_select_ptr = bound_select_node.get();
		root_index = bound_select_node->GetRootIndex();
		result = make_uniq<BoundSubqueryRef>(std::move(child_binder), std::move(bound_select_node));
	}
	bind_context.AddSubquery(root_index, subquery_ref.alias, subquery_ref, *bound_select_ptr);
	return result;
}

} // namespace duckdb<|MERGE_RESOLUTION|>--- conflicted
+++ resolved
@@ -31,20 +31,7 @@
 		D_ASSERT(entry.values.size() == pivot.pivot_expressions.size());
 		for (idx_t v = 0; v < entry.values.size(); v++) {
 			auto &value = entry.values[v];
-<<<<<<< HEAD
 			new_value.values.push_back(value);
-=======
-			auto column_ref = pivot.pivot_expressions[v]->Copy();
-			auto constant_value = make_uniq<ConstantExpression>(value);
-			auto comp_expr = make_uniq<ComparisonExpression>(ExpressionType::COMPARE_NOT_DISTINCT_FROM,
-			                                                 std::move(column_ref), std::move(constant_value));
-			if (expr) {
-				expr = make_uniq<ConjunctionExpression>(ExpressionType::CONJUNCTION_AND, std::move(expr),
-				                                        std::move(comp_expr));
-			} else {
-				expr = std::move(comp_expr);
-			}
->>>>>>> d84e329b
 			if (entry.alias.empty()) {
 				if (name.empty()) {
 					name = value.ToString();
@@ -89,7 +76,7 @@
 static unique_ptr<SelectNode> PivotInitialAggregate(PivotBindState &bind_state, PivotRef &ref,
                                                     vector<unique_ptr<ParsedExpression>> all_columns,
                                                     const case_insensitive_set_t &handled_columns) {
-	auto subquery_stage1 = make_unique<SelectNode>();
+	auto subquery_stage1 = make_uniq<SelectNode>();
 	subquery_stage1->from_table = std::move(ref.source);
 	if (ref.groups.empty()) {
 		// if rows are not specified any columns that are not pivoted/aggregated on are added to the GROUP BY clause
@@ -101,7 +88,7 @@
 			if (handled_columns.find(columnref.GetColumnName()) == handled_columns.end()) {
 				// not handled - add to grouping set
 				subquery_stage1->groups.group_expressions.push_back(
-				    make_unique<ConstantExpression>(Value::INTEGER(subquery_stage1->select_list.size() + 1)));
+				    make_uniq<ConstantExpression>(Value::INTEGER(subquery_stage1->select_list.size() + 1)));
 				subquery_stage1->select_list.push_back(make_unique<ColumnRefExpression>(columnref.GetColumnName()));
 			}
 		}
@@ -109,7 +96,7 @@
 		// if rows are specified only the columns mentioned in rows are added as groups
 		for (auto &row : ref.groups) {
 			subquery_stage1->groups.group_expressions.push_back(
-			    make_unique<ConstantExpression>(Value::INTEGER(subquery_stage1->select_list.size() + 1)));
+			    make_uniq<ConstantExpression>(Value::INTEGER(subquery_stage1->select_list.size() + 1)));
 			subquery_stage1->select_list.push_back(make_unique<ColumnRefExpression>(row));
 		}
 	}
@@ -130,9 +117,9 @@
 			}
 			auto pivot_alias = pivot_expr->alias;
 			subquery_stage1->groups.group_expressions.push_back(
-			    make_unique<ConstantExpression>(Value::INTEGER(subquery_stage1->select_list.size() + 1)));
+			    make_uniq<ConstantExpression>(Value::INTEGER(subquery_stage1->select_list.size() + 1)));
 			subquery_stage1->select_list.push_back(std::move(pivot_expr));
-			pivot_expr = make_unique<ColumnRefExpression>(std::move(pivot_alias));
+			pivot_expr = make_uniq<ColumnRefExpression>(std::move(pivot_alias));
 		}
 	}
 	idx_t aggregate_count = 0;
@@ -149,16 +136,16 @@
 
 static unique_ptr<SelectNode> PivotListAggregate(PivotBindState &bind_state, PivotRef &ref,
                                                  unique_ptr<SelectNode> subquery_stage1) {
-	auto subquery_stage2 = make_unique<SelectNode>();
+	auto subquery_stage2 = make_uniq<SelectNode>();
 	// wrap the subquery of stage 1
-	auto subquery_select = make_unique<SelectStatement>();
+	auto subquery_select = make_uniq<SelectStatement>();
 	subquery_select->node = std::move(subquery_stage1);
-	auto subquery_ref = make_unique<SubqueryRef>(std::move(subquery_select));
+	auto subquery_ref = make_uniq<SubqueryRef>(std::move(subquery_select));
 
 	// add all of the groups
 	for (idx_t gr = 0; gr < bind_state.internal_group_names.size(); gr++) {
 		subquery_stage2->groups.group_expressions.push_back(
-		    make_unique<ConstantExpression>(Value::INTEGER(subquery_stage2->select_list.size() + 1)));
+		    make_uniq<ConstantExpression>(Value::INTEGER(subquery_stage2->select_list.size() + 1)));
 		auto group_reference = make_unique<ColumnRefExpression>(bind_state.internal_group_names[gr]);
 		group_reference->alias = bind_state.internal_group_names[gr];
 		subquery_stage2->select_list.push_back(std::move(group_reference));
@@ -169,7 +156,7 @@
 		auto colref = make_unique<ColumnRefExpression>(bind_state.internal_aggregate_names[aggr]);
 		vector<unique_ptr<ParsedExpression>> list_children;
 		list_children.push_back(std::move(colref));
-		auto aggregate = make_unique<FunctionExpression>("list", std::move(list_children));
+		auto aggregate = make_uniq<FunctionExpression>("list", std::move(list_children));
 		aggregate->alias = bind_state.internal_aggregate_names[aggr];
 		subquery_stage2->select_list.push_back(std::move(aggregate));
 	}
@@ -179,12 +166,12 @@
 	for (auto &pivot : ref.pivots) {
 		for (auto &pivot_expr : pivot.pivot_expressions) {
 			// coalesce(pivot::VARCHAR, 'NULL')
-			auto cast = make_unique<CastExpression>(LogicalType::VARCHAR, std::move(pivot_expr));
+			auto cast = make_uniq<CastExpression>(LogicalType::VARCHAR, std::move(pivot_expr));
 			vector<unique_ptr<ParsedExpression>> coalesce_children;
 			coalesce_children.push_back(std::move(cast));
-			coalesce_children.push_back(make_unique<ConstantExpression>(Value("NULL")));
+			coalesce_children.push_back(make_uniq<ConstantExpression>(Value("NULL")));
 			auto coalesce =
-			    make_unique<OperatorExpression>(ExpressionType::OPERATOR_COALESCE, std::move(coalesce_children));
+			    make_uniq<OperatorExpression>(ExpressionType::OPERATOR_COALESCE, std::move(coalesce_children));
 
 			if (!expr) {
 				expr = std::move(coalesce);
@@ -192,9 +179,9 @@
 				// string concat
 				vector<unique_ptr<ParsedExpression>> concat_children;
 				concat_children.push_back(std::move(expr));
-				concat_children.push_back(make_unique<ConstantExpression>(Value("_")));
+				concat_children.push_back(make_uniq<ConstantExpression>(Value("_")));
 				concat_children.push_back(std::move(coalesce));
-				auto concat = make_unique<FunctionExpression>("concat", std::move(concat_children));
+				auto concat = make_uniq<FunctionExpression>("concat", std::move(concat_children));
 				expr = std::move(concat);
 			}
 		}
@@ -202,7 +189,7 @@
 	// list(coalesce)
 	vector<unique_ptr<ParsedExpression>> list_children;
 	list_children.push_back(std::move(expr));
-	auto aggregate = make_unique<FunctionExpression>("list", std::move(list_children));
+	auto aggregate = make_uniq<FunctionExpression>("list", std::move(list_children));
 
 	aggregate->alias = pivot_name;
 	subquery_stage2->select_list.push_back(std::move(aggregate));
@@ -214,19 +201,19 @@
 static unique_ptr<SelectNode> PivotFinalOperator(PivotBindState &bind_state, PivotRef &ref,
                                                  unique_ptr<SelectNode> subquery,
                                                  vector<PivotValueElement> pivot_values) {
-	auto final_pivot_operator = make_unique<SelectNode>();
+	auto final_pivot_operator = make_uniq<SelectNode>();
 	// wrap the subquery of stage 1
-	auto subquery_select = make_unique<SelectStatement>();
+	auto subquery_select = make_uniq<SelectStatement>();
 	subquery_select->node = std::move(subquery);
-	auto subquery_ref = make_unique<SubqueryRef>(std::move(subquery_select));
-
-	auto bound_pivot = make_unique<PivotRef>();
+	auto subquery_ref = make_uniq<SubqueryRef>(std::move(subquery_select));
+
+	auto bound_pivot = make_uniq<PivotRef>();
 	bound_pivot->bound_pivot_values = std::move(pivot_values);
 	bound_pivot->bound_group_names = std::move(bind_state.group_names);
 	bound_pivot->bound_aggregate_names = std::move(bind_state.aggregate_names);
 	bound_pivot->source = std::move(subquery_ref);
 
-	final_pivot_operator->select_list.push_back(make_unique<StarExpression>());
+	final_pivot_operator->select_list.push_back(make_uniq<StarExpression>());
 	final_pivot_operator->from_table = std::move(bound_pivot);
 	return final_pivot_operator;
 }
@@ -255,7 +242,7 @@
 
 unique_ptr<BoundTableRef> Binder::BindBoundPivot(PivotRef &ref) {
 	// bind the child table in a child binder
-	auto result = make_unique<BoundPivotRef>();
+	auto result = make_uniq<BoundPivotRef>();
 	result->bind_index = GenerateTableIndex();
 	result->child_binder = Binder::CreateBinder(context, this);
 	result->child = result->child_binder->Bind(*ref.source);
@@ -328,11 +315,6 @@
 	}
 	value_set_t pivots;
 
-<<<<<<< HEAD
-=======
-	// now handle the pivots
-	auto select_node = make_uniq<SelectNode>();
->>>>>>> d84e329b
 	// first add all pivots to the set of handled columns, and check for duplicates
 	idx_t total_pivots = 1;
 	for (auto &pivot : ref.pivots) {
@@ -384,7 +366,6 @@
 		                      ClientConfig::GetConfig(context).pivot_limit);
 	}
 
-<<<<<<< HEAD
 	// construct the required pivot values recursively
 	vector<PivotValueElement> pivot_values;
 	ConstructPivots(ref, pivot_values);
@@ -414,35 +395,6 @@
 	// construct the final pivot operator
 	auto pivot_node = PivotFinalOperator(bind_state, ref, std::move(subquery_stage2), std::move(pivot_values));
 	return pivot_node;
-=======
-	if (ref.groups.empty()) {
-		// if rows are not specified any columns that are not pivoted/aggregated on are added to the GROUP BY clause
-		for (auto &entry : all_columns) {
-			if (entry->type != ExpressionType::COLUMN_REF) {
-				throw InternalException("Unexpected child of pivot source - not a ColumnRef");
-			}
-			auto &columnref = (ColumnRefExpression &)*entry;
-			if (handled_columns.find(columnref.GetColumnName()) == handled_columns.end()) {
-				// not handled - add to grouping set
-				select_node->groups.group_expressions.push_back(
-				    make_uniq<ConstantExpression>(Value::INTEGER(select_node->select_list.size() + 1)));
-				select_node->select_list.push_back(std::move(entry));
-			}
-		}
-	} else {
-		// if rows are specified only the columns mentioned in rows are added as groups
-		for (auto &row : ref.groups) {
-			select_node->groups.group_expressions.push_back(
-			    make_uniq<ConstantExpression>(Value::INTEGER(select_node->select_list.size() + 1)));
-			select_node->select_list.push_back(make_uniq<ColumnRefExpression>(row));
-		}
-	}
-	// add the pivot expressions to the select list
-	for (auto &pivot_expr : pivot_expressions) {
-		select_node->select_list.push_back(std::move(pivot_expr));
-	}
-	return select_node;
->>>>>>> d84e329b
 }
 
 unique_ptr<SelectNode> Binder::BindUnpivot(Binder &child_binder, PivotRef &ref,
@@ -452,12 +404,8 @@
 	D_ASSERT(ref.pivots.size() == 1);
 
 	unique_ptr<ParsedExpression> expr;
-<<<<<<< HEAD
-	auto select_node = make_unique<SelectNode>();
+	auto select_node = make_uniq<SelectNode>();
 	select_node->from_table = std::move(ref.source);
-=======
-	auto select_node = make_uniq<SelectNode>();
->>>>>>> d84e329b
 
 	// handle the pivot
 	auto &unpivot = ref.pivots[0];
@@ -594,11 +542,7 @@
 
 	// figure out the set of column names that are in the source of the pivot
 	vector<unique_ptr<ParsedExpression>> all_columns;
-<<<<<<< HEAD
-	star_binder->ExpandStarExpression(make_unique<StarExpression>(), all_columns);
-=======
-	child_binder->ExpandStarExpression(make_uniq<StarExpression>(), all_columns);
->>>>>>> d84e329b
+	star_binder->ExpandStarExpression(make_uniq<StarExpression>(), all_columns);
 
 	unique_ptr<SelectNode> select_node;
 	unique_ptr<ParsedExpression> where_clause;
@@ -615,15 +559,9 @@
 
 	unique_ptr<BoundTableRef> result;
 	MoveCorrelatedExpressions(*child_binder);
-<<<<<<< HEAD
-	result = make_unique<BoundSubqueryRef>(std::move(child_binder), std::move(bound_select_node));
+	result = make_uniq<BoundSubqueryRef>(std::move(child_binder), std::move(bound_select_node));
 	auto subquery_alias = ref.alias.empty() ? "__unnamed_pivot" : ref.alias;
 	SubqueryRef subquery_ref(nullptr, subquery_alias);
-=======
-	result = make_uniq<BoundSubqueryRef>(std::move(child_binder), std::move(bound_select_node));
-	auto alias = ref.alias.empty() ? "__unnamed_pivot" : ref.alias;
-	SubqueryRef subquery_ref(nullptr, alias);
->>>>>>> d84e329b
 	subquery_ref.column_name_alias = std::move(ref.column_name_alias);
 	if (where_clause) {
 		// if a WHERE clause was provided - bind a subquery holding the WHERE clause
