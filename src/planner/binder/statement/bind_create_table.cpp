--- conflicted
+++ resolved
@@ -29,13 +29,8 @@
 	auto &base = (CreateTableInfo &)*info.base;
 
 	bool has_primary_key = false;
-<<<<<<< HEAD
-	for (index_t i = 0; i < base.constraints.size(); i++) {
+	for (idx_t i = 0; i < base.constraints.size(); i++) {
 		auto &cond = base.constraints[i];
-=======
-	for (idx_t i = 0; i < info.base->constraints.size(); i++) {
-		auto &cond = info.base->constraints[i];
->>>>>>> 9381a869
 		switch (cond->type) {
 		case ConstraintType::CHECK: {
 			auto bound_constraint = make_unique<BoundCheckConstraint>();
@@ -127,13 +122,8 @@
 		auto &names = result->query->node->names;
 		auto &sql_types = result->query->node->types;
 		assert(names.size() == sql_types.size());
-<<<<<<< HEAD
-		for (index_t i = 0; i < names.size(); i++) {
+		for (idx_t i = 0; i < names.size(); i++) {
 			base.columns.push_back(ColumnDefinition(names[i], sql_types[i]));
-=======
-		for (idx_t i = 0; i < names.size(); i++) {
-			result->info->base->columns.push_back(ColumnDefinition(names[i], sql_types[i]));
->>>>>>> 9381a869
 		}
 		// create the name map for the statement
 		CreateColumnMap(*result);
