//===----------------------------------------------------------------------===//
//                         DuckDB
//
// duckdb/main/client_config.hpp
//
//
//===----------------------------------------------------------------------===//

#pragma once

#include "duckdb/common/case_insensitive_map.hpp"
#include "duckdb/common/common.hpp"
#include "duckdb/common/enums/output_type.hpp"
#include "duckdb/common/enums/profiler_format.hpp"
#include "duckdb/common/types/value.hpp"

namespace duckdb {
class ClientContext;
class PhysicalResultCollector;
class PreparedStatementData;

typedef std::function<unique_ptr<PhysicalResultCollector>(ClientContext &context, PreparedStatementData &data)>
    get_result_collector_t;

struct ClientConfig {
	//! The home directory used by the system (if any)
	string home_directory;
	//! If the query profiler is enabled or not.
	bool enable_profiler = false;
	//! If detailed query profiling is enabled
	bool enable_detailed_profiling = false;
	//! The format to print query profiling information in (default: query_tree), if enabled.
	ProfilerPrintFormat profiler_print_format = ProfilerPrintFormat::QUERY_TREE;
	//! The file to save query profiling information to, instead of printing it to the console
	//! (empty = print to console)
	string profiler_save_location;

	//! Allows suppressing profiler output, even if enabled. We turn on the profiler on all test runs but don't want
	//! to output anything
	bool emit_profiler_output = true;

	//! If the progress bar is enabled or not.
	bool enable_progress_bar = false;
	//! If the print of the progress bar is enabled
	bool print_progress_bar = true;
	//! The wait time before showing the progress bar
	int wait_time = 2000;

	//! Preserve identifier case while parsing.
	//! If false, all unquoted identifiers are lower-cased (e.g. "MyTable" -> "mytable").
	bool preserve_identifier_case = true;
	//! The maximum expression depth limit in the parser
	idx_t max_expression_depth = 1000;

	//! Whether or not aggressive query verification is enabled
	bool query_verification_enabled = false;
	//! Whether or not verification of external operators is enabled, used for testing
	bool verify_external = false;
	//! Enable the running of optimizers
	bool enable_optimizer = true;
	//! Force parallelism of small tables, used for testing
	bool verify_parallelism = false;
	//! Force index join independent of table cardinality, used for testing
	bool force_index_join = false;
	//! Force out-of-core computation for operators that support it, used for testing
	bool force_external = false;
	//! Force disable cross product generation when hyper graph isn't connected, used for testing
	bool force_no_cross_product = false;
	//! Maximum bits allowed for using a perfect hash table (i.e. the perfect HT can hold up to 2^perfect_ht_threshold
	//! elements)
	idx_t perfect_ht_threshold = 12;

	//! The explain output type used when none is specified (default: PHYSICAL_ONLY)
	ExplainOutputType explain_output_type = ExplainOutputType::PHYSICAL_ONLY;

	//! Generic options
	case_insensitive_map_t<Value> set_variables;

	//! Function that is used to create the result collector for a materialized result
	//! Defaults to PhysicalMaterializedCollector
	get_result_collector_t result_collector = nullptr;

public:
	static ClientConfig &GetConfig(ClientContext &context);
	static const ClientConfig &GetConfig(const ClientContext &context);

<<<<<<< HEAD
	static string ExtractTimezoneFromConfig(ClientConfig &config);

	bool AnyVerification() {
		return query_verification_enabled || verify_external;
	}
=======
	string ExtractTimezone() const;
>>>>>>> 3bf1fd5a
};

} // namespace duckdb<|MERGE_RESOLUTION|>--- conflicted
+++ resolved
@@ -84,15 +84,13 @@
 	static ClientConfig &GetConfig(ClientContext &context);
 	static const ClientConfig &GetConfig(const ClientContext &context);
 
-<<<<<<< HEAD
 	static string ExtractTimezoneFromConfig(ClientConfig &config);
+
+	string ExtractTimezone() const;
 
 	bool AnyVerification() {
 		return query_verification_enabled || verify_external;
 	}
-=======
-	string ExtractTimezone() const;
->>>>>>> 3bf1fd5a
 };
 
 } // namespace duckdb