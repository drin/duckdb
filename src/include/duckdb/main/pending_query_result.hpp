//===----------------------------------------------------------------------===//
//                         DuckDB
//
// duckdb/main/pending_query_result.hpp
//
//
//===----------------------------------------------------------------------===//

#pragma once

#include "duckdb/main/query_result.hpp"
#include "duckdb/common/enums/pending_execution_result.hpp"
#include "duckdb/execution/executor.hpp"

namespace duckdb {
class ClientContext;
class ClientContextLock;
class PreparedStatementData;

class PendingQueryResult : public BaseQueryResult {
	friend class ClientContext;

public:
	static constexpr const QueryResultType TYPE = QueryResultType::PENDING_RESULT;

public:
	DUCKDB_API PendingQueryResult(shared_ptr<ClientContext> context, PreparedStatementData &statement,
	                              vector<LogicalType> types, bool allow_stream_result);
<<<<<<< HEAD
	DUCKDB_API explicit PendingQueryResult(PreservedError error_message);
	DUCKDB_API ~PendingQueryResult();
	DUCKDB_API bool AllowStreamResult() const;
=======
	DUCKDB_API explicit PendingQueryResult(ErrorData error_message);
	DUCKDB_API ~PendingQueryResult() override;
>>>>>>> 7456cef7

public:
	//! Executes a single task within the query, returning whether or not the query is ready.
	//! If this returns RESULT_READY, the Execute function can be called to obtain a pointer to the result.
	//! If this returns RESULT_NOT_READY, the ExecuteTask function should be called again.
	//! If this returns EXECUTION_ERROR, an error occurred during execution.
	//! If this returns NO_TASKS_AVAILABLE, this means currently no meaningful work can be done by the current executor,
	//!	    but tasks may become available in the future.
	//! The error message can be obtained by calling GetError() on the PendingQueryResult.
	DUCKDB_API PendingExecutionResult ExecuteTask();
	DUCKDB_API PendingExecutionResult CheckPulse();

	//! Returns the result of the query as an actual query result.
	//! This returns (mostly) instantly if ExecuteTask has been called until RESULT_READY was returned.
	DUCKDB_API unique_ptr<QueryResult> Execute();

	DUCKDB_API void Close();

	//! Function to determine whether execution is considered finished
	DUCKDB_API static bool IsFinished(PendingExecutionResult result);
	DUCKDB_API static bool IsFinishedOrBlocked(PendingExecutionResult result);

private:
	shared_ptr<ClientContext> context;
	bool allow_stream_result;

private:
	void CheckExecutableInternal(ClientContextLock &lock);

	PendingExecutionResult ExecuteTaskInternal(ClientContextLock &lock);
	unique_ptr<QueryResult> ExecuteInternal(ClientContextLock &lock);
	unique_ptr<ClientContextLock> LockContext();
};

} // namespace duckdb<|MERGE_RESOLUTION|>--- conflicted
+++ resolved
@@ -26,14 +26,9 @@
 public:
 	DUCKDB_API PendingQueryResult(shared_ptr<ClientContext> context, PreparedStatementData &statement,
 	                              vector<LogicalType> types, bool allow_stream_result);
-<<<<<<< HEAD
-	DUCKDB_API explicit PendingQueryResult(PreservedError error_message);
-	DUCKDB_API ~PendingQueryResult();
-	DUCKDB_API bool AllowStreamResult() const;
-=======
 	DUCKDB_API explicit PendingQueryResult(ErrorData error_message);
 	DUCKDB_API ~PendingQueryResult() override;
->>>>>>> 7456cef7
+	DUCKDB_API bool AllowStreamResult() const;
 
 public:
 	//! Executes a single task within the query, returning whether or not the query is ready.
