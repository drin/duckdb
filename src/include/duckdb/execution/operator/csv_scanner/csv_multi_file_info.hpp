//===----------------------------------------------------------------------===//
//                         DuckDB
//
// duckdb/execution/operator/csv_scanner/csv_multi_file_info.hpp
//
//
//===----------------------------------------------------------------------===//

#pragma once

#include "duckdb/common/multi_file/multi_file_function.hpp"
#include "duckdb/execution/operator/csv_scanner/csv_reader_options.hpp"
#include "duckdb/execution/operator/csv_scanner/csv_buffer_manager.hpp"
#include "duckdb/execution/operator/csv_scanner/csv_schema.hpp"

namespace duckdb {

class CSVFileReaderOptions : public BaseFileReaderOptions {
public:
	CSVFileReaderOptions() = default;
	explicit CSVFileReaderOptions(CSVReaderOptions options_p) : options(std::move(options_p)) {
	}

	CSVReaderOptions options;
};

<<<<<<< HEAD
struct CSVSchemaDiscovery {
	static CSVSchema SchemaDiscovery(ClientContext &context, shared_ptr<CSVBufferManager> &buffer_manager,
	                                 CSVReaderOptions &options, const MultiFileOptions &file_options,
	                                 vector<LogicalType> &return_types, vector<string> &names,
	                                 MultiFileList &multi_file_list);
};

struct CSVMultiFileInfo {
	static unique_ptr<BaseFileReaderOptions> InitializeOptions(ClientContext &context,
	                                                           optional_ptr<TableFunctionInfo> info);
	static bool ParseCopyOption(ClientContext &context, const string &key, const vector<Value> &values,
	                            BaseFileReaderOptions &options, vector<string> &expected_names,
	                            vector<LogicalType> &expected_types);
	static bool ParseOption(ClientContext &context, const string &key, const Value &val, MultiFileOptions &file_options,
	                        BaseFileReaderOptions &options);
	static void FinalizeCopyBind(ClientContext &context, BaseFileReaderOptions &options,
	                             const vector<string> &expected_names, const vector<LogicalType> &expected_types);
	static unique_ptr<TableFunctionData> InitializeBindData(MultiFileBindData &multi_file_data,
	                                                        unique_ptr<BaseFileReaderOptions> options);
	static void BindReader(ClientContext &context, vector<LogicalType> &return_types, vector<string> &names,
	                       MultiFileBindData &bind_data);
	static void FinalizeBindData(MultiFileBindData &multi_file_data);
	static void GetBindInfo(const TableFunctionData &bind_data, BindInfo &info);
	static optional_idx MaxThreads(const MultiFileBindData &bind_data_p, const MultiFileGlobalState &global_state,
	                               FileExpandResult expand_result);
	static unique_ptr<GlobalTableFunctionState>
	InitializeGlobalState(ClientContext &context, MultiFileBindData &bind_data, MultiFileGlobalState &global_state);
	static unique_ptr<LocalTableFunctionState> InitializeLocalState(ExecutionContext &, GlobalTableFunctionState &);
	static shared_ptr<BaseFileReader> CreateReader(ClientContext &context, GlobalTableFunctionState &gstate,
	                                               BaseUnionData &union_data, const MultiFileBindData &bind_data_p);
	static shared_ptr<BaseFileReader> CreateReader(ClientContext &context, GlobalTableFunctionState &gstate,
	                                               const OpenFileInfo &file, idx_t file_idx,
	                                               const MultiFileBindData &bind_data);
	static shared_ptr<BaseFileReader> CreateReader(ClientContext &context, const OpenFileInfo &file,
	                                               CSVReaderOptions &options, const MultiFileOptions &file_options);
	static shared_ptr<BaseUnionData> GetUnionData(shared_ptr<BaseFileReader> scan_p, idx_t file_idx);
	static void FinalizeReader(ClientContext &context, BaseFileReader &reader, GlobalTableFunctionState &);
	static bool TryInitializeScan(ClientContext &context, shared_ptr<BaseFileReader> &reader,
	                              GlobalTableFunctionState &gstate, LocalTableFunctionState &lstate);
	static void Scan(ClientContext &context, BaseFileReader &reader, GlobalTableFunctionState &global_state,
	                 LocalTableFunctionState &local_state, DataChunk &chunk);
	static void FinishFile(ClientContext &context, GlobalTableFunctionState &global_state, BaseFileReader &reader);
	static void FinishReading(ClientContext &context, GlobalTableFunctionState &global_state,
	                          LocalTableFunctionState &local_state);
	static unique_ptr<NodeStatistics> GetCardinality(const MultiFileBindData &bind_data, idx_t file_count);
	static unique_ptr<BaseStatistics> GetStatistics(ClientContext &context, BaseFileReader &reader, const string &name);
	static double GetProgressInFile(ClientContext &context, const BaseFileReader &reader);
	static void GetVirtualColumns(ClientContext &context, MultiFileBindData &bind_data, virtual_column_map_t &result);
=======
struct CSVMultiFileInfo : public MultiFileReaderInterface {
	static unique_ptr<MultiFileReaderInterface> InitializeInterface(ClientContext &context, MultiFileReader &reader,
	                                                                MultiFileList &file_list);

	unique_ptr<BaseFileReaderOptions> InitializeOptions(ClientContext &context,
	                                                    optional_ptr<TableFunctionInfo> info) override;
	bool ParseCopyOption(ClientContext &context, const string &key, const vector<Value> &values,
	                     BaseFileReaderOptions &options, vector<string> &expected_names,
	                     vector<LogicalType> &expected_types) override;
	bool ParseOption(ClientContext &context, const string &key, const Value &val, MultiFileOptions &file_options,
	                 BaseFileReaderOptions &options) override;
	void FinalizeCopyBind(ClientContext &context, BaseFileReaderOptions &options, const vector<string> &expected_names,
	                      const vector<LogicalType> &expected_types) override;
	unique_ptr<TableFunctionData> InitializeBindData(MultiFileBindData &multi_file_data,
	                                                 unique_ptr<BaseFileReaderOptions> options) override;
	void BindReader(ClientContext &context, vector<LogicalType> &return_types, vector<string> &names,
	                MultiFileBindData &bind_data) override;
	void FinalizeBindData(MultiFileBindData &multi_file_data) override;
	optional_idx MaxThreads(const MultiFileBindData &bind_data_p, const MultiFileGlobalState &global_state,
	                        FileExpandResult expand_result) override;
	unique_ptr<GlobalTableFunctionState> InitializeGlobalState(ClientContext &context, MultiFileBindData &bind_data,
	                                                           MultiFileGlobalState &global_state) override;
	unique_ptr<LocalTableFunctionState> InitializeLocalState(ExecutionContext &, GlobalTableFunctionState &) override;
	shared_ptr<BaseFileReader> CreateReader(ClientContext &context, GlobalTableFunctionState &gstate,
	                                        BaseUnionData &union_data, const MultiFileBindData &bind_data_p) override;
	shared_ptr<BaseFileReader> CreateReader(ClientContext &context, GlobalTableFunctionState &gstate,
	                                        const OpenFileInfo &file, idx_t file_idx,
	                                        const MultiFileBindData &bind_data) override;
	shared_ptr<BaseFileReader> CreateReader(ClientContext &context, const OpenFileInfo &file,
	                                        BaseFileReaderOptions &options,
	                                        const MultiFileOptions &file_options) override;
	void FinishReading(ClientContext &context, GlobalTableFunctionState &global_state,
	                   LocalTableFunctionState &local_state) override;
	unique_ptr<NodeStatistics> GetCardinality(const MultiFileBindData &bind_data, idx_t file_count) override;
>>>>>>> 4e5ff4e5
};

} // namespace duckdb<|MERGE_RESOLUTION|>--- conflicted
+++ resolved
@@ -24,56 +24,14 @@
 	CSVReaderOptions options;
 };
 
-<<<<<<< HEAD
-struct CSVSchemaDiscovery {
+	struct CSVSchemaDiscovery {
 	static CSVSchema SchemaDiscovery(ClientContext &context, shared_ptr<CSVBufferManager> &buffer_manager,
 	                                 CSVReaderOptions &options, const MultiFileOptions &file_options,
 	                                 vector<LogicalType> &return_types, vector<string> &names,
 	                                 MultiFileList &multi_file_list);
 };
 
-struct CSVMultiFileInfo {
-	static unique_ptr<BaseFileReaderOptions> InitializeOptions(ClientContext &context,
-	                                                           optional_ptr<TableFunctionInfo> info);
-	static bool ParseCopyOption(ClientContext &context, const string &key, const vector<Value> &values,
-	                            BaseFileReaderOptions &options, vector<string> &expected_names,
-	                            vector<LogicalType> &expected_types);
-	static bool ParseOption(ClientContext &context, const string &key, const Value &val, MultiFileOptions &file_options,
-	                        BaseFileReaderOptions &options);
-	static void FinalizeCopyBind(ClientContext &context, BaseFileReaderOptions &options,
-	                             const vector<string> &expected_names, const vector<LogicalType> &expected_types);
-	static unique_ptr<TableFunctionData> InitializeBindData(MultiFileBindData &multi_file_data,
-	                                                        unique_ptr<BaseFileReaderOptions> options);
-	static void BindReader(ClientContext &context, vector<LogicalType> &return_types, vector<string> &names,
-	                       MultiFileBindData &bind_data);
-	static void FinalizeBindData(MultiFileBindData &multi_file_data);
-	static void GetBindInfo(const TableFunctionData &bind_data, BindInfo &info);
-	static optional_idx MaxThreads(const MultiFileBindData &bind_data_p, const MultiFileGlobalState &global_state,
-	                               FileExpandResult expand_result);
-	static unique_ptr<GlobalTableFunctionState>
-	InitializeGlobalState(ClientContext &context, MultiFileBindData &bind_data, MultiFileGlobalState &global_state);
-	static unique_ptr<LocalTableFunctionState> InitializeLocalState(ExecutionContext &, GlobalTableFunctionState &);
-	static shared_ptr<BaseFileReader> CreateReader(ClientContext &context, GlobalTableFunctionState &gstate,
-	                                               BaseUnionData &union_data, const MultiFileBindData &bind_data_p);
-	static shared_ptr<BaseFileReader> CreateReader(ClientContext &context, GlobalTableFunctionState &gstate,
-	                                               const OpenFileInfo &file, idx_t file_idx,
-	                                               const MultiFileBindData &bind_data);
-	static shared_ptr<BaseFileReader> CreateReader(ClientContext &context, const OpenFileInfo &file,
-	                                               CSVReaderOptions &options, const MultiFileOptions &file_options);
-	static shared_ptr<BaseUnionData> GetUnionData(shared_ptr<BaseFileReader> scan_p, idx_t file_idx);
-	static void FinalizeReader(ClientContext &context, BaseFileReader &reader, GlobalTableFunctionState &);
-	static bool TryInitializeScan(ClientContext &context, shared_ptr<BaseFileReader> &reader,
-	                              GlobalTableFunctionState &gstate, LocalTableFunctionState &lstate);
-	static void Scan(ClientContext &context, BaseFileReader &reader, GlobalTableFunctionState &global_state,
-	                 LocalTableFunctionState &local_state, DataChunk &chunk);
-	static void FinishFile(ClientContext &context, GlobalTableFunctionState &global_state, BaseFileReader &reader);
-	static void FinishReading(ClientContext &context, GlobalTableFunctionState &global_state,
-	                          LocalTableFunctionState &local_state);
-	static unique_ptr<NodeStatistics> GetCardinality(const MultiFileBindData &bind_data, idx_t file_count);
-	static unique_ptr<BaseStatistics> GetStatistics(ClientContext &context, BaseFileReader &reader, const string &name);
-	static double GetProgressInFile(ClientContext &context, const BaseFileReader &reader);
-	static void GetVirtualColumns(ClientContext &context, MultiFileBindData &bind_data, virtual_column_map_t &result);
-=======
+
 struct CSVMultiFileInfo : public MultiFileReaderInterface {
 	static unique_ptr<MultiFileReaderInterface> InitializeInterface(ClientContext &context, MultiFileReader &reader,
 	                                                                MultiFileList &file_list);
@@ -108,7 +66,6 @@
 	void FinishReading(ClientContext &context, GlobalTableFunctionState &global_state,
 	                   LocalTableFunctionState &local_state) override;
 	unique_ptr<NodeStatistics> GetCardinality(const MultiFileBindData &bind_data, idx_t file_count) override;
->>>>>>> 4e5ff4e5
 };
 
 } // namespace duckdb