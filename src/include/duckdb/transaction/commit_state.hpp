//===----------------------------------------------------------------------===//
//                         DuckDB
//
// duckdb/transaction/commit_state.hpp
//
//
//===----------------------------------------------------------------------===//

#pragma once

#include "duckdb/transaction/undo_buffer.hpp"
#include "duckdb/common/vector_size.hpp"

namespace duckdb {
class CatalogEntry;
class DataChunk;
class DuckTransaction;
class WriteAheadLog;
class ClientContext;

struct DataTableInfo;
struct DeleteInfo;
struct UpdateInfo;

class CommitState {
public:
<<<<<<< HEAD
	explicit CommitState(transaction_t commit_id, transaction_t start_time);
=======
	explicit CommitState(DuckTransaction &transaction, transaction_t commit_id);
>>>>>>> 13178725

public:
	void CommitEntry(UndoFlags type, data_ptr_t data);
	void RevertCommit(UndoFlags type, data_ptr_t data);

private:
	void CommitEntryDrop(CatalogEntry &entry, data_ptr_t extra_data);

private:
<<<<<<< HEAD
	//! The new id assigned to this commit
=======
	DuckTransaction &transaction;
>>>>>>> 13178725
	transaction_t commit_id;
	//! The state of the catalog at the start of the transaction we're currently committing
	transaction_t start_time;
};

} // namespace duckdb<|MERGE_RESOLUTION|>--- conflicted
+++ resolved
@@ -24,11 +24,7 @@
 
 class CommitState {
 public:
-<<<<<<< HEAD
-	explicit CommitState(transaction_t commit_id, transaction_t start_time);
-=======
-	explicit CommitState(DuckTransaction &transaction, transaction_t commit_id);
->>>>>>> 13178725
+	explicit CommitState(DuckTransaction &transaction, transaction_t commit_id, transaction_t start_time);
 
 public:
 	void CommitEntry(UndoFlags type, data_ptr_t data);
@@ -38,11 +34,7 @@
 	void CommitEntryDrop(CatalogEntry &entry, data_ptr_t extra_data);
 
 private:
-<<<<<<< HEAD
-	//! The new id assigned to this commit
-=======
 	DuckTransaction &transaction;
->>>>>>> 13178725
 	transaction_t commit_id;
 	//! The state of the catalog at the start of the transaction we're currently committing
 	transaction_t start_time;
