//===----------------------------------------------------------------------===//
//                         DuckDB
//
// duckdb/parser/statement/select_statement.hpp
//
//
//===----------------------------------------------------------------------===//

#pragma once

#include "duckdb/common/unordered_map.hpp"
#include "duckdb/parser/parsed_expression.hpp"
#include "duckdb/parser/sql_statement.hpp"
#include "duckdb/parser/tableref.hpp"
#include "duckdb/parser/query_node.hpp"

namespace duckdb {

class QueryNode;
class FormatSerializer;
class FormatDeserializer;

//! SelectStatement is a typical SELECT clause
class SelectStatement : public SQLStatement {
public:
	static constexpr const StatementType TYPE = StatementType::SELECT_STATEMENT;

public:
<<<<<<< HEAD
	DUCKDB_API SelectStatement() : SQLStatement(StatementType::SELECT_STATEMENT) {
=======
	SelectStatement() : SQLStatement(StatementType::SELECT_STATEMENT) {
>>>>>>> da69aeaa
	}

	//! The main query node
	unique_ptr<QueryNode> node;

protected:
	SelectStatement(const SelectStatement &other);

public:
	//! Convert the SELECT statement to a string
	DUCKDB_API string ToString() const override;
	//! Create a copy of this SelectStatement
	DUCKDB_API unique_ptr<SQLStatement> Copy() const override;
	//! Serializes a SelectStatement to a stand-alone binary blob
	void Serialize(Serializer &serializer) const;
	//! Deserializes a blob back into a SelectStatement, returns nullptr if
	//! deserialization is not possible
	static unique_ptr<SelectStatement> Deserialize(Deserializer &source);
	//! Whether or not the statements are equivalent
<<<<<<< HEAD
	bool Equals(const SQLStatement *other) const;
=======
	bool Equals(const SQLStatement &other) const;
>>>>>>> da69aeaa

	void FormatSerialize(FormatSerializer &serializer) const;
	static unique_ptr<SelectStatement> FormatDeserialize(FormatDeserializer &deserializer);
};
} // namespace duckdb<|MERGE_RESOLUTION|>--- conflicted
+++ resolved
@@ -26,11 +26,7 @@
 	static constexpr const StatementType TYPE = StatementType::SELECT_STATEMENT;
 
 public:
-<<<<<<< HEAD
-	DUCKDB_API SelectStatement() : SQLStatement(StatementType::SELECT_STATEMENT) {
-=======
 	SelectStatement() : SQLStatement(StatementType::SELECT_STATEMENT) {
->>>>>>> da69aeaa
 	}
 
 	//! The main query node
@@ -50,11 +46,7 @@
 	//! deserialization is not possible
 	static unique_ptr<SelectStatement> Deserialize(Deserializer &source);
 	//! Whether or not the statements are equivalent
-<<<<<<< HEAD
-	bool Equals(const SQLStatement *other) const;
-=======
 	bool Equals(const SQLStatement &other) const;
->>>>>>> da69aeaa
 
 	void FormatSerialize(FormatSerializer &serializer) const;
 	static unique_ptr<SelectStatement> FormatDeserialize(FormatDeserializer &deserializer);
