--- conflicted
+++ resolved
@@ -372,13 +372,9 @@
 	//! (Optional) pushdown a set of arbitrary filter expressions, rather than only simple comparisons with a constant
 	//! Any functions remaining in the expression list will be pushed as a regular filter after the scan
 	table_function_pushdown_complex_filter_t pushdown_complex_filter;
-<<<<<<< HEAD
 	//! (Optional) whether or not this table function supports pushing down an expression into a TableFilter
 	table_function_pushdown_expression_t pushdown_expression;
-	//! (Optional) function for rendering the operator to a string in profiling output
-=======
 	//! (Optional) function for rendering the operator to a string in explain/profiling output (invoked pre-execution)
->>>>>>> e41c5377
 	table_function_to_string_t to_string;
 	//! (Optional) function for rendering the operator to a string in profiling output (invoked post-execution)
 	table_function_dynamic_to_string_t dynamic_to_string;
