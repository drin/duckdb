//===----------------------------------------------------------------------===//
//                         DuckDB
//
// duckdb/function/aggregate_function.hpp
//
//
//===----------------------------------------------------------------------===//

#pragma once

#include "duckdb/function/aggregate_state.hpp"
#include "duckdb/planner/bound_result_modifier.hpp"
#include "duckdb/planner/expression.hpp"
#include "duckdb/common/vector_operations/aggregate_executor.hpp"

namespace duckdb {

<<<<<<< HEAD
enum class AggregateType : uint8_t { NON_DISTINCT = 1, DISTINCT = 2 };
//! Whether or not the input order influences the result of the aggregate
enum class AggregateOrderDependent : uint8_t { ORDER_DEPENDENT = 1, NOT_ORDER_DEPENDENT = 2 };

class BoundAggregateExpression;

struct AggregateInputData {
	AggregateInputData(FunctionData *bind_data_p, Allocator &allocator_p)
	    : bind_data(bind_data_p), allocator(allocator_p) {};
	FunctionData *bind_data;
	Allocator &allocator;
};

struct AggregateStatisticsInput {
	AggregateStatisticsInput(FunctionData *bind_data_p, vector<BaseStatistics> &child_stats_p,
	                         NodeStatistics *node_stats_p)
	    : bind_data(bind_data_p), child_stats(child_stats_p), node_stats(node_stats_p) {
	}

	FunctionData *bind_data;
	vector<BaseStatistics> &child_stats;
	NodeStatistics *node_stats;
};

=======
>>>>>>> da69aeaa
//! The type used for sizing hashed aggregate function states
typedef idx_t (*aggregate_size_t)();
//! The type used for initializing hashed aggregate function states
typedef void (*aggregate_initialize_t)(data_ptr_t state);
//! The type used for updating hashed aggregate functions
typedef void (*aggregate_update_t)(Vector inputs[], AggregateInputData &aggr_input_data, idx_t input_count,
                                   Vector &state, idx_t count);
//! The type used for combining hashed aggregate states
typedef void (*aggregate_combine_t)(Vector &state, Vector &combined, AggregateInputData &aggr_input_data, idx_t count);
//! The type used for finalizing hashed aggregate function payloads
typedef void (*aggregate_finalize_t)(Vector &state, AggregateInputData &aggr_input_data, Vector &result, idx_t count,
                                     idx_t offset);
//! The type used for propagating statistics in aggregate functions (optional)
typedef unique_ptr<BaseStatistics> (*aggregate_statistics_t)(ClientContext &context, BoundAggregateExpression &expr,
                                                             AggregateStatisticsInput &input);
//! Binds the scalar function and creates the function data
typedef unique_ptr<FunctionData> (*bind_aggregate_function_t)(ClientContext &context, AggregateFunction &function,
                                                              vector<unique_ptr<Expression>> &arguments);
//! The type used for the aggregate destructor method. NOTE: this method is used in destructors and MAY NOT throw.
typedef void (*aggregate_destructor_t)(Vector &state, AggregateInputData &aggr_input_data, idx_t count);

//! The type used for updating simple (non-grouped) aggregate functions
typedef void (*aggregate_simple_update_t)(Vector inputs[], AggregateInputData &aggr_input_data, idx_t input_count,
                                          data_ptr_t state, idx_t count);

//! The type used for updating complex windowed aggregate functions (optional)
typedef std::pair<idx_t, idx_t> FrameBounds;
typedef void (*aggregate_window_t)(Vector inputs[], const ValidityMask &filter_mask,
                                   AggregateInputData &aggr_input_data, idx_t input_count, data_ptr_t state,
                                   const FrameBounds &frame, const FrameBounds &prev, Vector &result, idx_t rid,
                                   idx_t bias);

typedef void (*aggregate_serialize_t)(FieldWriter &writer, const FunctionData *bind_data,
                                      const AggregateFunction &function);
typedef unique_ptr<FunctionData> (*aggregate_deserialize_t)(PlanDeserializationState &context, FieldReader &reader,
                                                            AggregateFunction &function);

class AggregateFunction : public BaseScalarFunction {
public:
	AggregateFunction(const string &name, const vector<LogicalType> &arguments, const LogicalType &return_type,
	                  aggregate_size_t state_size, aggregate_initialize_t initialize, aggregate_update_t update,
	                  aggregate_combine_t combine, aggregate_finalize_t finalize,
	                  FunctionNullHandling null_handling = FunctionNullHandling::DEFAULT_NULL_HANDLING,
	                  aggregate_simple_update_t simple_update = nullptr, bind_aggregate_function_t bind = nullptr,
	                  aggregate_destructor_t destructor = nullptr, aggregate_statistics_t statistics = nullptr,
	                  aggregate_window_t window = nullptr, aggregate_serialize_t serialize = nullptr,
	                  aggregate_deserialize_t deserialize = nullptr)
	    : BaseScalarFunction(name, arguments, return_type, FunctionSideEffects::NO_SIDE_EFFECTS,
	                         LogicalType(LogicalTypeId::INVALID), null_handling),
	      state_size(state_size), initialize(initialize), update(update), combine(combine), finalize(finalize),
	      simple_update(simple_update), window(window), bind(bind), destructor(destructor), statistics(statistics),
	      serialize(serialize), deserialize(deserialize), order_dependent(AggregateOrderDependent::ORDER_DEPENDENT) {
	}

	AggregateFunction(const string &name, const vector<LogicalType> &arguments, const LogicalType &return_type,
	                  aggregate_size_t state_size, aggregate_initialize_t initialize, aggregate_update_t update,
	                  aggregate_combine_t combine, aggregate_finalize_t finalize,
	                  aggregate_simple_update_t simple_update = nullptr, bind_aggregate_function_t bind = nullptr,
	                  aggregate_destructor_t destructor = nullptr, aggregate_statistics_t statistics = nullptr,
	                  aggregate_window_t window = nullptr, aggregate_serialize_t serialize = nullptr,
	                  aggregate_deserialize_t deserialize = nullptr)
	    : BaseScalarFunction(name, arguments, return_type, FunctionSideEffects::NO_SIDE_EFFECTS,
	                         LogicalType(LogicalTypeId::INVALID)),
	      state_size(state_size), initialize(initialize), update(update), combine(combine), finalize(finalize),
	      simple_update(simple_update), window(window), bind(bind), destructor(destructor), statistics(statistics),
	      serialize(serialize), deserialize(deserialize), order_dependent(AggregateOrderDependent::ORDER_DEPENDENT) {
	}

	AggregateFunction(const vector<LogicalType> &arguments, const LogicalType &return_type, aggregate_size_t state_size,
	                  aggregate_initialize_t initialize, aggregate_update_t update, aggregate_combine_t combine,
	                  aggregate_finalize_t finalize,
	                  FunctionNullHandling null_handling = FunctionNullHandling::DEFAULT_NULL_HANDLING,
	                  aggregate_simple_update_t simple_update = nullptr, bind_aggregate_function_t bind = nullptr,
	                  aggregate_destructor_t destructor = nullptr, aggregate_statistics_t statistics = nullptr,
	                  aggregate_window_t window = nullptr, aggregate_serialize_t serialize = nullptr,
	                  aggregate_deserialize_t deserialize = nullptr)
	    : AggregateFunction(string(), arguments, return_type, state_size, initialize, update, combine, finalize,
	                        null_handling, simple_update, bind, destructor, statistics, window, serialize,
	                        deserialize) {
	}

	AggregateFunction(const vector<LogicalType> &arguments, const LogicalType &return_type, aggregate_size_t state_size,
	                  aggregate_initialize_t initialize, aggregate_update_t update, aggregate_combine_t combine,
	                  aggregate_finalize_t finalize, aggregate_simple_update_t simple_update = nullptr,
	                  bind_aggregate_function_t bind = nullptr, aggregate_destructor_t destructor = nullptr,
	                  aggregate_statistics_t statistics = nullptr, aggregate_window_t window = nullptr,
	                  aggregate_serialize_t serialize = nullptr, aggregate_deserialize_t deserialize = nullptr)
	    : AggregateFunction(string(), arguments, return_type, state_size, initialize, update, combine, finalize,
	                        FunctionNullHandling::DEFAULT_NULL_HANDLING, simple_update, bind, destructor, statistics,
	                        window, serialize, deserialize) {
	}
	//! The hashed aggregate state sizing function
	aggregate_size_t state_size;
	//! The hashed aggregate state initialization function
	aggregate_initialize_t initialize;
	//! The hashed aggregate update state function
	aggregate_update_t update;
	//! The hashed aggregate combine states function
	aggregate_combine_t combine;
	//! The hashed aggregate finalization function
	aggregate_finalize_t finalize;
	//! The simple aggregate update function (may be null)
	aggregate_simple_update_t simple_update;
	//! The windowed aggregate frame update function (may be null)
	aggregate_window_t window;

	//! The bind function (may be null)
	bind_aggregate_function_t bind;
	//! The destructor method (may be null)
	aggregate_destructor_t destructor;

	//! The statistics propagation function (may be null)
	aggregate_statistics_t statistics;

	aggregate_serialize_t serialize;
	aggregate_deserialize_t deserialize;
	//! Whether or not the aggregate is order dependent
	AggregateOrderDependent order_dependent;

	bool operator==(const AggregateFunction &rhs) const {
		return state_size == rhs.state_size && initialize == rhs.initialize && update == rhs.update &&
		       combine == rhs.combine && finalize == rhs.finalize && window == rhs.window;
	}
	bool operator!=(const AggregateFunction &rhs) const {
		return !(*this == rhs);
	}

public:
	template <class STATE, class RESULT_TYPE, class OP>
	static AggregateFunction NullaryAggregate(LogicalType return_type) {
		return AggregateFunction(
		    {}, return_type, AggregateFunction::StateSize<STATE>, AggregateFunction::StateInitialize<STATE, OP>,
		    AggregateFunction::NullaryScatterUpdate<STATE, OP>, AggregateFunction::StateCombine<STATE, OP>,
		    AggregateFunction::StateFinalize<STATE, RESULT_TYPE, OP>, AggregateFunction::NullaryUpdate<STATE, OP>);
	}

	template <class STATE, class INPUT_TYPE, class RESULT_TYPE, class OP>
	static AggregateFunction
	UnaryAggregate(const LogicalType &input_type, LogicalType return_type,
	               FunctionNullHandling null_handling = FunctionNullHandling::DEFAULT_NULL_HANDLING) {
		return AggregateFunction(
		    {input_type}, return_type, AggregateFunction::StateSize<STATE>,
		    AggregateFunction::StateInitialize<STATE, OP>, AggregateFunction::UnaryScatterUpdate<STATE, INPUT_TYPE, OP>,
		    AggregateFunction::StateCombine<STATE, OP>, AggregateFunction::StateFinalize<STATE, RESULT_TYPE, OP>,
		    null_handling, AggregateFunction::UnaryUpdate<STATE, INPUT_TYPE, OP>);
	}

	template <class STATE, class INPUT_TYPE, class RESULT_TYPE, class OP>
	static AggregateFunction UnaryAggregateDestructor(LogicalType input_type, LogicalType return_type) {
		auto aggregate = UnaryAggregate<STATE, INPUT_TYPE, RESULT_TYPE, OP>(input_type, return_type);
		aggregate.destructor = AggregateFunction::StateDestroy<STATE, OP>;
		return aggregate;
	}

	template <class STATE, class A_TYPE, class B_TYPE, class RESULT_TYPE, class OP>
	static AggregateFunction BinaryAggregate(const LogicalType &a_type, const LogicalType &b_type,
	                                         LogicalType return_type) {
		return AggregateFunction({a_type, b_type}, return_type, AggregateFunction::StateSize<STATE>,
		                         AggregateFunction::StateInitialize<STATE, OP>,
		                         AggregateFunction::BinaryScatterUpdate<STATE, A_TYPE, B_TYPE, OP>,
		                         AggregateFunction::StateCombine<STATE, OP>,
		                         AggregateFunction::StateFinalize<STATE, RESULT_TYPE, OP>,
		                         AggregateFunction::BinaryUpdate<STATE, A_TYPE, B_TYPE, OP>);
	}

public:
	template <class STATE>
	static idx_t StateSize() {
		return sizeof(STATE);
	}

	template <class STATE, class OP>
	static void StateInitialize(data_ptr_t state) {
		OP::Initialize(*reinterpret_cast<STATE *>(state));
	}

	template <class STATE, class OP>
	static void NullaryScatterUpdate(Vector inputs[], AggregateInputData &aggr_input_data, idx_t input_count,
	                                 Vector &states, idx_t count) {
		D_ASSERT(input_count == 0);
		AggregateExecutor::NullaryScatter<STATE, OP>(states, aggr_input_data, count);
	}

	template <class STATE, class OP>
	static void NullaryUpdate(Vector inputs[], AggregateInputData &aggr_input_data, idx_t input_count, data_ptr_t state,
	                          idx_t count) {
		D_ASSERT(input_count == 0);
		AggregateExecutor::NullaryUpdate<STATE, OP>(state, aggr_input_data, count);
	}

	template <class STATE, class T, class OP>
	static void UnaryScatterUpdate(Vector inputs[], AggregateInputData &aggr_input_data, idx_t input_count,
	                               Vector &states, idx_t count) {
		D_ASSERT(input_count == 1);
		AggregateExecutor::UnaryScatter<STATE, T, OP>(inputs[0], states, aggr_input_data, count);
	}

	template <class STATE, class INPUT_TYPE, class OP>
	static void UnaryUpdate(Vector inputs[], AggregateInputData &aggr_input_data, idx_t input_count, data_ptr_t state,
	                        idx_t count) {
		D_ASSERT(input_count == 1);
		AggregateExecutor::UnaryUpdate<STATE, INPUT_TYPE, OP>(inputs[0], aggr_input_data, state, count);
	}

	template <class STATE, class INPUT_TYPE, class RESULT_TYPE, class OP>
	static void UnaryWindow(Vector inputs[], const ValidityMask &filter_mask, AggregateInputData &aggr_input_data,
	                        idx_t input_count, data_ptr_t state, const FrameBounds &frame, const FrameBounds &prev,
	                        Vector &result, idx_t rid, idx_t bias) {
		D_ASSERT(input_count == 1);
		AggregateExecutor::UnaryWindow<STATE, INPUT_TYPE, RESULT_TYPE, OP>(inputs[0], filter_mask, aggr_input_data,
		                                                                   state, frame, prev, result, rid, bias);
	}

	template <class STATE, class A_TYPE, class B_TYPE, class OP>
	static void BinaryScatterUpdate(Vector inputs[], AggregateInputData &aggr_input_data, idx_t input_count,
	                                Vector &states, idx_t count) {
		D_ASSERT(input_count == 2);
		AggregateExecutor::BinaryScatter<STATE, A_TYPE, B_TYPE, OP>(aggr_input_data, inputs[0], inputs[1], states,
		                                                            count);
	}

	template <class STATE, class A_TYPE, class B_TYPE, class OP>
	static void BinaryUpdate(Vector inputs[], AggregateInputData &aggr_input_data, idx_t input_count, data_ptr_t state,
	                         idx_t count) {
		D_ASSERT(input_count == 2);
		AggregateExecutor::BinaryUpdate<STATE, A_TYPE, B_TYPE, OP>(aggr_input_data, inputs[0], inputs[1], state, count);
	}

	template <class STATE, class OP>
	static void StateCombine(Vector &source, Vector &target, AggregateInputData &aggr_input_data, idx_t count) {
		AggregateExecutor::Combine<STATE, OP>(source, target, aggr_input_data, count);
	}

	template <class STATE, class RESULT_TYPE, class OP>
	static void StateFinalize(Vector &states, AggregateInputData &aggr_input_data, Vector &result, idx_t count,
	                          idx_t offset) {
		AggregateExecutor::Finalize<STATE, RESULT_TYPE, OP>(states, aggr_input_data, result, count, offset);
	}

	template <class STATE, class OP>
	static void StateVoidFinalize(Vector &states, AggregateInputData &aggr_input_data, Vector &result, idx_t count,
	                              idx_t offset) {
		AggregateExecutor::VoidFinalize<STATE, OP>(states, aggr_input_data, result, count, offset);
	}

	template <class STATE, class OP>
	static void StateDestroy(Vector &states, AggregateInputData &aggr_input_data, idx_t count) {
		AggregateExecutor::Destroy<STATE, OP>(states, aggr_input_data, count);
	}
};

} // namespace duckdb<|MERGE_RESOLUTION|>--- conflicted
+++ resolved
@@ -15,33 +15,6 @@
 
 namespace duckdb {
 
-<<<<<<< HEAD
-enum class AggregateType : uint8_t { NON_DISTINCT = 1, DISTINCT = 2 };
-//! Whether or not the input order influences the result of the aggregate
-enum class AggregateOrderDependent : uint8_t { ORDER_DEPENDENT = 1, NOT_ORDER_DEPENDENT = 2 };
-
-class BoundAggregateExpression;
-
-struct AggregateInputData {
-	AggregateInputData(FunctionData *bind_data_p, Allocator &allocator_p)
-	    : bind_data(bind_data_p), allocator(allocator_p) {};
-	FunctionData *bind_data;
-	Allocator &allocator;
-};
-
-struct AggregateStatisticsInput {
-	AggregateStatisticsInput(FunctionData *bind_data_p, vector<BaseStatistics> &child_stats_p,
-	                         NodeStatistics *node_stats_p)
-	    : bind_data(bind_data_p), child_stats(child_stats_p), node_stats(node_stats_p) {
-	}
-
-	FunctionData *bind_data;
-	vector<BaseStatistics> &child_stats;
-	NodeStatistics *node_stats;
-};
-
-=======
->>>>>>> da69aeaa
 //! The type used for sizing hashed aggregate function states
 typedef idx_t (*aggregate_size_t)();
 //! The type used for initializing hashed aggregate function states
