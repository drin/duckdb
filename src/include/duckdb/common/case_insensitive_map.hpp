--- conflicted
+++ resolved
@@ -36,21 +36,12 @@
 using case_insensitive_set_t = unordered_set<string, CaseInsensitiveStringHashFunction, CaseInsensitiveStringEquality>;
 
 struct CaseInsensitiveStringCompare {
-<<<<<<< HEAD
-	bool operator()(const string &a, const string &b) const {
-		return StringUtil::CILessThan(a, b);
-=======
 	bool operator()(const string &s1, const string &s2) const {
 		return StringUtil::CILessThan(s1, s2);
->>>>>>> e4dd1e9d
 	}
 };
 
 template <typename T>
-<<<<<<< HEAD
-using case_insensitive_ordered_map_t = map<string, T, CaseInsensitiveStringCompare>;
-=======
 using case_insensitive_tree_t = map<string, T, CaseInsensitiveStringCompare>;
->>>>>>> e4dd1e9d
 
 } // namespace duckdb