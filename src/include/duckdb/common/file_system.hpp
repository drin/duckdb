--- conflicted
+++ resolved
@@ -190,14 +190,11 @@
 	//! Extract the name of a file (e.g if the input is lib/example.dll the name is 'example.dll')
 	DUCKDB_API static string ExtractName(const string &path);
 
-<<<<<<< HEAD
 	//! Returns the value of an environment variable - or the empty string if it is not set
 	DUCKDB_API static string GetEnvVariable(const string &name);
 
-=======
 	//! Whether there is a glob in the string
 	DUCKDB_API static bool HasGlob(const string &str);
->>>>>>> eae707d5
 	//! Runs a glob on the file system, returning a list of matching files
 	DUCKDB_API virtual vector<string> Glob(const string &path, FileOpener *opener = nullptr);
 	DUCKDB_API vector<string> GlobFiles(const string &path, ClientContext &context,
