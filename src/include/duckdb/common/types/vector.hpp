--- conflicted
+++ resolved
@@ -74,15 +74,25 @@
 	VectorType vector_type;
 	//! The type of the elements stored in the vector (e.g. integer, float)
 	TypeId type;
-	//! The amount of elements in the vector.
-	index_t count;
-	//! The selection vector of the vector.
-	sel_t *sel_vector;
 	//! The null mask of the vector, if the Vector has any NULL values
 	nullmask_t nullmask;
+public:
+	index_t size() const {
+		return count;
+	}
+	sel_t *sel_vector() const {
+		return selection_vector;
+	}
+	bool SameCardinality(const Vector &other) const {
+		return size() == other.size() && sel_vector() == other.sel_vector();
+	}
+	void SetCount(index_t count) {
+		this->count = count;
+	}
+	void SetSelVector(sel_t *sel) {
+		this->selection_vector = sel;
+	}
 
-
-public:
 	//! Create a vector that references the specified value.
 	void Reference(Value &value);
 
@@ -140,6 +150,10 @@
 
 
 protected:
+	//! The amount of elements in the vector.
+	index_t count;
+	//! The selection vector of the vector.
+	sel_t *selection_vector;
 	//! A pointer to the data.
 	data_ptr_t data;
 	//! The main buffer holding the data of the vector
@@ -147,13 +161,7 @@
 	//! The secondary buffer holding auxiliary data of the vector, for example, a string vector uses this to store
 	//! strings
 	buffer_ptr<VectorBuffer> auxiliary;
-<<<<<<< HEAD
-=======
-
 	//! child vectors used for nested data
 	child_list_t<unique_ptr<Vector>> children;
-
-private:
->>>>>>> e10dea43
 };
 } // namespace duckdb