--- conflicted
+++ resolved
@@ -15,24 +15,13 @@
 #include "duckdb/common/typedefs.hpp"
 
 namespace duckdb {
-<<<<<<< HEAD
-=======
 class Serializer;
 class Deserializer;
->>>>>>> da69aeaa
 
 //! inline std directives that we use frequently
 #ifndef DUCKDB_DEBUG_MOVE
 using std::move;
 #endif
-<<<<<<< HEAD
-
-// template <class _Tp, class _Dp = std::default_delete<_Tp>>
-// class unique_ptr;
-
-// using data_ptr = unique_ptr<char[]>;
-=======
->>>>>>> da69aeaa
 
 // NOTE: there is a copy of this in the Postgres' parser grammar (gram.y)
 #define DEFAULT_SCHEMA  "main"
