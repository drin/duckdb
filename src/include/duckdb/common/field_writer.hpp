--- conflicted
+++ resolved
@@ -167,11 +167,7 @@
 		return root.GetContext();
 	}
 
-<<<<<<< HEAD
-	Catalog *GetCatalog() override {
-=======
 	optional_ptr<Catalog> GetCatalog() override {
->>>>>>> da69aeaa
 		return root.GetCatalog();
 	}
 
