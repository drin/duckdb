--- conflicted
+++ resolved
@@ -148,8 +148,6 @@
 //
 // Note that while the MultiFileReader currently holds no state, its methods are not static. This is to allow overriding
 // the MultiFileReader class and dependency-inject a different MultiFileReader into existing Table Functions.
-//
-// TODO: Consider refactoring the MultiFileList, MultiFileReader into a single class
 struct MultiFileReader {
 	virtual ~MultiFileReader();
 	//! Add the parameters for multi-file readers (e.g. union_by_name, filename) to a table function
@@ -236,11 +234,7 @@
 		} else {
 			// Default behaviour: get the 1st file and use its schema for scanning all files
 			shared_ptr<READER_CLASS> reader;
-<<<<<<< HEAD
-			reader = make_shared<READER_CLASS>(context, files.GetFile(0), options);
-=======
-			reader = make_shared_ptr<READER_CLASS>(context, result.files[0], options);
->>>>>>> d4bd3df2
+			reader = make_shared_ptr<READER_CLASS>(context, files.GetFile(0), options);
 			return_types = reader->return_types;
 			names = reader->names;
 			result.Initialize(std::move(reader));
