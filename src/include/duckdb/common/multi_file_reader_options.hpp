//===----------------------------------------------------------------------===//
//                         DuckDB
//
// duckdb/common/multi_file_reader_options.hpp
//
//
//===----------------------------------------------------------------------===//

#pragma once

#include "duckdb/common/types.hpp"
#include "duckdb/common/case_insensitive_map.hpp"
#include "duckdb/common/hive_partitioning.hpp"
#include "duckdb/main/client_context.hpp"

namespace duckdb {
class Serializer;
class Deserializer;
struct BindInfo;

struct MultiFileReaderOptions {
	bool filename = false;
	bool hive_partitioning = false;
	bool auto_detect_hive_partitioning = true;
	bool union_by_name = false;
	bool hive_types_autocast = true;
	case_insensitive_map_t<LogicalType> hive_types_schema;

	DUCKDB_API void Serialize(Serializer &serializer) const;
	DUCKDB_API static MultiFileReaderOptions Deserialize(Deserializer &source);
	DUCKDB_API void AddBatchInfo(BindInfo &bind_info) const;
<<<<<<< HEAD

	static bool AutoDetectHivePartitioning(const vector<string> &files, FileSystem &fs) {
		if (files.empty()) {
			return false;
		}

		std::unordered_set<string> uset;
		idx_t splits_size;
		{
			//	front file
			auto splits = StringUtil::Split(files.front(), fs.PathSeparator());
			splits_size = splits.size();
			if (splits.size() < 2) {
				return false;
			}
			for (auto it = splits.begin(); it != std::prev(splits.end()); it++) {
				auto part = StringUtil::Split(*it, "=");
				if (part.size() == 2) {
					uset.insert(part.front());
				}
			}
		}
		if (uset.empty()) {
			return false;
		}
		for (auto &file : files) {
			auto splits = StringUtil::Split(file, fs.PathSeparator());
			if (splits.size() != splits_size) {
				return false;
			}
			for (auto it = splits.begin(); it != std::prev(splits.end()); it++) {
				auto part = StringUtil::Split(*it, "=");
				if (part.size() == 2) {
					if (uset.find(part.front()) == uset.end()) {
						return false;
					}
				}
			}
		}
		return true;
	}
=======
	DUCKDB_API void AutoDetectHivePartitioning(const vector<string> &files, ClientContext &context);
	DUCKDB_API static bool AutoDetectHivePartitioningInternal(const vector<string> &files);
	DUCKDB_API void AutoDetectHiveTypesInternal(const string &file, ClientContext &context);
	DUCKDB_API void VerifyHiveTypesArePartitions(const std::map<string, string> &partitions) const;
	DUCKDB_API LogicalType GetHiveLogicalType(const string &hive_partition_column) const;
	DUCKDB_API Value GetHivePartitionValue(const string &base, const string &entry, ClientContext &context) const;
>>>>>>> 13c9a240
};

} // namespace duckdb<|MERGE_RESOLUTION|>--- conflicted
+++ resolved
@@ -29,56 +29,12 @@
 	DUCKDB_API void Serialize(Serializer &serializer) const;
 	DUCKDB_API static MultiFileReaderOptions Deserialize(Deserializer &source);
 	DUCKDB_API void AddBatchInfo(BindInfo &bind_info) const;
-<<<<<<< HEAD
-
-	static bool AutoDetectHivePartitioning(const vector<string> &files, FileSystem &fs) {
-		if (files.empty()) {
-			return false;
-		}
-
-		std::unordered_set<string> uset;
-		idx_t splits_size;
-		{
-			//	front file
-			auto splits = StringUtil::Split(files.front(), fs.PathSeparator());
-			splits_size = splits.size();
-			if (splits.size() < 2) {
-				return false;
-			}
-			for (auto it = splits.begin(); it != std::prev(splits.end()); it++) {
-				auto part = StringUtil::Split(*it, "=");
-				if (part.size() == 2) {
-					uset.insert(part.front());
-				}
-			}
-		}
-		if (uset.empty()) {
-			return false;
-		}
-		for (auto &file : files) {
-			auto splits = StringUtil::Split(file, fs.PathSeparator());
-			if (splits.size() != splits_size) {
-				return false;
-			}
-			for (auto it = splits.begin(); it != std::prev(splits.end()); it++) {
-				auto part = StringUtil::Split(*it, "=");
-				if (part.size() == 2) {
-					if (uset.find(part.front()) == uset.end()) {
-						return false;
-					}
-				}
-			}
-		}
-		return true;
-	}
-=======
 	DUCKDB_API void AutoDetectHivePartitioning(const vector<string> &files, ClientContext &context);
-	DUCKDB_API static bool AutoDetectHivePartitioningInternal(const vector<string> &files);
+	DUCKDB_API static bool AutoDetectHivePartitioningInternal(const vector<string> &files, ClientContext &context);
 	DUCKDB_API void AutoDetectHiveTypesInternal(const string &file, ClientContext &context);
 	DUCKDB_API void VerifyHiveTypesArePartitions(const std::map<string, string> &partitions) const;
 	DUCKDB_API LogicalType GetHiveLogicalType(const string &hive_partition_column) const;
 	DUCKDB_API Value GetHivePartitionValue(const string &base, const string &entry, ClientContext &context) const;
->>>>>>> 13c9a240
 };
 
 } // namespace duckdb