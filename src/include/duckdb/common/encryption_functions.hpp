#pragma once

#include "duckdb/common/helper.hpp"
#include "duckdb/common/types/value.hpp"
#include "duckdb/common/encryption_state.hpp"
#include "duckdb/common/encryption_key_manager.hpp"

#ifndef DUCKDB_AMALGAMATION
#include "duckdb/storage/object_cache.hpp"
#endif

namespace duckdb {

class EncryptionEngine {

public:
	EncryptionEngine();
	~EncryptionEngine();

public:
	//! General key management wrapper functions
	static const_data_ptr_t GetKeyFromCache(DatabaseInstance &db, const string &key_name);
	static bool ContainsKey(DatabaseInstance &db, const string &key_name);
	static void AddKeyToCache(DatabaseInstance &db, data_ptr_t key, const string &key_name, bool wipe = true);
	static string AddKeyToCache(DatabaseInstance &db, data_ptr_t key);
	static void AddTempKeyToCache(DatabaseInstance &db);

<<<<<<< HEAD
	//! Master key management wrapper functions
	static void AddMasterKey(DatabaseInstance &db);
	static bool HasMasterKey(DatabaseInstance &db);
	static const_data_ptr_t GetMasterKey(DatabaseInstance &db);
	static idx_t GetMasterKeySize(DatabaseInstance &db);

	//! Encrypt Blocks
=======
	//! Encryption Fucntions
>>>>>>> 105740ce
	static void EncryptBlock(DatabaseInstance &db, const string &key_id, FileBuffer &block,
	                         FileBuffer &temp_buffer_manager, uint64_t delta);
	static void DecryptBlock(DatabaseInstance &db, const string &key_id, data_ptr_t internal_buffer,
	                         uint64_t block_size, uint64_t delta);

	// Encrypt Buffers (temp files)
	static void EncryptTemporaryBuffer(DatabaseInstance &db, FileBuffer &input_buffer, FileBuffer &out_buffer,
	                                   uint8_t *metadata);
	static void EncryptTemporaryBuffer(DatabaseInstance &db, FileBuffer &input_buffer, uint8_t *metadata);

	static void EncryptTemporaryAllocatedData(DatabaseInstance &db, AllocatedData &input_buffer,
	                                          AllocatedData &out_buffer, idx_t nr_bytes);
	static void EncryptTemporaryAllocatedData(DatabaseInstance &db, AllocatedData &input_buffer,
	                                          AllocatedData &out_buffer, idx_t nr_bytes, uint8_t *metadata);

	static void DecryptTemporaryBuffer(DatabaseInstance &db, FileBuffer &input_buffer, uint8_t *metadata);
	static void DecryptTemporaryAllocatedData(DatabaseInstance &db, AllocatedData &input_buffer,
	                                          AllocatedData &out_buffer, idx_t nr_bytes);
	static void DecryptTemporaryAllocatedData(DatabaseInstance &db, AllocatedData &input_buffer, idx_t nr_bytes,
	                                          uint8_t *metadata);
};

class EncryptionTypes {

public:
	enum CipherType : uint8_t { UNKNOWN = 0, GCM = 1, CTR = 2, CBC = 3 };
	enum KeyDerivationFunction : uint8_t { DEFAULT = 0, SHA256 = 1, PBKDF2 = 2 };

	string CipherToString(CipherType cipher_p) const {
		switch (cipher_p) {
		case GCM:
			return "gcm";
		case CTR:
			return "ctr";
		case CBC:
			return "cbc";
		default:
			return "unknown";
		}
	}

	static CipherType StringToCipher(const string &encryption_cipher) {
		if (encryption_cipher == "gcm") {
			return CipherType::GCM;
		} else if (encryption_cipher == "ctr") {
			return CipherType::CTR;
		} else if (encryption_cipher == "cbc") {
			return CipherType::CBC;
		}
		return CipherType::UNKNOWN;
	}

	string KDFToString(KeyDerivationFunction kdf_p) const {
		switch (kdf_p) {
		case SHA256:
			return "sha256";
		case PBKDF2:
			return "pbkdf2";
		default:
			return "default";
		}
	}

	KeyDerivationFunction StringToKDF(const string &key_derivation_function) const {
		if (key_derivation_function == "sha256") {
			return KeyDerivationFunction::SHA256;
		} else if (key_derivation_function == "pbkdf2") {
			return KeyDerivationFunction::PBKDF2;
		} else {
			return KeyDerivationFunction::DEFAULT;
		}
	}
};

} // namespace duckdb<|MERGE_RESOLUTION|>--- conflicted
+++ resolved
@@ -25,17 +25,7 @@
 	static string AddKeyToCache(DatabaseInstance &db, data_ptr_t key);
 	static void AddTempKeyToCache(DatabaseInstance &db);
 
-<<<<<<< HEAD
-	//! Master key management wrapper functions
-	static void AddMasterKey(DatabaseInstance &db);
-	static bool HasMasterKey(DatabaseInstance &db);
-	static const_data_ptr_t GetMasterKey(DatabaseInstance &db);
-	static idx_t GetMasterKeySize(DatabaseInstance &db);
-
-	//! Encrypt Blocks
-=======
-	//! Encryption Fucntions
->>>>>>> 105740ce
+	//! Encryption Functions
 	static void EncryptBlock(DatabaseInstance &db, const string &key_id, FileBuffer &block,
 	                         FileBuffer &temp_buffer_manager, uint64_t delta);
 	static void DecryptBlock(DatabaseInstance &db, const string &key_id, data_ptr_t internal_buffer,
