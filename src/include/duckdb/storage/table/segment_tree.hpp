//===----------------------------------------------------------------------===//
//                         DuckDB
//
// duckdb/storage/table/segment_tree.hpp
//
//
//===----------------------------------------------------------------------===//

#pragma once

#include "duckdb/common/constants.hpp"
#include "duckdb/storage/storage_lock.hpp"
#include "duckdb/storage/table/segment_lock.hpp"
#include "duckdb/common/vector.hpp"
#include "duckdb/common/mutex.hpp"
#include "duckdb/common/string_util.hpp"

namespace duckdb {

template <class T>
struct SegmentNode {
	idx_t row_start;
	unique_ptr<T> node;
};

//! The SegmentTree maintains a list of all segments of a specific column in a table, and allows searching for a segment
//! by row number
template <class T, bool SUPPORTS_LAZY_LOADING = false>
class SegmentTree {
private:
	class SegmentIterationHelper;

public:
	explicit SegmentTree() : finished_loading(true) {
	}
	virtual ~SegmentTree() {
	}

	//! Locks the segment tree. All methods to the segment tree either lock the segment tree, or take an already
	//! obtained lock.
	SegmentLock Lock() {
		return SegmentLock(node_lock);
	}

	bool IsEmpty(SegmentLock &l) {
		return GetRootSegment(l) == nullptr;
	}

	//! Gets a pointer to the first segment. Useful for scans.
	T *GetRootSegment() {
		auto l = Lock();
		return GetRootSegment(l);
	}

	T *GetRootSegment(SegmentLock &l) {
		if (nodes.empty()) {
			LoadNextSegment(l);
		}
		return GetRootSegmentInternal();
	}
	//! Obtains ownership of the data of the segment tree
	vector<SegmentNode<T>> MoveSegments(SegmentLock &l) {
		LoadAllSegments(l);
		return std::move(nodes);
	}
<<<<<<< HEAD
=======
	vector<SegmentNode<T>> MoveSegments() {
		auto l = Lock();
		return MoveSegments(l);
	}
	idx_t GetSegmentCount() {
		auto l = Lock();
		return nodes.size();
	}
>>>>>>> da69aeaa
	//! Gets a pointer to the nth segment. Negative numbers start from the back.
	T *GetSegmentByIndex(int64_t index) {
		auto l = Lock();
		return GetSegmentByIndex(l, index);
	}
	T *GetSegmentByIndex(SegmentLock &l, int64_t index) {
		if (index < 0) {
			// load all segments
			LoadAllSegments(l);
			index = nodes.size() + index;
			if (index < 0) {
				return nullptr;
			}
			return nodes[index].node.get();
		} else {
			// lazily load segments until we reach the specific segment
			while (idx_t(index) >= nodes.size() && LoadNextSegment(l)) {
			}
			if (idx_t(index) >= nodes.size()) {
				return nullptr;
			}
			return nodes[index].node.get();
		}
	}
	//! Gets the next segment
	T *GetNextSegment(T *segment) {
		if (!SUPPORTS_LAZY_LOADING) {
			return segment->Next();
		}
		if (finished_loading) {
			return segment->Next();
		}
		auto l = Lock();
		return GetNextSegment(l, segment);
	}
	T *GetNextSegment(SegmentLock &l, T *segment) {
		if (!segment) {
			return nullptr;
		}
#ifdef DEBUG
		D_ASSERT(nodes[segment->index].node.get() == segment);
#endif
		return GetSegmentByIndex(l, segment->index + 1);
	}

	//! Gets a pointer to the last segment. Useful for appends.
	T *GetLastSegment(SegmentLock &l) {
		LoadAllSegments(l);
		if (nodes.empty()) {
			return nullptr;
		}
		return nodes.back().node.get();
	}
	//! Gets a pointer to a specific column segment for the given row
	T *GetSegment(idx_t row_number) {
		auto l = Lock();
		return GetSegment(l, row_number);
	}
	T *GetSegment(SegmentLock &l, idx_t row_number) {
		return nodes[GetSegmentIndex(l, row_number)].node.get();
	}

	//! Append a column segment to the tree
	void AppendSegmentInternal(SegmentLock &l, unique_ptr<T> segment) {
		D_ASSERT(segment);
		// add the node to the list of nodes
		if (!nodes.empty()) {
			nodes.back().node->next = segment.get();
		}
		SegmentNode<T> node;
		segment->index = nodes.size();
		node.row_start = segment->start;
		node.node = std::move(segment);
		nodes.push_back(std::move(node));
	}
	void AppendSegment(unique_ptr<T> segment) {
		auto l = Lock();
		AppendSegment(l, std::move(segment));
	}
	void AppendSegment(SegmentLock &l, unique_ptr<T> segment) {
		LoadAllSegments(l);
		AppendSegmentInternal(l, std::move(segment));
	}
	//! Debug method, check whether the segment is in the segment tree
	bool HasSegment(T *segment) {
		auto l = Lock();
		return HasSegment(l, segment);
	}
	bool HasSegment(SegmentLock &, T *segment) {
		return segment->index < nodes.size() && nodes[segment->index].node.get() == segment;
	}

	//! Replace this tree with another tree, taking over its nodes in-place
	void Replace(SegmentTree<T> &other) {
		auto l = Lock();
		Replace(l, other);
	}
	void Replace(SegmentLock &l, SegmentTree<T> &other) {
		other.LoadAllSegments(l);
		nodes = std::move(other.nodes);
	}

	//! Erase all segments after a specific segment
	void EraseSegments(SegmentLock &l, idx_t segment_start) {
		LoadAllSegments(l);
		if (segment_start >= nodes.size() - 1) {
			return;
		}
		nodes.erase(nodes.begin() + segment_start + 1, nodes.end());
	}

	//! Get the segment index of the column segment for the given row
	idx_t GetSegmentIndex(SegmentLock &l, idx_t row_number) {
		idx_t segment_index;
		if (TryGetSegmentIndex(l, row_number, segment_index)) {
			return segment_index;
		}
		string error;
		error = StringUtil::Format("Attempting to find row number \"%lld\" in %lld nodes\n", row_number, nodes.size());
		for (idx_t i = 0; i < nodes.size(); i++) {
			error += StringUtil::Format("Node %lld: Start %lld, Count %lld", i, nodes[i].row_start,
			                            nodes[i].node->count.load());
		}
		throw InternalException("Could not find node in column segment tree!\n%s%s", error, Exception::GetStackTrace());
	}

	bool TryGetSegmentIndex(SegmentLock &l, idx_t row_number, idx_t &result) {
		// load segments until the row number is within bounds
		while (nodes.empty() || (row_number >= (nodes.back().row_start + nodes.back().node->count))) {
			if (!LoadNextSegment(l)) {
				break;
			}
		}
		if (nodes.empty()) {
			return false;
		}
		D_ASSERT(!nodes.empty());
		D_ASSERT(row_number >= nodes[0].row_start);
		D_ASSERT(row_number < nodes.back().row_start + nodes.back().node->count);
		idx_t lower = 0;
		idx_t upper = nodes.size() - 1;
		// binary search to find the node
		while (lower <= upper) {
			idx_t index = (lower + upper) / 2;
			D_ASSERT(index < nodes.size());
			auto &entry = nodes[index];
			D_ASSERT(entry.row_start == entry.node->start);
			if (row_number < entry.row_start) {
				upper = index - 1;
			} else if (row_number >= entry.row_start + entry.node->count) {
				lower = index + 1;
			} else {
				result = index;
				return true;
			}
		}
		return false;
	}

	void Verify(SegmentLock &) {
#ifdef DEBUG
		idx_t base_start = nodes.empty() ? 0 : nodes[0].node->start;
		for (idx_t i = 0; i < nodes.size(); i++) {
			D_ASSERT(nodes[i].row_start == nodes[i].node->start);
			D_ASSERT(nodes[i].node->start == base_start);
			base_start += nodes[i].node->count;
		}
#endif
	}
	void Verify() {
#ifdef DEBUG
		auto l = Lock();
		Verify(l);
#endif
	}

	SegmentIterationHelper Segments() {
		return SegmentIterationHelper(*this);
	}

<<<<<<< HEAD
=======
	void Reinitialize() {
		if (nodes.empty()) {
			return;
		}
		idx_t offset = nodes[0].node->start;
		for (auto &entry : nodes) {
			if (entry.node->start != offset) {
				throw InternalException("In SegmentTree::Reinitialize - gap found between nodes!");
			}
			entry.row_start = offset;
			offset += entry.node->count;
		}
	}

>>>>>>> da69aeaa
protected:
	atomic<bool> finished_loading;

	//! Load the next segment - only used when lazily loading
	virtual unique_ptr<T> LoadSegment() {
		return nullptr;
	}

private:
	//! The nodes in the tree, can be binary searched
	vector<SegmentNode<T>> nodes;
	//! Lock to access or modify the nodes
	mutex node_lock;

private:
	T *GetRootSegmentInternal() {
		return nodes.empty() ? nullptr : nodes[0].node.get();
	}

	class SegmentIterationHelper {
	public:
		explicit SegmentIterationHelper(SegmentTree &tree) : tree(tree) {
		}

	private:
		SegmentTree &tree;

	private:
		class SegmentIterator {
		public:
			SegmentIterator(SegmentTree &tree_p, T *current_p) : tree(tree_p), current(current_p) {
			}

			SegmentTree &tree;
			T *current;

		public:
			void Next() {
				current = tree.GetNextSegment(current);
			}

			SegmentIterator &operator++() {
				Next();
				return *this;
			}
			bool operator!=(const SegmentIterator &other) const {
				return current != other.current;
			}
			T &operator*() const {
				D_ASSERT(current);
				return *current;
			}
		};

	public:
		SegmentIterator begin() {
			return SegmentIterator(tree, tree.GetRootSegment());
		}
		SegmentIterator end() {
			return SegmentIterator(tree, nullptr);
		}
	};

	//! Load the next segment, if there are any left to load
	bool LoadNextSegment(SegmentLock &l) {
		if (!SUPPORTS_LAZY_LOADING) {
			return false;
		}
		if (finished_loading) {
			return false;
		}
		auto result = LoadSegment();
		if (result) {
			AppendSegmentInternal(l, std::move(result));
			return true;
		}
		return false;
	}

	//! Load all segments, if there are any left to load
	void LoadAllSegments(SegmentLock &l) {
		if (!SUPPORTS_LAZY_LOADING) {
			return;
		}
		while (LoadNextSegment(l))
			;
	}
};

} // namespace duckdb<|MERGE_RESOLUTION|>--- conflicted
+++ resolved
@@ -63,8 +63,6 @@
 		LoadAllSegments(l);
 		return std::move(nodes);
 	}
-<<<<<<< HEAD
-=======
 	vector<SegmentNode<T>> MoveSegments() {
 		auto l = Lock();
 		return MoveSegments(l);
@@ -73,7 +71,6 @@
 		auto l = Lock();
 		return nodes.size();
 	}
->>>>>>> da69aeaa
 	//! Gets a pointer to the nth segment. Negative numbers start from the back.
 	T *GetSegmentByIndex(int64_t index) {
 		auto l = Lock();
@@ -254,8 +251,6 @@
 		return SegmentIterationHelper(*this);
 	}
 
-<<<<<<< HEAD
-=======
 	void Reinitialize() {
 		if (nodes.empty()) {
 			return;
@@ -270,7 +265,6 @@
 		}
 	}
 
->>>>>>> da69aeaa
 protected:
 	atomic<bool> finished_loading;
 
