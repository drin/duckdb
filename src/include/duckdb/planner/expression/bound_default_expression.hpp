--- conflicted
+++ resolved
@@ -14,16 +14,8 @@
 
 class BoundDefaultExpression : public Expression {
 public:
-<<<<<<< HEAD
-	BoundDefaultExpression(TypeId type = TypeId::INVALID, SQLType sql_type = SQLType())
-	    : Expression(ExpressionType::VALUE_DEFAULT, ExpressionClass::BOUND_DEFAULT, type, sql_type) {
-	}
-	BoundDefaultExpression(SQLType sql_type)
-	    : BoundDefaultExpression(GetInternalType(sql_type), move(sql_type)) {
-=======
 	BoundDefaultExpression(LogicalType type = LogicalType())
 	    : Expression(ExpressionType::VALUE_DEFAULT, ExpressionClass::BOUND_DEFAULT, type) {
->>>>>>> 8dd67a06
 	}
 
 public:
