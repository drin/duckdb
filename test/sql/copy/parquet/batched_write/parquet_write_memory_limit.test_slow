# name: test/sql/copy/parquet/batched_write/parquet_write_memory_limit.test_slow
# description: Verify data is streamed and memory limit is not exceeded in Parquet write
# group: [batched_write]

require parquet

require 64bit

load __TEST_DIR__/parquet_write_memory_limit.db

# 100M rows, 2 BIGINT columns = 1.6GB uncompressed
statement ok
COPY (SELECT i, i // 5 AS j FROM range(100000000) t(i)) TO '__TEST_DIR__/large_integers.parquet'

# set threads to 4 and a memory limit of 900MB. the limit in this test used to be 300MB,
# but we weren't using the BufferAllocator for the ColumnDataCollection buffers in ParquetWriteLocalState
<<<<<<< HEAD
statement ok
SET threads=4

statement ok
SET memory_limit='900MB'
=======
statement ok
SET threads=4

statement ok
SET memory_limit='1GB'
>>>>>>> 0e0fd210

# stream from one parquet file to another
query I
COPY '__TEST_DIR__/large_integers.parquet' TO '__TEST_DIR__/large_integers2.parquet'
----
100000000

# verify that the file is correctly written
statement ok
SET memory_limit='-1'

query II
SELECT * FROM '__TEST_DIR__/large_integers.parquet' EXCEPT FROM '__TEST_DIR__/large_integers2.parquet'
----<|MERGE_RESOLUTION|>--- conflicted
+++ resolved
@@ -14,19 +14,11 @@
 
 # set threads to 4 and a memory limit of 900MB. the limit in this test used to be 300MB,
 # but we weren't using the BufferAllocator for the ColumnDataCollection buffers in ParquetWriteLocalState
-<<<<<<< HEAD
-statement ok
-SET threads=4
-
-statement ok
-SET memory_limit='900MB'
-=======
 statement ok
 SET threads=4
 
 statement ok
 SET memory_limit='1GB'
->>>>>>> 0e0fd210
 
 # stream from one parquet file to another
 query I
