--- conflicted
+++ resolved
@@ -14,7 +14,7 @@
 query I
 SELECT $${quote_at_start: "\"test\"", age: 30}$$::STRUCT(quote_at_start VARCHAR, age INT);
 ----
-{'quote_at_start': \"test\", 'age': 30}
+{'quote_at_start': '"test"', 'age': 30}
 
 query I
 SELECT $${user_name: Alice, status: active}$$::STRUCT(user_name VARCHAR, status VARCHAR);
@@ -24,7 +24,7 @@
 query I
 SELECT $${special_characters: "comma, backslash\\", age: 30}$$::STRUCT(special_characters VARCHAR, age INT);
 ----
-{'special_characters': comma\, backslash\\, 'age': 30}
+{'special_characters': 'comma, backslash\\', 'age': 30}
 
 query I
 SELECT $${a: 10, b: "hello world"}$$::STRUCT(a INT, b VARCHAR);
@@ -57,7 +57,7 @@
 query I
 SELECT $${user,name: Alice, age: 30}$$::STRUCT("user,name" VARCHAR, age INT);
 ----
-{'user\,name': Alice, 'age': 30}
+{'user,name': Alice, 'age': 30}
 
 # Invalid: Contains an unescaped closing bracket
 statement error
@@ -72,10 +72,10 @@
 can't be cast to the destination type
 
 # Valid: Name contains a backslash outside of quotes, interpreted as literal
-query I
-SELECT $${backslash\name: value}$$::STRUCT("backslash\name" VARCHAR);
-----
-{'backslash\name': value}
+query III
+SELECT $${backslash\name: value}$$::STRUCT("backslash\name" VARCHAR) a, a::VARCHAR::STRUCT("backslash\name" VARCHAR) b, a == b;
+----
+{'backslash\\name': value}	{'backslash\\name': value}	true
 
 # first `:` is not escaped, won't match the "name:" struct key
 statement error
@@ -87,9 +87,6 @@
 statement error
 SELECT $${name\:: test, value: 30}$$::STRUCT("name:" VARCHAR, value INT);
 ----
-<<<<<<< HEAD
-{'name\:': test, 'value': 30}
-=======
 can't be cast to the destination type STRUCT("name:" VARCHAR, "value" INTEGER)
 
 # Valid: Name can contain escaped `:` in quotes
@@ -97,20 +94,25 @@
 SELECT $${"name\:": test, value: 30}$$::STRUCT("name:" VARCHAR, value INT);
 ----
 {'name:': test, 'value': 30}
->>>>>>> d99ceb6d
 
 # Name consists of `{}`, not a problem, with this syntax we expect a name, which is a plain string
 # Only reserved character there is `:` (and quotes, and backslash of course)
 query I
 SELECT $${{name}: John, age: 3}$$::STRUCT("{name}" VARCHAR, age INT);
 ----
-{'\{name\}': John, 'age': 3}
+{'{name}': John, 'age': 3}
 
 # Name has `{` which normally starts a bracket that disables interpreting escape characters
 query I
 SELECT $${{\"name\"}: John, age: 3}$$::STRUCT("{""name""}" VARCHAR, age INT);
 ----
-{'\{\"name\"\}': John, 'age': 3}
+{'{"name"}': John, 'age': 3}
+
+# Name has `{` which normally starts a bracket that disables interpreting escape characters
+query I
+SELECT $${{\'name\'}: John, age: 3}$$::STRUCT("{'name'}" VARCHAR, age INT);
+----
+{'{\'name\'}': John, 'age': 3}
 
 # Invalid: Unterminated string value
 statement error
@@ -133,13 +135,13 @@
 query I
 SELECT $${path: "C:\\Users\\John"}$$::STRUCT(path VARCHAR);
 ----
-{'path': C\:\\Users\\John}
+{'path': 'C:\\Users\\John'}
 
 # STRUCT with special characters in value, properly escaped
 query I
-SELECT $${description: "Special characters: \\, \", (, )"}$$::STRUCT(description VARCHAR);
-----
-{'description': Special characters\: \\\, \"\, (\, )}
+SELECT $${description: "Special characters: \\, \", \', (, )"}$$::STRUCT(description VARCHAR);
+----
+{'description': 'Special characters: \\, ", \', (, )'}
 
 statement error
 SELECT $${first\ name: "John", age: 30}$$::STRUCT("first name" VARCHAR, age INT);
@@ -156,7 +158,7 @@
 query I
 SELECT $${\"quote at start\": "value", age: 30}$$::STRUCT("""quote at start""" VARCHAR, age INT);
 ----
-{'\"quote at start\"': value, 'age': 30}
+{'"quote at start"': value, 'age': 30}
 
 statement error
 SELECT $${backslash\\name: "John Doe", age: 30}$$::STRUCT("backslash\name" VARCHAR, age INT);
@@ -178,7 +180,7 @@
 query I
 SELECT $${"user\,name": "Alice", age: 25}$$::STRUCT("user,name" VARCHAR, age INT);
 ----
-{'user\,name': Alice, 'age': 25}
+{'user,name': Alice, 'age': 25}
 
 # Valid: Name with comma
 query I
@@ -207,7 +209,7 @@
 query I
 SELECT $${"user\ name\ ": "Alice", "age ": 25}$$::STRUCT("user name " VARCHAR, "age " INT);
 ----
-{'user name\ ': Alice, 'age\ ': 25}
+{'user name ': Alice, 'age ': 25}
 
 statement error
 SELECT $${user\ name\ : "Alice", age\ : 25}$$::STRUCT("user name " VARCHAR, "age " INT);
@@ -224,7 +226,7 @@
 query I
 SELECT $${backslash\name: "John", age: 30}$$::STRUCT("backslash\name" VARCHAR, age INT);
 ----
-{'backslash\name': John, 'age': 30}
+{'backslash\\name': John, 'age': 30}
 
 # Valid: Name contains (unescaped) opening parenthesis
 query I
@@ -236,7 +238,7 @@
 query I
 SELECT $${\": "value", age: 30}$$::STRUCT("""" VARCHAR, age INTEGER)
 ----
-{'\"': value, 'age': 30}
+{'"': value, 'age': 30}
 
 statement error
 SELECT $${\\: "escaped", age: 30}$$::STRUCT("\" VARCHAR, age INT);
