--- conflicted
+++ resolved
@@ -184,8 +184,6 @@
 
 # Function-only parts
 query II
-<<<<<<< HEAD
-=======
 SELECT d, epoch_ns(d) FROM times ORDER BY ALL;
 ----
 00:01:20	80000000000
@@ -194,7 +192,6 @@
 20:08:10.998	72490998000000
 
 query II
->>>>>>> ba86cfc3
 SELECT d, epoch_us(d) FROM times ORDER BY ALL;
 ----
 00:01:20	80000000
@@ -202,8 +199,6 @@
 20:08:10.33	72490330000
 20:08:10.998	72490998000
 
-<<<<<<< HEAD
-=======
 query II
 SELECT d, epoch_ms(d) FROM times ORDER BY ALL;
 ----
@@ -212,7 +207,6 @@
 20:08:10.33	72490330
 20:08:10.998	72490998
 
->>>>>>> ba86cfc3
 # Invalid parts
 
 foreach datepart year month day decade century millennium quarter dow isodow doy week isoyear yearweek era
