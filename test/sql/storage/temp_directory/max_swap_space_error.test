--- conflicted
+++ resolved
@@ -73,11 +73,7 @@
 failed to offload data block
 
 query I
-<<<<<<< HEAD
-SELECT CASE WHEN "size" > 1000000 THEN true ELSE CONCAT('Expected size 1000000, but got ', "size")::UNION(msg VARCHAR, b BOOLEAN) END FROM duckdb_temporary_files();
-=======
 SELECT CASE WHEN sum("size") > 1000000 THEN true ELSE CONCAT('Expected size 1000000, but got ', sum("size"))::UNION(msg VARCHAR, b BOOLEAN) END FROM duckdb_temporary_files();
->>>>>>> 44c3e83b
 ----
 true
 
