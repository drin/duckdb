# name: test/sql/window/test_leadlag_orderby.test
# description: Test secondary ordering of LEAD/LAG
# group: [window]

statement ok
PRAGMA enable_verification

query IIIII
SELECT 
	i,
	(i * 29) % 11 AS outside,
	i // 2 AS inside,
	lead(i, 1, NULL ORDER BY inside DESC, i) OVER w,
	lag(i, 1, NULL ORDER BY inside DESC, i) OVER w,
FROM range(10) tbl(i)
WINDOW w AS (
	ORDER BY outside
)
ORDER BY inside DESC, i
----
8	1	4	0	NULL
9	8	4	7	8
6	9	3	7	9
7	5	3	5	8
4	6	2	5	7
5	2	2	0	8
2	3	1	0	5
3	10	1	0	2
0	0	0	NULL	NULL
1	7	0	NULL	0

<<<<<<< HEAD
query IIII
SELECT 
	i,
	i // 2 AS inside,
	lead(i, 1, NULL ORDER BY i // 2, i) OVER w AS next,
	lag(i, 1, NULL ORDER BY i // 2, i) OVER w AS prev,
FROM range(10) tbl(i)
WINDOW w AS (
	ORDER BY i // 2
	ROWS BETWEEN 3 PRECEDING AND 3 FOLLOWING
)
ORDER BY i
----
0	0	1	NULL
1	0	2	0
2	1	3	1
3	1	4	2
4	2	5	3
5	2	6	4
6	3	7	5
7	3	8	6
8	4	9	7
9	4	NULL	8
=======
# test lad and lead when offset is null
statement ok
CREATE TABLE issue17266(c1 INT, c2 SMALLINT, c3 BITSTRING);

statement ok
INSERT INTO issue17266 VALUES
(0, null, null),
(1, 32767, '101'),
(2, -32767, '101'),
(3, 0, '000'),
(4, 1, '010'),
(5, 0, '110'),
(6, null, null);

query IIII
SELECT
	c1,
        c3,
        c2,
        LAG(c3, c2 ORDER BY c1, BITSTRING'010101010') OVER (PARTITION BY c1 ORDER BY c3)
FROM issue17266
ORDER BY c1;
----
0	NULL	NULL	NULL
1	101	32767	NULL
2	101	-32767	NULL
3	000	0	000
4	010	1	NULL
5	110	0	110
6	NULL	NULL	NULL

query IIII
SELECT
	c1,
        c3,
        c2,
        LEAD(c3, c2 ORDER BY c1, BITSTRING'010101010') OVER (PARTITION BY c1 ORDER BY c3)
FROM issue17266
ORDER BY c1;
----
0	NULL	NULL	NULL
1	101	32767	NULL
2	101	-32767	NULL
3	000	0	000
4	010	1	NULL
5	110	0	110
6	NULL	NULL	NULL
>>>>>>> f95ef863
<|MERGE_RESOLUTION|>--- conflicted
+++ resolved
@@ -29,7 +29,6 @@
 0	0	0	NULL	NULL
 1	7	0	NULL	0
 
-<<<<<<< HEAD
 query IIII
 SELECT 
 	i,
@@ -53,8 +52,8 @@
 7	3	8	6
 8	4	9	7
 9	4	NULL	8
-=======
-# test lad and lead when offset is null
+
+# test lag and lead when offset is null
 statement ok
 CREATE TABLE issue17266(c1 INT, c2 SMALLINT, c3 BITSTRING);
 
@@ -100,5 +99,4 @@
 3	000	0	000
 4	010	1	NULL
 5	110	0	110
-6	NULL	NULL	NULL
->>>>>>> f95ef863
+6	NULL	NULL	NULL