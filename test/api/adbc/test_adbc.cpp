--- conflicted
+++ resolved
@@ -48,10 +48,10 @@
 	}
 
 	ArrowArrayStream &Query(const string &query) {
-		//		if (arrow_stream.release) {
-		//			arrow_stream.release(&arrow_stream);
-		//			arrow_stream.release = nullptr;
-		//		}
+		if (arrow_stream.release) {
+			arrow_stream.release(&arrow_stream);
+			arrow_stream.release = nullptr;
+		}
 		REQUIRE(SUCCESS(AdbcStatementNew(&adbc_connection, &adbc_statement, &adbc_error)));
 		REQUIRE(SUCCESS(AdbcStatementSetSqlQuery(&adbc_statement, query.c_str(), &adbc_error)));
 		int64_t rows_affected;
@@ -309,11 +309,7 @@
 	ADBCTestDatabase db;
 
 	// Create Arrow Result
-<<<<<<< HEAD
-	auto input_data = db.Query("SELECT 42");
-=======
 	auto &input_data = db.Query("SELECT 42");
->>>>>>> 038d7fe5
 	string table_name = "test";
 	string query = "select count(*) from test";
 
@@ -361,11 +357,7 @@
 	REQUIRE(SUCCESS(AdbcStatementExecuteQuery(&adbc_statement_2, &arrow_stream, &rows_affected, &adbc_error)));
 
 	arrow_stream.get_next(&arrow_stream, &arrow_array);
-<<<<<<< HEAD
-	REQUIRE(((int64_t *)arrow_array.children[0])[0] == 1);
-=======
 	REQUIRE(((int64_t *)arrow_array.children[0]->buffers[1])[0] == 1);
->>>>>>> 038d7fe5
 	// Release the boys
 	arrow_array.release(&arrow_array);
 	arrow_stream.release(&arrow_stream);
@@ -373,11 +365,7 @@
 	// Now lets insert with Auto-Commit Off
 	REQUIRE(SUCCESS(AdbcConnectionSetOption(&adbc_connection, ADBC_CONNECTION_OPTION_AUTOCOMMIT,
 	                                        ADBC_OPTION_VALUE_DISABLED, &adbc_error)));
-<<<<<<< HEAD
-	input_data = db.Query("SELECT 42");
-=======
 	input_data = db.Query("SELECT 42;");
->>>>>>> 038d7fe5
 
 	REQUIRE(SUCCESS(AdbcStatementNew(&adbc_connection, &adbc_statement, &adbc_error)));
 
@@ -393,14 +381,6 @@
 	REQUIRE(SUCCESS(AdbcStatementExecuteQuery(&adbc_statement_2, &arrow_stream, &rows_affected, &adbc_error)));
 
 	arrow_stream.get_next(&arrow_stream, &arrow_array);
-<<<<<<< HEAD
-	REQUIRE(((int64_t *)arrow_array.children[0])[0] == 1);
-	arrow_array.release(&arrow_array);
-	arrow_stream.release(&arrow_stream);
-
-	// Now if we do a commit on the first connection this should be 2
-
-=======
 	REQUIRE(((int64_t *)arrow_array.children[0]->buffers[1])[0] == 1);
 	arrow_array.release(&arrow_array);
 	arrow_stream.release(&arrow_stream);
@@ -417,7 +397,6 @@
 	arrow_stream.release(&arrow_stream);
 
 	// Now if we do a commit on the first connection this should be 2 on the second connection
->>>>>>> 038d7fe5
 	REQUIRE(SUCCESS(AdbcConnectionCommit(&adbc_connection, &adbc_error)));
 
 	REQUIRE(SUCCESS(AdbcStatementNew(&adbc_connection_2, &adbc_statement_2, &adbc_error)));
@@ -425,26 +404,11 @@
 	REQUIRE(SUCCESS(AdbcStatementExecuteQuery(&adbc_statement_2, &arrow_stream, &rows_affected, &adbc_error)));
 
 	arrow_stream.get_next(&arrow_stream, &arrow_array);
-<<<<<<< HEAD
-	REQUIRE(((int64_t *)arrow_array.children[0])[0] == 2);
-=======
 	REQUIRE(((int64_t *)arrow_array.children[0]->buffers[1])[0] == 2);
->>>>>>> 038d7fe5
 	arrow_array.release(&arrow_array);
 	arrow_stream.release(&arrow_stream);
 
 	// Lets do a rollback
-<<<<<<< HEAD
-
-	// Let's change the Auto commit config mid-transaction
-
-	//
-	//
-	//
-	//
-	//
-	//
-=======
 	input_data = db.Query("SELECT 42;");
 
 	REQUIRE(SUCCESS(AdbcStatementNew(&adbc_connection, &adbc_statement, &adbc_error)));
@@ -602,5 +566,4 @@
 	REQUIRE(SUCCESS(AdbcConnectionCommit(&adbc_connection, &adbc_error)));
 
 	REQUIRE(SUCCESS(AdbcConnectionRollback(&adbc_connection, &adbc_error)));
->>>>>>> 038d7fe5
 }