--- conflicted
+++ resolved
@@ -132,8 +132,6 @@
 		oss << termcolor::bold << "(" << file_name << ":" << query_line << ")!" << termcolor::reset;
 	}
 	LogFailure(oss.str() + "\n");
-<<<<<<< HEAD
-=======
 	LogFailureAnnotation(oss.str());
 }
 
@@ -142,7 +140,6 @@
 	// check the value is "true" otherwise you'll see the prefix in local run outputs
 	auto prefix = (ci && string(ci) == "true") ? "\n::error::" : "";
 	std::cout << prefix << header << std::endl;
->>>>>>> 77743f28
 }
 
 void SQLLogicTestLogger::PrintErrorHeader(const string &description) {
