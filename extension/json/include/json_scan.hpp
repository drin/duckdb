--- conflicted
+++ resolved
@@ -64,14 +64,6 @@
 	unordered_map<LogicalTypeId, vector<StrpTimeFormat>, LogicalTypeIdHash> candidate_formats;
 };
 
-enum class JSONScanType : uint8_t {
-	INVALID = 0,
-	//! Read JSON straight to columnar data
-	READ_JSON = 1,
-	//! Read JSON objects as strings
-	READ_JSON_OBJECTS = 2,
-};
-
 struct JSONScanData : public TableFunctionData {
 public:
 	JSONScanData();
@@ -103,8 +95,6 @@
 	idx_t sample_size = STANDARD_VECTOR_SIZE;
 	//! Column names (in order)
 	vector<string> names;
-<<<<<<< HEAD
-=======
 	//! Max depth we go to detect nested JSON schema (defaults to unlimited)
 	idx_t max_depth = NumericLimits<idx_t>::Maximum();
 
@@ -112,7 +102,6 @@
 	vector<unique_ptr<BufferedJSONReader>> stored_readers;
 	//! Candidate date formats
 	DateFormatMap date_format_map;
->>>>>>> 81a86266
 };
 
 struct JSONScanInfo : public TableFunctionInfo {
@@ -177,10 +166,6 @@
 
 public:
 	idx_t ReadNext(JSONScanGlobalState &gstate);
-<<<<<<< HEAD
-	idx_t GetBatchIndex() const;
-=======
->>>>>>> 81a86266
 	yyjson_alc *GetAllocator();
 
 	JSONLine lines[STANDARD_VECTOR_SIZE];
@@ -226,8 +211,6 @@
 
 	void ReadUnstructured(idx_t &count);
 	void ReadNewlineDelimited(idx_t &count);
-<<<<<<< HEAD
-=======
 };
 
 struct JSONGlobalTableFunctionState : public GlobalTableFunctionState {
@@ -249,7 +232,6 @@
 
 public:
 	JSONScanLocalState state;
->>>>>>> 81a86266
 };
 
 struct JSONScan {
