--- conflicted
+++ resolved
@@ -29,8 +29,6 @@
     "pointer_type": "none"
   },
   {
-<<<<<<< HEAD
-=======
     "class": "ParquetEncryptionConfig",
     "includes": [
       "parquet_crypto.hpp"
@@ -51,7 +49,6 @@
     "constructor": ["$ClientContext"]
   },
   {
->>>>>>> 4915dd7e
     "class": "ParquetOptions",
     "includes": [
       "parquet_reader.hpp"
@@ -76,8 +73,6 @@
         "id": 103,
         "name": "schema",
         "type": "vector<ParquetColumnDefinition>"
-<<<<<<< HEAD
-=======
       },
       {
         "id": 104,
@@ -122,7 +117,6 @@
         "id": 100,
         "name": "ids",
         "type": "unique_ptr<case_insensitive_map_t<FieldID>>"
->>>>>>> 4915dd7e
       }
     ],
     "pointer_type": "none"
