package org.duckdb.test;

import org.duckdb.DuckDBAppender;
import org.duckdb.DuckDBColumnType;
import org.duckdb.DuckDBConnection;
import org.duckdb.DuckDBDriver;
import org.duckdb.DuckDBNative;
import org.duckdb.DuckDBResultSet;
import org.duckdb.DuckDBResultSetMetaData;
import org.duckdb.DuckDBStruct;
import org.duckdb.DuckDBTimestamp;
import org.duckdb.JsonNode;

import javax.sql.rowset.CachedRowSet;
import javax.sql.rowset.RowSetProvider;
import java.lang.reflect.InvocationTargetException;
import java.lang.reflect.Method;
import java.math.BigDecimal;
import java.math.BigInteger;
import java.nio.ByteBuffer;
import java.nio.charset.StandardCharsets;
import java.nio.file.Files;
import java.nio.file.Path;
import java.sql.Array;
import java.sql.Blob;
import java.sql.Connection;
import java.sql.DatabaseMetaData;
import java.sql.Date;
import java.sql.Driver;
import java.util.concurrent.Future;
import java.sql.DriverManager;
import java.sql.PreparedStatement;
import java.sql.ResultSet;
import java.sql.ResultSetMetaData;
import java.sql.SQLException;
import java.sql.Statement;
import java.sql.Struct;
import java.sql.Time;
import java.sql.Timestamp;
import java.sql.Types;
import java.time.Duration;
import java.time.Instant;
import java.time.LocalDate;
import java.time.LocalDateTime;
import java.time.LocalTime;
import java.time.OffsetDateTime;
import java.time.OffsetTime;
import java.time.ZoneOffset;
import java.time.format.DateTimeFormatter;
import java.time.format.DateTimeFormatterBuilder;
import java.time.format.ResolverStyle;
import java.time.temporal.ChronoUnit;
import java.util.ArrayList;
import java.util.Arrays;
import java.util.Calendar;
import java.util.Collections;
import java.util.Comparator;
import java.util.GregorianCalendar;
import java.util.HashMap;
import java.util.HashSet;
import java.util.List;
import java.util.ListIterator;
import java.util.Locale;
import java.util.Map;
import java.util.Objects;
import java.util.Properties;
import java.util.TimeZone;
import java.util.UUID;
import java.util.concurrent.Callable;
import java.util.concurrent.ExecutorService;
import java.util.concurrent.Executors;
import java.util.concurrent.TimeUnit;
import java.util.function.Function;
import java.util.logging.Logger;

import static java.time.format.DateTimeFormatter.ISO_LOCAL_TIME;
import static java.time.temporal.ChronoField.DAY_OF_MONTH;
import static java.time.temporal.ChronoField.MILLI_OF_SECOND;
import static java.time.temporal.ChronoField.MONTH_OF_YEAR;
import static java.time.temporal.ChronoField.OFFSET_SECONDS;
import static java.time.temporal.ChronoField.YEAR_OF_ERA;
import static java.util.Arrays.asList;
import static java.util.Collections.emptyList;
import static java.util.Collections.singletonList;
import static java.util.stream.Collectors.toMap;
import static org.duckdb.DuckDBDriver.DUCKDB_USER_AGENT_PROPERTY;
import static org.duckdb.DuckDBDriver.JDBC_STREAM_RESULTS;

public class TestDuckDBJDBC {

    private static final String JDBC_URL = "jdbc:duckdb:";

    private static void assertTrue(boolean val) throws Exception {
        assertTrue(val, null);
    }

    private static void assertTrue(boolean val, String message) throws Exception {
        if (!val) {
            throw new Exception(message);
        }
    }

    private static void assertFalse(boolean val) throws Exception {
        assertTrue(!val);
    }

    private static void assertEquals(Object actual, Object expected) throws Exception {
        Function<Object, String> getClass = (Object a) -> a == null ? "null" : a.getClass().toString();

        String message = String.format("\"%s\" (of %s) should equal \"%s\" (of %s)", actual, getClass.apply(actual),
                                       expected, getClass.apply(expected));
        assertTrue(Objects.equals(actual, expected), message);
    }

    private static void assertNotNull(Object a) throws Exception {
        assertFalse(a == null);
    }

    private static void assertNull(Object a) throws Exception {
        assertEquals(a, null);
    }

    private static void assertEquals(double a, double b, double epsilon) throws Exception {
        assertTrue(Math.abs(a - b) < epsilon);
    }

    private static void fail() throws Exception {
        fail(null);
    }

    private static void fail(String s) throws Exception {
        throw new Exception(s);
    }

    private static <T extends Throwable> String assertThrows(Thrower thrower, Class<T> exception) throws Exception {
        return assertThrows(exception, thrower).getMessage();
    }

    private static <T extends Throwable> Throwable assertThrows(Class<T> exception, Thrower thrower) throws Exception {
        try {
            thrower.run();
        } catch (Throwable e) {
            assertEquals(e.getClass(), exception);
            return e;
        }
        throw new Exception("Expected to throw " + exception.getName());
    }

    // Asserts we are either throwing the correct exception, or not throwing at all
    private static <T extends Throwable> boolean assertThrowsMaybe(Thrower thrower, Class<T> exception)
        throws Exception {
        try {
            thrower.run();
            return true;
        } catch (Throwable e) {
            if (e.getClass().equals(exception)) {
                return true;
            } else {
                throw new Exception("Unexpected exception: " + e.getClass().getName());
            }
        }
    }

    static {
        try {
            Class.forName("org.duckdb.DuckDBDriver");
        } catch (ClassNotFoundException e) {
            e.printStackTrace();
        }
    }

    private static void createTable(Connection conn) throws SQLException {
        try (Statement createStmt = conn.createStatement()) {
            createStmt.execute("CREATE TABLE foo as select * from range(1000000);");
        }
    }

    private static void executeStatementWithThread(Statement statement, ExecutorService executor_service)
        throws InterruptedException {
        executor_service.submit(() -> {
            try (ResultSet resultSet = statement.executeQuery("SELECT * from foo")) {
                assertThrowsMaybe(() -> {
                    DuckDBResultSet duckdb_result_set = resultSet.unwrap(DuckDBResultSet.class);
                    while (duckdb_result_set.next()) {
                        // do nothing with the results
                    }
                }, SQLException.class);

            } catch (Exception e) {
                System.out.println("Error executing query: " + e.getMessage());
            }
        });

        Thread.sleep(10); // wait for query to start running
        try {
            statement.cancel();
            statement.close();
        } catch (SQLException e) {
            e.printStackTrace();
        }
    }

    public static void test_connection() throws Exception {
        Connection conn = DriverManager.getConnection(JDBC_URL);
        assertTrue(conn.isValid(0));
        assertFalse(conn.isClosed());

        Statement stmt = conn.createStatement();

        ResultSet rs = stmt.executeQuery("SELECT 42 as a");
        assertFalse(stmt.isClosed());
        assertFalse(rs.isClosed());

        assertTrue(rs.next());
        int res = rs.getInt(1);
        assertEquals(res, 42);
        assertFalse(rs.wasNull());

        res = rs.getInt(1);
        assertEquals(res, 42);
        assertFalse(rs.wasNull());

        res = rs.getInt("a");
        assertEquals(res, 42);
        assertFalse(rs.wasNull());

        try {
            res = rs.getInt(0);
            fail();
        } catch (SQLException e) {
        }

        try {
            res = rs.getInt(2);
            fail();
        } catch (SQLException e) {
        }

        try {
            res = rs.getInt("b");
            fail();
        } catch (SQLException e) {
        }

        assertFalse(rs.next());
        assertFalse(rs.next());

        rs.close();
        rs.close();
        assertTrue(rs.isClosed());

        try {
            res = rs.getInt(1);
            fail();
        } catch (SQLException e) {
        }

        stmt.close();
        stmt.close();
        assertTrue(stmt.isClosed());

        conn.close();
        conn.close();
        assertFalse(conn.isValid(0));
        assertTrue(conn.isClosed());

        try {
            stmt = conn.createStatement();
            fail();
        } catch (SQLException e) {
        }
    }

    public static void test_prepare_exception() throws Exception {
        Connection conn = DriverManager.getConnection(JDBC_URL);
        Statement stmt = conn.createStatement();

        stmt = conn.createStatement();

        try {
            stmt.execute("this is no SQL;");
            fail();
        } catch (SQLException e) {
        }
    }

    public static void test_execute_exception() throws Exception {
        Connection conn = DriverManager.getConnection(JDBC_URL);
        Statement stmt = conn.createStatement();

        assertThrows(() -> {
            ResultSet rs = stmt.executeQuery("SELECT");
            rs.next();
        }, SQLException.class);
    }

    public static void test_autocommit_off() throws Exception {
        Connection conn = DriverManager.getConnection(JDBC_URL);
        Statement stmt = conn.createStatement();
        ResultSet rs;

        conn.setAutoCommit(false);

        stmt = conn.createStatement();
        stmt.execute("CREATE TABLE t (id INT);");
        conn.commit();

        stmt.execute("INSERT INTO t (id) VALUES (1);");
        stmt.execute("INSERT INTO t (id) VALUES (2);");
        stmt.execute("INSERT INTO t (id) VALUES (3);");
        conn.commit();

        rs = stmt.executeQuery("SELECT COUNT(*) FROM T");
        rs.next();
        assertEquals(rs.getInt(1), 3);
        rs.close();

        stmt.execute("INSERT INTO t (id) VALUES (4);");
        stmt.execute("INSERT INTO t (id) VALUES (5);");
        conn.rollback();

        // After the rollback both inserts must be reverted
        rs = stmt.executeQuery("SELECT COUNT(*) FROM T");
        rs.next();
        assertEquals(rs.getInt(1), 3);

        stmt.execute("INSERT INTO t (id) VALUES (6);");
        stmt.execute("INSERT INTO t (id) VALUES (7);");

        conn.setAutoCommit(true);

        // Turning auto-commit on triggers a commit
        rs = stmt.executeQuery("SELECT COUNT(*) FROM T");
        rs.next();
        assertEquals(rs.getInt(1), 5);

        // This means a rollback must not be possible now
        try {
            conn.rollback();
            fail();
        } catch (SQLException e) {
        }

        stmt.execute("INSERT INTO t (id) VALUES (8);");
        rs = stmt.executeQuery("SELECT COUNT(*) FROM T");
        rs.next();
        assertEquals(rs.getInt(1), 6);

        rs.close();
        stmt.close();
        conn.close();
    }

    public static void test_enum() throws Exception {
        Connection conn = DriverManager.getConnection(JDBC_URL);
        Statement stmt = conn.createStatement();

        ResultSet rs;

        // Test 8 bit enum + different access ways
        stmt.execute("CREATE TYPE enum_test AS ENUM ('Enum1', 'enum2', '1üöñ');");
        stmt.execute("CREATE TABLE t (id INT, e1 enum_test);");
        stmt.execute("INSERT INTO t (id, e1) VALUES (1, 'Enum1');");
        stmt.execute("INSERT INTO t (id, e1) VALUES (2, 'enum2');");
        stmt.execute("INSERT INTO t (id, e1) VALUES (3, '1üöñ');");

        PreparedStatement ps = conn.prepareStatement("SELECT e1 FROM t WHERE id = ?");
        ps.setObject(1, 1);
        rs = ps.executeQuery();
        rs.next();
        assertTrue(rs.getObject(1, String.class).equals("Enum1"));
        assertTrue(rs.getString(1).equals("Enum1"));
        assertTrue(rs.getString("e1").equals("Enum1"));
        rs.close();

        ps.setObject(1, 2);
        rs = ps.executeQuery();
        rs.next();
        assertTrue(rs.getObject(1, String.class).equals("enum2"));
        assertTrue(rs.getObject(1).equals("enum2"));
        rs.close();

        ps.setObject(1, 3);
        rs = ps.executeQuery();
        rs.next();
        assertTrue(rs.getObject(1, String.class).equals("1üöñ"));
        assertTrue(rs.getObject(1).equals("1üöñ"));
        assertTrue(rs.getObject("e1").equals("1üöñ"));
        rs.close();

        ps = conn.prepareStatement("SELECT e1 FROM t WHERE e1 = ?");
        ps.setObject(1, "1üöñ");
        rs = ps.executeQuery();
        rs.next();
        assertTrue(rs.getObject(1, String.class).equals("1üöñ"));
        assertTrue(rs.getString(1).equals("1üöñ"));
        assertTrue(rs.getString("e1").equals("1üöñ"));
        rs.close();

        // Test 16 bit enum
        stmt.execute(
            "CREATE TYPE enum_long AS ENUM ('enum0' ,'enum1' ,'enum2' ,'enum3' ,'enum4' ,'enum5' ,'enum6'"
            +
            ",'enum7' ,'enum8' ,'enum9' ,'enum10' ,'enum11' ,'enum12' ,'enum13' ,'enum14' ,'enum15' ,'enum16' ,'enum17'"
            +
            ",'enum18' ,'enum19' ,'enum20' ,'enum21' ,'enum22' ,'enum23' ,'enum24' ,'enum25' ,'enum26' ,'enum27' ,'enum28'"
            +
            ",'enum29' ,'enum30' ,'enum31' ,'enum32' ,'enum33' ,'enum34' ,'enum35' ,'enum36' ,'enum37' ,'enum38' ,'enum39'"
            +
            ",'enum40' ,'enum41' ,'enum42' ,'enum43' ,'enum44' ,'enum45' ,'enum46' ,'enum47' ,'enum48' ,'enum49' ,'enum50'"
            +
            ",'enum51' ,'enum52' ,'enum53' ,'enum54' ,'enum55' ,'enum56' ,'enum57' ,'enum58' ,'enum59' ,'enum60' ,'enum61'"
            +
            ",'enum62' ,'enum63' ,'enum64' ,'enum65' ,'enum66' ,'enum67' ,'enum68' ,'enum69' ,'enum70' ,'enum71' ,'enum72'"
            +
            ",'enum73' ,'enum74' ,'enum75' ,'enum76' ,'enum77' ,'enum78' ,'enum79' ,'enum80' ,'enum81' ,'enum82' ,'enum83'"
            +
            ",'enum84' ,'enum85' ,'enum86' ,'enum87' ,'enum88' ,'enum89' ,'enum90' ,'enum91' ,'enum92' ,'enum93' ,'enum94'"
            +
            ",'enum95' ,'enum96' ,'enum97' ,'enum98' ,'enum99' ,'enum100' ,'enum101' ,'enum102' ,'enum103' ,'enum104' "
            +
            ",'enum105' ,'enum106' ,'enum107' ,'enum108' ,'enum109' ,'enum110' ,'enum111' ,'enum112' ,'enum113' ,'enum114'"
            +
            ",'enum115' ,'enum116' ,'enum117' ,'enum118' ,'enum119' ,'enum120' ,'enum121' ,'enum122' ,'enum123' ,'enum124'"
            +
            ",'enum125' ,'enum126' ,'enum127' ,'enum128' ,'enum129' ,'enum130' ,'enum131' ,'enum132' ,'enum133' ,'enum134'"
            +
            ",'enum135' ,'enum136' ,'enum137' ,'enum138' ,'enum139' ,'enum140' ,'enum141' ,'enum142' ,'enum143' ,'enum144'"
            +
            ",'enum145' ,'enum146' ,'enum147' ,'enum148' ,'enum149' ,'enum150' ,'enum151' ,'enum152' ,'enum153' ,'enum154'"
            +
            ",'enum155' ,'enum156' ,'enum157' ,'enum158' ,'enum159' ,'enum160' ,'enum161' ,'enum162' ,'enum163' ,'enum164'"
            +
            ",'enum165' ,'enum166' ,'enum167' ,'enum168' ,'enum169' ,'enum170' ,'enum171' ,'enum172' ,'enum173' ,'enum174'"
            +
            ",'enum175' ,'enum176' ,'enum177' ,'enum178' ,'enum179' ,'enum180' ,'enum181' ,'enum182' ,'enum183' ,'enum184'"
            +
            ",'enum185' ,'enum186' ,'enum187' ,'enum188' ,'enum189' ,'enum190' ,'enum191' ,'enum192' ,'enum193' ,'enum194'"
            +
            ",'enum195' ,'enum196' ,'enum197' ,'enum198' ,'enum199' ,'enum200' ,'enum201' ,'enum202' ,'enum203' ,'enum204'"
            +
            ",'enum205' ,'enum206' ,'enum207' ,'enum208' ,'enum209' ,'enum210' ,'enum211' ,'enum212' ,'enum213' ,'enum214'"
            +
            ",'enum215' ,'enum216' ,'enum217' ,'enum218' ,'enum219' ,'enum220' ,'enum221' ,'enum222' ,'enum223' ,'enum224'"
            +
            ",'enum225' ,'enum226' ,'enum227' ,'enum228' ,'enum229' ,'enum230' ,'enum231' ,'enum232' ,'enum233' ,'enum234'"
            +
            ",'enum235' ,'enum236' ,'enum237' ,'enum238' ,'enum239' ,'enum240' ,'enum241' ,'enum242' ,'enum243' ,'enum244'"
            +
            ",'enum245' ,'enum246' ,'enum247' ,'enum248' ,'enum249' ,'enum250' ,'enum251' ,'enum252' ,'enum253' ,'enum254'"
            +
            ",'enum255' ,'enum256' ,'enum257' ,'enum258' ,'enum259' ,'enum260' ,'enum261' ,'enum262' ,'enum263' ,'enum264'"
            +
            ",'enum265' ,'enum266' ,'enum267' ,'enum268' ,'enum269' ,'enum270' ,'enum271' ,'enum272' ,'enum273' ,'enum274'"
            +
            ",'enum275' ,'enum276' ,'enum277' ,'enum278' ,'enum279' ,'enum280' ,'enum281' ,'enum282' ,'enum283' ,'enum284'"
            +
            ",'enum285' ,'enum286' ,'enum287' ,'enum288' ,'enum289' ,'enum290' ,'enum291' ,'enum292' ,'enum293' ,'enum294'"
            + ",'enum295' ,'enum296' ,'enum297' ,'enum298' ,'enum299');");

        stmt.execute("CREATE TABLE t2 (id INT, e1 enum_long);");
        stmt.execute("INSERT INTO t2 (id, e1) VALUES (1, 'enum290');");

        ps = conn.prepareStatement("SELECT e1 FROM t2 WHERE id = ?");
        ps.setObject(1, 1);
        rs = ps.executeQuery();
        rs.next();
        assertTrue(rs.getObject(1, String.class).equals("enum290"));
        assertTrue(rs.getString(1).equals("enum290"));
        assertTrue(rs.getString("e1").equals("enum290"));
        rs.close();
        conn.close();
    }

    public static void test_timestamp_ms() throws Exception {
        String expectedString = "2022-08-17 12:11:10.999";
        String sql = "SELECT '2022-08-17T12:11:10.999'::TIMESTAMP_MS as ts_ms";
        assert_timestamp_match(sql, expectedString, "TIMESTAMP_MS");
    }

    public static void test_timestamp_ns() throws Exception {
        String expectedString = "2022-08-17 12:11:10.999999";
        String sql = "SELECT '2022-08-17T12:11:10.999999999'::TIMESTAMP_NS as ts_ns";
        assert_timestamp_match(sql, expectedString, "TIMESTAMP_NS");
    }

    public static void test_timestamp_s() throws Exception {
        String expectedString = "2022-08-17 12:11:10";
        String sql = "SELECT '2022-08-17T12:11:10'::TIMESTAMP_S as ts_s";
        assert_timestamp_match(sql, expectedString, "TIMESTAMP_S");
    }

    private static void assert_timestamp_match(String fetchSql, String expectedString, String expectedTypeName)
        throws Exception {
        String originalTzProperty = System.getProperty("user.timezone");
        TimeZone originalTz = TimeZone.getDefault();
        try {
            TimeZone.setDefault(TimeZone.getTimeZone("UTC"));
            System.setProperty("user.timezone", "UTC");
            Connection conn = DriverManager.getConnection(JDBC_URL);
            Statement stmt = conn.createStatement();

            ResultSet rs = stmt.executeQuery(fetchSql);
            assertTrue(rs.next());
            Timestamp actual = rs.getTimestamp(1);

            Timestamp expected = Timestamp.valueOf(expectedString);

            assertEquals(expected.getTime(), actual.getTime());
            assertEquals(expected.getNanos(), actual.getNanos());

            //	Verify calendar variants
            Calendar cal = new GregorianCalendar(TimeZone.getTimeZone("America/Los_Angeles"), Locale.US);
            Timestamp actual_cal = rs.getTimestamp(1, cal);
            assertEquals(expected.getTime(), actual_cal.getTime());
            assertEquals(expected.getNanos(), actual_cal.getNanos());

            assertEquals(Types.TIMESTAMP, rs.getMetaData().getColumnType(1));
            assertEquals(expectedTypeName, rs.getMetaData().getColumnTypeName(1));

            rs.close();
            stmt.close();
            conn.close();
        } finally {
            TimeZone.setDefault(originalTz);
            System.setProperty("user.timezone", originalTzProperty);
        }
    }

    public static void test_timestamp_tz() throws Exception {
        Connection conn = DriverManager.getConnection(JDBC_URL);
        Statement stmt = conn.createStatement();

        ResultSet rs;

        stmt.execute("CREATE TABLE t (id INT, t1 TIMESTAMPTZ)");
        stmt.execute("INSERT INTO t (id, t1) VALUES (1, '2022-01-01T12:11:10+02')");
        stmt.execute("INSERT INTO t (id, t1) VALUES (2, '2022-01-01T12:11:10Z')");

        PreparedStatement ps = conn.prepareStatement("INSERT INTO T (id, t1) VALUES (?, ?)");

        OffsetDateTime odt1 = OffsetDateTime.of(2020, 10, 7, 13, 15, 7, 12345, ZoneOffset.ofHours(7));
        OffsetDateTime odt1Rounded = OffsetDateTime.of(2020, 10, 7, 13, 15, 7, 12000, ZoneOffset.ofHours(7));
        OffsetDateTime odt2 = OffsetDateTime.of(1878, 10, 2, 1, 15, 7, 12345, ZoneOffset.ofHours(-5));
        OffsetDateTime odt2Rounded = OffsetDateTime.of(1878, 10, 2, 1, 15, 7, 13000, ZoneOffset.ofHours(-5));
        OffsetDateTime odt3 = OffsetDateTime.of(2022, 1, 1, 12, 11, 10, 0, ZoneOffset.ofHours(2));
        OffsetDateTime odt4 = OffsetDateTime.of(2022, 1, 1, 12, 11, 10, 0, ZoneOffset.ofHours(0));
        OffsetDateTime odt5 = OffsetDateTime.of(1900, 11, 27, 23, 59, 59, 0, ZoneOffset.ofHours(1));

        ps.setObject(1, 3);
        ps.setObject(2, odt1);
        ps.execute();
        ps.setObject(1, 4);
        ps.setObject(2, odt5, Types.TIMESTAMP_WITH_TIMEZONE);
        ps.execute();
        ps.setObject(1, 5);
        ps.setObject(2, odt2);
        ps.execute();

        rs = stmt.executeQuery("SELECT * FROM t ORDER BY id");
        ResultSetMetaData meta = rs.getMetaData();
        rs.next();
        assertTrue(rs.getObject(2, OffsetDateTime.class).isEqual(odt3));
        rs.next();
        assertEquals(rs.getObject(2, OffsetDateTime.class), odt4);
        rs.next();
        assertTrue(rs.getObject(2, OffsetDateTime.class).isEqual(odt1Rounded));
        rs.next();
        assertTrue(rs.getObject(2, OffsetDateTime.class).isEqual(odt5));
        rs.next();
        assertTrue(rs.getObject(2, OffsetDateTime.class).isEqual(odt2Rounded));
        assertTrue(((OffsetDateTime) rs.getObject(2)).isEqual(odt2Rounded));

        // Metadata tests
        assertEquals(
            Types.TIMESTAMP_WITH_TIMEZONE,
            (meta.unwrap(DuckDBResultSetMetaData.class).type_to_int(DuckDBColumnType.TIMESTAMP_WITH_TIME_ZONE)));
        assertTrue(OffsetDateTime.class.getName().equals(meta.getColumnClassName(2)));

        rs.close();
        stmt.close();
        conn.close();
    }

    public static void test_timestamp_as_long() throws Exception {
        Connection conn = DriverManager.getConnection(JDBC_URL);
        Statement stmt = conn.createStatement();

        ResultSet rs;

        stmt.execute("CREATE TABLE t (id INT, t1 TIMESTAMP)");
        stmt.execute("INSERT INTO t (id, t1) VALUES (1, '2022-01-01T12:11:10')");
        stmt.execute("INSERT INTO t (id, t1) VALUES (2, '2022-01-01T12:11:11')");

        rs = stmt.executeQuery("SELECT * FROM t ORDER BY id");
        rs.next();
        assertEquals(rs.getLong(2), 1641039070000000L);
        rs.next();
        assertEquals(rs.getLong(2), 1641039071000000L);

        rs.close();
        stmt.close();
        conn.close();
    }

    public static void test_timestamptz_as_long() throws Exception {
        Connection conn = DriverManager.getConnection(JDBC_URL);
        Statement stmt = conn.createStatement();

        ResultSet rs;

        stmt.execute("SET CALENDAR='gregorian'");
        stmt.execute("SET TIMEZONE='America/Los_Angeles'");
        stmt.execute("CREATE TABLE t (id INT, t1 TIMESTAMPTZ)");
        stmt.execute("INSERT INTO t (id, t1) VALUES (1, '2022-01-01T12:11:10Z')");
        stmt.execute("INSERT INTO t (id, t1) VALUES (2, '2022-01-01T12:11:11Z')");

        rs = stmt.executeQuery("SELECT * FROM t ORDER BY id");
        rs.next();
        assertEquals(rs.getLong(2), 1641039070000000L);
        rs.next();
        assertEquals(rs.getLong(2), 1641039071000000L);

        rs.close();
        stmt.close();
        conn.close();
    }

    public static void test_consecutive_timestamps() throws Exception {
        long expected = 986860800000L;
        try (Connection conn = DriverManager.getConnection(JDBC_URL); Statement stmt = conn.createStatement()) {
            try (ResultSet rs = stmt.executeQuery(
                     "select range from range(TIMESTAMP '2001-04-10', TIMESTAMP '2001-04-11', INTERVAL 30 MINUTE)")) {
                while (rs.next()) {
                    Timestamp actual = rs.getTimestamp(1, Calendar.getInstance());
                    assertEquals(expected, actual.getTime());
                    expected += 30 * 60 * 1_000;
                }
            }
        }
    }

    public static void test_throw_wrong_datatype() throws Exception {
        Connection conn = DriverManager.getConnection(JDBC_URL);
        Statement stmt = conn.createStatement();
        ResultSet rs;

        stmt.execute("CREATE TABLE t (id INT, t1 TIMESTAMPTZ, t2 TIMESTAMP)");
        stmt.execute("INSERT INTO t (id, t1, t2) VALUES (1, '2022-01-01T12:11:10+02', '2022-01-01T12:11:10')");

        rs = stmt.executeQuery("SELECT * FROM t");
        rs.next();

        try {
            rs.getShort(2);
            fail();
        } catch (IllegalArgumentException e) {
        }

        rs.close();
        stmt.close();
        conn.close();
    }

    public static void test_list_metadata() throws Exception {
        try (Connection conn = DriverManager.getConnection(JDBC_URL); Statement stmt = conn.createStatement();
             ResultSet rs = stmt.executeQuery("SELECT generate_series(2) as list");) {
            ResultSetMetaData meta = rs.getMetaData();
            assertEquals(meta.getColumnCount(), 1);
            assertEquals(meta.getColumnName(1), "list");
            assertEquals(meta.getColumnTypeName(1), "BIGINT[]");
            assertEquals(meta.getColumnType(1), Types.ARRAY);
        }
    }

    public static void test_struct_metadata() throws Exception {
        try (Connection conn = DriverManager.getConnection(JDBC_URL); Statement stmt = conn.createStatement();
             ResultSet rs = stmt.executeQuery("SELECT {'i': 42, 'j': 'a'} as struct")) {
            ResultSetMetaData meta = rs.getMetaData();
            assertEquals(meta.getColumnCount(), 1);
            assertEquals(meta.getColumnName(1), "struct");
            assertEquals(meta.getColumnTypeName(1), "STRUCT(i INTEGER, j VARCHAR)");
            assertEquals(meta.getColumnType(1), Types.JAVA_OBJECT);
        }
    }

    public static void test_map_metadata() throws Exception {
        try (Connection conn = DriverManager.getConnection(JDBC_URL); Statement stmt = conn.createStatement();
             ResultSet rs = stmt.executeQuery("SELECT map([1,2],['a','b']) as map")) {
            ResultSetMetaData meta = rs.getMetaData();
            assertEquals(meta.getColumnCount(), 1);
            assertEquals(meta.getColumnName(1), "map");
            assertEquals(meta.getColumnTypeName(1), "MAP(INTEGER, VARCHAR)");
            assertEquals(meta.getColumnType(1), Types.JAVA_OBJECT);
        }
    }

    public static void test_union_metadata() throws Exception {
        try (Connection conn = DriverManager.getConnection(JDBC_URL); Statement stmt = conn.createStatement();
             ResultSet rs = stmt.executeQuery("SELECT union_value(str := 'three') as union")) {
            ResultSetMetaData meta = rs.getMetaData();
            assertEquals(meta.getColumnCount(), 1);
            assertEquals(meta.getColumnName(1), "union");
            assertEquals(meta.getColumnTypeName(1), "UNION(str VARCHAR)");
            assertEquals(meta.getColumnType(1), Types.JAVA_OBJECT);
        }
    }

    public static void test_result() throws Exception {
        Connection conn = DriverManager.getConnection(JDBC_URL);
        Statement stmt = conn.createStatement();

        ResultSet rs;

        rs = stmt.executeQuery("SELECT CAST(42 AS INTEGER) as a, CAST(4.2 AS DOUBLE) as b");
        ResultSetMetaData meta = rs.getMetaData();
        assertEquals(meta.getColumnCount(), 2);
        assertEquals(meta.getColumnName(1), "a");
        assertEquals(meta.getColumnName(2), "b");
        assertEquals(meta.getColumnTypeName(1), "INTEGER");
        assertEquals(meta.getColumnTypeName(2), "DOUBLE");

        try {
            meta.getColumnName(0);
            fail();
        } catch (ArrayIndexOutOfBoundsException e) {
        }

        try {
            meta.getColumnTypeName(0);
            fail();
        } catch (ArrayIndexOutOfBoundsException e) {
        }

        try {
            meta.getColumnName(3);
            fail();
        } catch (SQLException e) {
        }

        try {
            meta.getColumnTypeName(3);
            fail();
        } catch (SQLException e) {
        }

        assertTrue(rs.next());
        assertEquals(rs.getInt(1), 42);
        assertEquals(rs.getString(1), "42");
        assertEquals(rs.getDouble(1), 42.0, 0.001);
        assertTrue(rs.getObject(1).equals(42));

        assertEquals(rs.getInt("a"), 42);
        assertEquals(rs.getString("a"), "42");
        assertEquals(rs.getDouble("a"), 42.0, 0.001);
        assertTrue(rs.getObject("a").equals(42));

        assertEquals(rs.getInt(2), 4);
        assertEquals(rs.getString(2), "4.2");
        assertEquals(rs.getDouble(2), 4.2, 0.001);
        assertTrue(rs.getObject(2).equals(4.2));

        assertEquals(rs.getInt("b"), 4);
        assertEquals(rs.getString("b"), "4.2");
        assertEquals(rs.getDouble("b"), 4.2, 0.001);
        assertTrue(rs.getObject("b").equals(4.2));

        assertFalse(rs.next());

        rs.close();

        stmt.close();
        // test duplication
        Connection conn2 = conn.unwrap(DuckDBConnection.class).duplicate();
        ResultSet rs_conn2 = conn2.createStatement().executeQuery("SELECT 42");
        rs_conn2.next();
        assertEquals(42, rs_conn2.getInt(1));
        rs_conn2.close();
        conn.close();
        conn2.close();
    }

    public static void test_empty_table() throws Exception {
        Connection conn = DriverManager.getConnection(JDBC_URL);
        Statement stmt = conn.createStatement();

        stmt.execute("CREATE TABLE a (i iNTEGER)");
        ResultSet rs = stmt.executeQuery("SELECT * FROM a");
        assertFalse(rs.next());

        assertEquals(assertThrows(() -> rs.getObject(1), SQLException.class), "No row in context");

        rs.close();
        stmt.close();
        conn.close();
    }

    public static void test_broken_next() throws Exception {
        Connection conn = DriverManager.getConnection(JDBC_URL);
        Statement stmt = conn.createStatement();

        stmt.execute("CREATE TABLE t0(c0 INT8, c1 VARCHAR)");
        stmt.execute(
            "INSERT INTO t0(c1, c0) VALUES (-315929644, 1), (-315929644, -315929644), (-634993846, -1981637379)");
        stmt.execute("INSERT INTO t0(c0, c1) VALUES (-433000283, -433000283)");
        stmt.execute("INSERT INTO t0(c0) VALUES (-995217820)");
        stmt.execute("INSERT INTO t0(c1, c0) VALUES (-315929644, -315929644)");

        ResultSet rs = stmt.executeQuery("SELECT c0 FROM t0");
        while (rs.next()) {
            assertTrue(!rs.getObject(1).equals(null));
        }

        rs.close();
        stmt.close();
        conn.close();
    }

    public static void test_multiple_connections() throws Exception {
        Connection conn1 = DriverManager.getConnection(JDBC_URL);
        Statement stmt1 = conn1.createStatement();
        Connection conn2 = DriverManager.getConnection(JDBC_URL);
        Statement stmt2 = conn2.createStatement();
        Statement stmt3 = conn2.createStatement();

        ResultSet rs1 = stmt1.executeQuery("SELECT 42");
        assertTrue(rs1.next());
        assertEquals(42, rs1.getInt(1));
        rs1.close();

        ResultSet rs2 = stmt2.executeQuery("SELECT 43");
        assertTrue(rs2.next());
        assertEquals(43, rs2.getInt(1));

        ResultSet rs3 = stmt3.executeQuery("SELECT 44");
        assertTrue(rs3.next());
        assertEquals(44, rs3.getInt(1));
        rs3.close();

        // creative closing sequence should also work
        stmt2.close();

        rs3 = stmt3.executeQuery("SELECT 44");
        assertTrue(rs3.next());
        assertEquals(44, rs3.getInt(1));

        stmt2.close();
        rs2.close();
        rs3.close();

        System.gc();
        System.gc();

        // stmt1 still works
        rs1 = stmt1.executeQuery("SELECT 42");
        assertTrue(rs1.next());
        assertEquals(42, rs1.getInt(1));
        rs1.close();

        // stmt3 still works
        rs3 = stmt3.executeQuery("SELECT 42");
        assertTrue(rs3.next());
        assertEquals(42, rs3.getInt(1));
        rs3.close();

        conn2.close();

        stmt3.close();

        rs2 = null;
        rs3 = null;
        stmt2 = null;
        stmt3 = null;
        conn2 = null;

        System.gc();
        System.gc();

        // stmt1 still works
        rs1 = stmt1.executeQuery("SELECT 42");
        assertTrue(rs1.next());
        assertEquals(42, rs1.getInt(1));
        rs1.close();
        conn1.close();
        stmt1.close();
    }

    public static void test_duckdb_timestamp() throws Exception {

        duckdb_timestamp_test();

        // Store default time zone
        TimeZone defaultTZ = TimeZone.getDefault();

        // Test with different time zones
        TimeZone.setDefault(TimeZone.getTimeZone("America/Lima"));
        duckdb_timestamp_test();

        // Test with different time zones
        TimeZone.setDefault(TimeZone.getTimeZone("Europe/Berlin"));
        duckdb_timestamp_test();

        // Restore default time zone
        TimeZone.setDefault(defaultTZ);
    }

    public static void duckdb_timestamp_test() throws Exception {
        Connection conn = DriverManager.getConnection(JDBC_URL);
        Statement stmt = conn.createStatement();
        stmt.execute("CREATE TABLE a (ts TIMESTAMP)");

        // Generate tests without database
        Timestamp ts0 = Timestamp.valueOf("1970-01-01 00:00:00");
        Timestamp ts1 = Timestamp.valueOf("2021-07-29 21:13:11");
        Timestamp ts2 = Timestamp.valueOf("2021-07-29 21:13:11.123456");
        Timestamp ts3 = Timestamp.valueOf("1921-07-29 21:13:11");
        Timestamp ts4 = Timestamp.valueOf("1921-07-29 21:13:11.123456");

        Timestamp cts0 = new DuckDBTimestamp(ts0).toSqlTimestamp();
        Timestamp cts1 = new DuckDBTimestamp(ts1).toSqlTimestamp();
        Timestamp cts2 = new DuckDBTimestamp(ts2).toSqlTimestamp();
        Timestamp cts3 = new DuckDBTimestamp(ts3).toSqlTimestamp();
        Timestamp cts4 = new DuckDBTimestamp(ts4).toSqlTimestamp();

        assertTrue(ts0.getTime() == cts0.getTime());
        assertTrue(ts0.compareTo(cts0) == 0);
        assertTrue(ts1.getTime() == cts1.getTime());
        assertTrue(ts1.compareTo(cts1) == 0);
        assertTrue(ts2.getTime() == cts2.getTime());
        assertTrue(ts2.compareTo(cts2) == 0);
        assertTrue(ts3.getTime() == cts3.getTime());
        assertTrue(ts3.compareTo(cts3) == 0);
        assertTrue(ts4.getTime() == cts4.getTime());
        assertTrue(ts4.compareTo(cts4) == 0);

        assertTrue(DuckDBTimestamp.getMicroseconds(DuckDBTimestamp.toSqlTimestamp(5678912345L)) == 5678912345L);

        DuckDBTimestamp dts4 = new DuckDBTimestamp(ts1);
        assertTrue(dts4.toSqlTimestamp().compareTo(ts1) == 0);
        DuckDBTimestamp dts5 = new DuckDBTimestamp(ts2);
        assertTrue(dts5.toSqlTimestamp().compareTo(ts2) == 0);

        // Insert and read a timestamp
        stmt.execute("INSERT INTO a (ts) VALUES ('2005-11-02 07:59:58')");
        ResultSet rs = stmt.executeQuery("SELECT * FROM a");
        assertTrue(rs.next());
        assertEquals(rs.getObject("ts"), Timestamp.valueOf("2005-11-02 07:59:58"));
        assertEquals(rs.getTimestamp("ts"), Timestamp.valueOf("2005-11-02 07:59:58"));

        rs.close();
        stmt.close();

        PreparedStatement ps = conn.prepareStatement("SELECT COUNT(ts) FROM a WHERE ts = ?");
        ps.setTimestamp(1, Timestamp.valueOf("2005-11-02 07:59:58"));
        ResultSet rs2 = ps.executeQuery();
        assertTrue(rs2.next());
        assertEquals(rs2.getInt(1), 1);
        rs2.close();
        ps.close();

        ps = conn.prepareStatement("SELECT COUNT(ts) FROM a WHERE ts = ?");
        ps.setObject(1, Timestamp.valueOf("2005-11-02 07:59:58"));
        ResultSet rs3 = ps.executeQuery();
        assertTrue(rs3.next());
        assertEquals(rs3.getInt(1), 1);
        rs3.close();
        ps.close();

        ps = conn.prepareStatement("SELECT COUNT(ts) FROM a WHERE ts = ?");
        ps.setObject(1, Timestamp.valueOf("2005-11-02 07:59:58"), Types.TIMESTAMP);
        ResultSet rs4 = ps.executeQuery();
        assertTrue(rs4.next());
        assertEquals(rs4.getInt(1), 1);
        rs4.close();
        ps.close();

        Statement stmt2 = conn.createStatement();
        stmt2.execute("INSERT INTO a (ts) VALUES ('1905-11-02 07:59:58.12345')");
        ps = conn.prepareStatement("SELECT COUNT(ts) FROM a WHERE ts = ?");
        ps.setTimestamp(1, Timestamp.valueOf("1905-11-02 07:59:58.12345"));
        ResultSet rs5 = ps.executeQuery();
        assertTrue(rs5.next());
        assertEquals(rs5.getInt(1), 1);
        rs5.close();
        ps.close();

        ps = conn.prepareStatement("SELECT ts FROM a WHERE ts = ?");
        ps.setTimestamp(1, Timestamp.valueOf("1905-11-02 07:59:58.12345"));
        ResultSet rs6 = ps.executeQuery();
        assertTrue(rs6.next());
        assertEquals(rs6.getTimestamp(1), Timestamp.valueOf("1905-11-02 07:59:58.12345"));
        rs6.close();
        ps.close();

        conn.close();
    }

    public static void test_duckdb_localdatetime() throws Exception {
        Connection conn = DriverManager.getConnection(JDBC_URL);
        Statement stmt = conn.createStatement();
        stmt.execute("CREATE TABLE x (ts TIMESTAMP)");

        LocalDateTime ldt = LocalDateTime.of(2021, 1, 18, 21, 20, 7);

        PreparedStatement ps1 = conn.prepareStatement("INSERT INTO x VALUES (?)");
        ps1.setObject(1, ldt);
        ps1.execute();
        ps1.close();

        PreparedStatement ps2 = conn.prepareStatement("SELECT * FROM x");
        ResultSet rs2 = ps2.executeQuery();

        rs2.next();
        assertEquals(rs2.getTimestamp(1), rs2.getObject(1, Timestamp.class));
        assertEquals(rs2.getObject(1, LocalDateTime.class), ldt);

        rs2.close();
        ps2.close();
        stmt.close();
        conn.close();
    }

    public static void test_duckdb_getObject_with_class() throws Exception {
        Connection conn = DriverManager.getConnection(JDBC_URL);
        Statement stmt = conn.createStatement();
        stmt.execute("CREATE TABLE b (vchar VARCHAR, bo BOOLEAN, sint SMALLINT, nint INTEGER, bigi BIGINT,"
                     + " flt FLOAT, dbl DOUBLE, dte DATE, tme TIME, ts TIMESTAMP, dec16 DECIMAL(3,1),"
                     + " dec32 DECIMAL(9,8), dec64 DECIMAL(16,1), dec128 DECIMAL(30,10), tint TINYINT, utint UTINYINT,"
                     + " usint USMALLINT, uint UINTEGER, ubig UBIGINT, hin HUGEINT, blo BLOB)");
        stmt.execute(
            "INSERT INTO b VALUES ('varchary', true, 6, 42, 666, 42.666, 666.42,"
            +
            " '1970-01-02', '01:00:34', '1970-01-03 03:42:23', 42.2, 1.23456789, 987654321012345.6, 111112222233333.44444, "
            + " -4, 200, 50001, 4000111222, 18446744073709551615, 18446744073709551616, 'yeah'::BLOB)");

        PreparedStatement ps = conn.prepareStatement("SELECT * FROM b");
        ResultSet rs = ps.executeQuery();

        rs.next();
        assertEquals(rs.getString(1), rs.getObject(1, String.class));
        assertEquals(rs.getBoolean(2), rs.getObject(2, Boolean.class));
        assertEquals(rs.getShort(3), rs.getObject(3, Short.class));
        assertEquals(rs.getInt(4), rs.getObject(4, Integer.class));
        assertEquals(rs.getLong(5), rs.getObject(5, Long.class));
        assertEquals(rs.getFloat(6), rs.getObject(6, Float.class));
        assertEquals(rs.getDouble(7), rs.getObject(7, Double.class));
        assertEquals(rs.getDate(8), rs.getObject(8, Date.class));
        assertEquals(rs.getTime(9), rs.getObject(9, Time.class));
        assertEquals(rs.getTimestamp(10), rs.getObject(10, Timestamp.class));
        assertEquals(rs.getObject(10, LocalDateTime.class), LocalDateTime.parse("1970-01-03T03:42:23"));
        assertEquals(rs.getObject(10, LocalDateTime.class), LocalDateTime.of(1970, 1, 3, 3, 42, 23));
        assertEquals(rs.getBigDecimal(11), rs.getObject(11, BigDecimal.class));
        assertEquals(rs.getBigDecimal(12), rs.getObject(12, BigDecimal.class));
        assertEquals(rs.getBigDecimal(13), rs.getObject(13, BigDecimal.class));
        assertEquals(rs.getBigDecimal(14), rs.getObject(14, BigDecimal.class));

        // Missing implementations, should never reach assertTrue(false)
        try {
            rs.getObject(11, Integer.class);
            assertTrue(false);
        } catch (SQLException e) {
        }

        try {
            rs.getObject(12, Integer.class);
            assertTrue(false);
        } catch (SQLException e) {
        }

        try {
            rs.getObject(13, Integer.class);
            assertTrue(false);
        } catch (SQLException e) {
        }

        try {
            rs.getObject(14, Long.class);
            assertTrue(false);
        } catch (SQLException e) {
        }

        try {
            rs.getObject(15, BigInteger.class);
            assertTrue(false);
        } catch (SQLException e) {
        }

        try {
            rs.getObject(16, BigInteger.class);
            assertTrue(false);
        } catch (SQLException e) {
        }

        try {
            rs.getObject(16, Blob.class);
            assertTrue(false);
        } catch (SQLException e) {
        }

        rs.close();
        ps.close();
        stmt.close();
        conn.close();
    }

    public static void test_multiple_statements_execution() throws Exception {
        Connection conn = DriverManager.getConnection(JDBC_URL);
        Statement stmt = conn.createStatement();
        ResultSet rs = stmt.executeQuery("CREATE TABLE integers(i integer);\n"
                                         + "insert into integers select * from range(10);"
                                         + "select * from integers;");
        int i = 0;
        while (rs.next()) {
            assertEquals(rs.getInt("i"), i);
            i++;
        }
        assertEquals(i, 10);
    }

    public static void test_multiple_statements_exception() throws Exception {
        Connection conn = DriverManager.getConnection(JDBC_URL);
        Statement stmt = conn.createStatement();
        boolean succ = false;
        try {
            stmt.executeQuery("CREATE TABLE integers(i integer, i boolean);\n"
                              + "CREATE TABLE integers2(i integer);\n"
                              + "insert into integers2 select * from range(10);\n"
                              + "select * from integers2;");
            succ = true;
        } catch (Exception ex) {
            assertFalse(succ);
        }
    }

    public static void test_bigdecimal() throws Exception {
        Connection conn = DriverManager.getConnection(JDBC_URL);
        Statement stmt = conn.createStatement();
        stmt.execute(
            "CREATE TABLE q (id DECIMAL(3,0), dec16 DECIMAL(4,1), dec32 DECIMAL(9,4), dec64 DECIMAL(18,7), dec128 DECIMAL(38,10))");

        PreparedStatement ps1 =
            conn.prepareStatement("INSERT INTO q (id, dec16, dec32, dec64, dec128) VALUES (?, ?, ?, ?, ?)");
        ps1.setObject(1, new BigDecimal("1"));
        ps1.setObject(2, new BigDecimal("999.9"));
        ps1.setObject(3, new BigDecimal("99999.9999"));
        ps1.setObject(4, new BigDecimal("99999999999.9999999"));
        ps1.setObject(5, new BigDecimal("9999999999999999999999999999.9999999999"));
        ps1.execute();

        ps1.clearParameters();
        ps1.setBigDecimal(1, new BigDecimal("2"));
        ps1.setBigDecimal(2, new BigDecimal("-999.9"));
        ps1.setBigDecimal(3, new BigDecimal("-99999.9999"));
        ps1.setBigDecimal(4, new BigDecimal("-99999999999.9999999"));
        ps1.setBigDecimal(5, new BigDecimal("-9999999999999999999999999999.9999999999"));
        ps1.execute();

        ps1.clearParameters();
        ps1.setObject(1, new BigDecimal("3"), Types.DECIMAL);
        ps1.setObject(2, new BigDecimal("-5"), Types.DECIMAL);
        ps1.setObject(3, new BigDecimal("-999"), Types.DECIMAL);
        ps1.setObject(4, new BigDecimal("-88888888"), Types.DECIMAL);
        ps1.setObject(5, new BigDecimal("-123456789654321"), Types.DECIMAL);
        ps1.execute();
        ps1.close();

        stmt.execute("INSERT INTO q (id, dec16, dec32, dec64, dec128) VALUES (4, -0, -0, -0, -0)");
        stmt.execute("INSERT INTO q (id, dec16, dec32, dec64, dec128) VALUES (5, 0, 0, 0, 18446744073709551615)");
        stmt.execute("INSERT INTO q (id, dec16, dec32, dec64, dec128) VALUES (6, 0, 0, 0, 18446744073709551616)");
        stmt.execute("INSERT INTO q (id, dec16, dec32, dec64, dec128) VALUES (7, 0, 0, 0, -18446744073709551615)");
        stmt.execute("INSERT INTO q (id, dec16, dec32, dec64, dec128) VALUES (8, 0, 0, 0, -18446744073709551616)");
        stmt.close();

        PreparedStatement ps = conn.prepareStatement("SELECT * FROM q ORDER BY id");
        ResultSet rs = ps.executeQuery();
        while (rs.next()) {
            assertEquals(rs.getBigDecimal(1), rs.getObject(1, BigDecimal.class));
            assertEquals(rs.getBigDecimal(2), rs.getObject(2, BigDecimal.class));
            assertEquals(rs.getBigDecimal(3), rs.getObject(3, BigDecimal.class));
            assertEquals(rs.getBigDecimal(4), rs.getObject(4, BigDecimal.class));
            assertEquals(rs.getBigDecimal(5), rs.getObject(5, BigDecimal.class));
        }

        rs.close();

        ResultSet rs2 = ps.executeQuery();
        DuckDBResultSetMetaData meta = rs2.getMetaData().unwrap(DuckDBResultSetMetaData.class);
        rs2.next();
        assertEquals(rs2.getBigDecimal(1), new BigDecimal("1"));
        assertEquals(rs2.getBigDecimal(2), new BigDecimal("999.9"));
        assertEquals(rs2.getBigDecimal(3), new BigDecimal("99999.9999"));
        assertEquals(rs2.getBigDecimal(4), new BigDecimal("99999999999.9999999"));
        assertEquals(rs2.getBigDecimal(5), new BigDecimal("9999999999999999999999999999.9999999999"));
        rs2.next();
        assertEquals(rs2.getBigDecimal(1), new BigDecimal("2"));
        assertEquals(rs2.getBigDecimal(2), new BigDecimal("-999.9"));
        assertEquals(rs2.getBigDecimal(3), new BigDecimal("-99999.9999"));
        assertEquals(rs2.getBigDecimal(4), new BigDecimal("-99999999999.9999999"));
        assertEquals(rs2.getBigDecimal(5), new BigDecimal("-9999999999999999999999999999.9999999999"));
        rs2.next();
        assertEquals(rs2.getBigDecimal(1), new BigDecimal("3"));
        assertEquals(rs2.getBigDecimal(2), new BigDecimal("-5.0"));
        assertEquals(rs2.getBigDecimal(3), new BigDecimal("-999.0000"));
        assertEquals(rs2.getBigDecimal(4), new BigDecimal("-88888888.0000000"));
        assertEquals(rs2.getBigDecimal(5), new BigDecimal("-123456789654321.0000000000"));
        rs2.next();
        assertEquals(rs2.getBigDecimal(1), new BigDecimal("4"));
        assertEquals(rs2.getBigDecimal(2), new BigDecimal("-0.0"));
        assertEquals(rs2.getBigDecimal(3), new BigDecimal("-0.0000"));
        assertEquals(rs2.getBigDecimal(4), new BigDecimal("-0.0000000"));
        assertEquals(rs2.getBigDecimal(5), new BigDecimal("-0.0000000000"));
        rs2.next();
        assertEquals(rs2.getBigDecimal(1), new BigDecimal("5"));
        assertEquals(rs2.getBigDecimal(5), new BigDecimal("18446744073709551615.0000000000"));
        rs2.next();
        assertEquals(rs2.getBigDecimal(1), new BigDecimal("6"));
        assertEquals(rs2.getBigDecimal(5), new BigDecimal("18446744073709551616.0000000000"));
        rs2.next();
        assertEquals(rs2.getBigDecimal(1), new BigDecimal("7"));
        assertEquals(rs2.getBigDecimal(5), new BigDecimal("-18446744073709551615.0000000000"));
        rs2.next();
        assertEquals(rs2.getBigDecimal(1), new BigDecimal("8"));
        assertEquals(rs2.getBigDecimal(5), new BigDecimal("-18446744073709551616.0000000000"));
        rs2.close();

        // Metadata tests
        assertEquals(Types.DECIMAL, meta.type_to_int(DuckDBColumnType.DECIMAL));
        assertTrue(BigDecimal.class.getName().equals(meta.getColumnClassName(1)));
        assertTrue(BigDecimal.class.getName().equals(meta.getColumnClassName(2)));
        assertTrue(BigDecimal.class.getName().equals(meta.getColumnClassName(3)));
        assertTrue(BigDecimal.class.getName().equals(meta.getColumnClassName(4)));

        assertEquals(3, meta.getPrecision(1));
        assertEquals(0, meta.getScale(1));
        assertEquals(4, meta.getPrecision(2));
        assertEquals(1, meta.getScale(2));
        assertEquals(9, meta.getPrecision(3));
        assertEquals(4, meta.getScale(3));
        assertEquals(18, meta.getPrecision(4));
        assertEquals(7, meta.getScale(4));
        assertEquals(38, meta.getPrecision(5));
        assertEquals(10, meta.getScale(5));

        conn.close();
    }

    // Longer, resource intensive test - might be commented out for a quick test run
    public static void test_lots_of_timestamps() throws Exception {
        Connection conn = DriverManager.getConnection(JDBC_URL);
        Statement stmt = conn.createStatement();
        stmt.execute("CREATE TABLE a (ts TIMESTAMP)");

        Timestamp ts = Timestamp.valueOf("1970-01-01 01:01:01");

        for (long i = 134234533L; i < 13423453300L; i = i + 735127) {
            ts.setTime(i);
            stmt.execute("INSERT INTO a (ts) VALUES ('" + ts + "')");
        }

        stmt.close();

        for (long i = 134234533L; i < 13423453300L; i = i + 735127) {
            PreparedStatement ps = conn.prepareStatement("SELECT COUNT(ts) FROM a WHERE ts = ?");
            ps.setTimestamp(1, ts);
            ResultSet rs = ps.executeQuery();
            assertTrue(rs.next());
            assertEquals(rs.getInt(1), 1);
            rs.close();
            ps.close();
        }

        conn.close();
    }

    public static void test_lots_of_decimals() throws Exception {
        Connection conn = DriverManager.getConnection(JDBC_URL);
        Statement stmt = conn.createStatement();
        // Create the table
        stmt.execute("CREATE TABLE q (id DECIMAL(4,0),dec32 DECIMAL(9,4),dec64 DECIMAL(18,7),dec128 DECIMAL(38,10))");
        stmt.close();

        // Create the INSERT prepared statement we will use
        PreparedStatement ps1 = conn.prepareStatement("INSERT INTO q (id, dec32, dec64, dec128) VALUES (?, ?, ?, ?)");

        // Create the Java decimals we will be inserting
        BigDecimal id_org = new BigDecimal("1");
        BigDecimal dec32_org = new BigDecimal("99999.9999");
        BigDecimal dec64_org = new BigDecimal("99999999999.9999999");
        BigDecimal dec128_org = new BigDecimal("9999999999999999999999999999.9999999999");

        // Insert the initial values
        ps1.setObject(1, id_org);
        ps1.setObject(2, dec32_org);
        ps1.setObject(3, dec64_org);
        ps1.setObject(4, dec128_org);
        // This does not have a result set
        assertFalse(ps1.execute());

        // Create the SELECT prepared statement we will use
        PreparedStatement ps2 = conn.prepareStatement("SELECT * FROM q WHERE id = ?");
        BigDecimal multiplicant = new BigDecimal("0.987");

        BigDecimal dec32;
        BigDecimal dec64;
        BigDecimal dec128;

        ResultSet select_result;

        for (int i = 2; i < 10000; i++) {
            ps2.setObject(1, new BigDecimal(i - 1));

            // Verify that both the 'getObject' and the 'getBigDecimal' methods return the same value\

            select_result = ps2.executeQuery();
            assertTrue(select_result.next());
            dec32 = select_result.getObject(2, BigDecimal.class);
            dec64 = select_result.getObject(3, BigDecimal.class);
            dec128 = select_result.getObject(4, BigDecimal.class);
            assertEquals(dec32_org, dec32);
            assertEquals(dec64_org, dec64);
            assertEquals(dec128_org, dec128);
            select_result.close();

            select_result = ps2.executeQuery();
            assertTrue(select_result.next());
            dec32 = select_result.getBigDecimal(2);
            dec64 = select_result.getBigDecimal(3);
            dec128 = select_result.getBigDecimal(4);
            assertEquals(dec32_org, dec32);
            assertEquals(dec64_org, dec64);
            assertEquals(dec128_org, dec128);
            select_result.close();

            // Apply the modification for the next iteration

            dec32_org = dec32_org.multiply(multiplicant).setScale(4, java.math.RoundingMode.HALF_EVEN);
            dec64_org = dec64_org.multiply(multiplicant).setScale(7, java.math.RoundingMode.HALF_EVEN);
            dec128_org = dec128_org.multiply(multiplicant).setScale(10, java.math.RoundingMode.HALF_EVEN);

            ps1.clearParameters();
            ps1.setObject(1, new BigDecimal(i));
            ps1.setObject(2, dec32_org);
            ps1.setObject(3, dec64_org);
            ps1.setObject(4, dec128_org);
            assertFalse(ps1.execute());

            ps2.clearParameters();
        }
        ps1.close();
        ps2.close();
        conn.close();
    }

    public static void test_big_data() throws Exception {
        Connection conn = DriverManager.getConnection(JDBC_URL);
        Statement stmt = conn.createStatement();
        int rows = 10000;
        stmt.execute("CREATE TABLE a (i iNTEGER)");
        for (int i = 0; i < rows; i++) {
            stmt.execute("INSERT INTO a VALUES (" + i + ")");
        }

        ResultSet rs = stmt.executeQuery(
            "SELECT CAST(i AS SMALLINT), CAST(i AS INTEGER), CAST(i AS BIGINT), CAST(i AS FLOAT), CAST(i AS DOUBLE), CAST(i as STRING), NULL FROM a");
        int count = 0;
        while (rs.next()) {
            for (int col = 1; col <= 6; col++) {
                assertEquals(rs.getShort(col), (short) count);
                assertFalse(rs.wasNull());
                assertEquals(rs.getInt(col), (int) count);
                assertFalse(rs.wasNull());
                assertEquals(rs.getLong(col), (long) count);
                assertFalse(rs.wasNull());
                assertEquals(rs.getFloat(col), (float) count, 0.001);
                assertFalse(rs.wasNull());
                assertEquals(rs.getDouble(col), (double) count, 0.001);
                assertFalse(rs.wasNull());
                assertEquals(Double.parseDouble(rs.getString(col)), (double) count, 0.001);
                assertFalse(rs.wasNull());
                Object o = rs.getObject(col);
                assertFalse(rs.wasNull());
            }
            short null_short = rs.getShort(7);
            assertTrue(rs.wasNull());
            int null_int = rs.getInt(7);
            assertTrue(rs.wasNull());
            long null_long = rs.getLong(7);
            assertTrue(rs.wasNull());
            float null_float = rs.getFloat(7);
            assertTrue(rs.wasNull());
            double null_double = rs.getDouble(7);
            assertTrue(rs.wasNull());
            String null_string = rs.getString(7);
            assertTrue(rs.wasNull());
            Object null_object = rs.getObject(7);
            assertTrue(rs.wasNull());

            count++;
        }

        assertEquals(rows, count);

        rs.close();
        stmt.close();
        conn.close();
    }

    public static void test_crash_bug496() throws Exception {
        Connection conn = DriverManager.getConnection(JDBC_URL);
        Statement stmt = conn.createStatement();

        stmt.execute("CREATE TABLE t0(c0 BOOLEAN, c1 INT)");
        stmt.execute("CREATE INDEX i0 ON t0(c1, c0)");
        stmt.execute("INSERT INTO t0(c1) VALUES (0)");
        stmt.close();
        conn.close();
    }

    public static void test_tablepragma_bug491() throws Exception {
        Connection conn = DriverManager.getConnection(JDBC_URL);
        Statement stmt = conn.createStatement();

        stmt.execute("CREATE TABLE t0(c0 INT)");

        ResultSet rs = stmt.executeQuery("PRAGMA table_info('t0')");
        assertTrue(rs.next());

        assertEquals(rs.getInt("cid"), 0);
        assertEquals(rs.getString("name"), "c0");
        assertEquals(rs.getString("type"), "INTEGER");
        assertEquals(rs.getBoolean("notnull"), false);
        rs.getString("dflt_value");
        // assertTrue(rs.wasNull());
        assertEquals(rs.getBoolean("pk"), false);

        assertFalse(rs.next());
        rs.close();
        stmt.close();
        conn.close();
    }

    public static void test_nulltruth_bug489() throws Exception {
        Connection conn = DriverManager.getConnection(JDBC_URL);
        Statement stmt = conn.createStatement();

        stmt.execute("CREATE TABLE t0(c0 INT)");
        stmt.execute("INSERT INTO t0(c0) VALUES (0)");

        ResultSet rs = stmt.executeQuery("SELECT * FROM t0 WHERE NOT(NULL OR TRUE)");
        assertFalse(rs.next());

        rs = stmt.executeQuery("SELECT NOT(NULL OR TRUE)");
        assertTrue(rs.next());
        boolean res = rs.getBoolean(1);
        assertEquals(res, false);
        assertFalse(rs.wasNull());

        rs.close();
        stmt.close();
        conn.close();
    }

    public static void test_empty_prepare_bug500() throws Exception {
        String fileContent = "CREATE TABLE t0(c0 VARCHAR, c1 DOUBLE);\n"
                             + "CREATE TABLE t1(c0 DOUBLE, PRIMARY KEY(c0));\n"
                             + "INSERT INTO t0(c0) VALUES (0), (0), (0), (0);\n"
                             + "INSERT INTO t0(c0) VALUES (NULL), (NULL);\n"
                             + "INSERT INTO t1(c0) VALUES (0), (1);\n"
                             + "\n"
                             + "SELECT t0.c0 FROM t0, t1;";
        Connection con = DriverManager.getConnection(JDBC_URL);
        for (String s : fileContent.split("\n")) {
            Statement st = con.createStatement();
            try {
                st.execute(s);
            } catch (SQLException e) {
                // e.printStackTrace();
            }
        }
        con.close();
    }

    public static void test_borked_string_bug539() throws Exception {
        Connection con = DriverManager.getConnection(JDBC_URL);
        Statement s = con.createStatement();
        s.executeUpdate("CREATE TABLE t0 (c0 VARCHAR)");
        String q = String.format("INSERT INTO t0 VALUES('%c')", 55995);
        s.executeUpdate(q);
        s.close();
        con.close();
    }

    public static void test_prepare_types() throws Exception {
        Connection conn = DriverManager.getConnection(JDBC_URL);

        PreparedStatement ps = conn.prepareStatement(
            "SELECT CAST(? AS BOOLEAN) c1, CAST(? AS TINYINT) c2, CAST(? AS SMALLINT) c3, CAST(? AS INTEGER) c4, CAST(? AS BIGINT) c5, CAST(? AS FLOAT) c6, CAST(? AS DOUBLE) c7, CAST(? AS STRING) c8");
        ps.setBoolean(1, true);
        ps.setByte(2, (byte) 42);
        ps.setShort(3, (short) 43);
        ps.setInt(4, 44);
        ps.setLong(5, (long) 45);
        ps.setFloat(6, (float) 4.6);
        ps.setDouble(7, (double) 4.7);
        ps.setString(8, "four eight");

        ResultSet rs = ps.executeQuery();
        assertTrue(rs.next());
        assertEquals(rs.getBoolean(1), true);
        assertEquals(rs.getByte(2), (byte) 42);
        assertEquals(rs.getShort(3), (short) 43);
        assertEquals(rs.getInt(4), 44);
        assertEquals(rs.getLong(5), (long) 45);
        assertEquals(rs.getFloat(6), 4.6, 0.001);
        assertEquals(rs.getDouble(7), 4.7, 0.001);
        assertEquals(rs.getString(8), "four eight");
        rs.close();

        ps.setBoolean(1, false);
        ps.setByte(2, (byte) 82);
        ps.setShort(3, (short) 83);
        ps.setInt(4, 84);
        ps.setLong(5, (long) 85);
        ps.setFloat(6, (float) 8.6);
        ps.setDouble(7, (double) 8.7);
        ps.setString(8, "eight eight\n\t");

        rs = ps.executeQuery();
        assertTrue(rs.next());
        assertEquals(rs.getBoolean(1), false);
        assertEquals(rs.getByte(2), (byte) 82);
        assertEquals(rs.getShort(3), (short) 83);
        assertEquals(rs.getInt(4), 84);
        assertEquals(rs.getLong(5), (long) 85);
        assertEquals(rs.getFloat(6), 8.6, 0.001);
        assertEquals(rs.getDouble(7), 8.7, 0.001);
        assertEquals(rs.getString(8), "eight eight\n\t");
        rs.close();

        ps.setObject(1, false);
        ps.setObject(2, (byte) 82);
        ps.setObject(3, (short) 83);
        ps.setObject(4, 84);
        ps.setObject(5, (long) 85);
        ps.setObject(6, (float) 8.6);
        ps.setObject(7, (double) 8.7);
        ps.setObject(8, "𫝼🔥😜䭔🟢");

        rs = ps.executeQuery();
        assertTrue(rs.next());
        assertEquals(rs.getBoolean(1), false);
        assertEquals(rs.getByte(2), (byte) 82);
        assertEquals(rs.getShort(3), (short) 83);
        assertEquals(rs.getInt(4), 84);
        assertEquals(rs.getLong(5), (long) 85);
        assertEquals(rs.getFloat(6), 8.6, 0.001);
        assertEquals(rs.getDouble(7), 8.7, 0.001);
        assertEquals(rs.getString(8), "𫝼🔥😜䭔🟢");

        ps.setNull(1, 0);
        ps.setNull(2, 0);
        ps.setNull(3, 0);
        ps.setNull(4, 0);
        ps.setNull(5, 0);
        ps.setNull(6, 0);
        ps.setNull(7, 0);
        ps.setNull(8, 0);

        rs = ps.executeQuery();
        assertTrue(rs.next());
        assertEquals(8, rs.getMetaData().getColumnCount());
        for (int c = 1; c <= rs.getMetaData().getColumnCount(); c++) {
            assertNull(rs.getObject(c));
            assertTrue(rs.wasNull());
            assertNull(rs.getString(c));
            assertTrue(rs.wasNull());
        }

        rs.close();
        ps.close();
        conn.close();
    }

    public static void test_prepare_insert() throws Exception {
        Connection conn = DriverManager.getConnection(JDBC_URL);

        conn.createStatement().executeUpdate(
            "create table ctstable1 (TYPE_ID int, TYPE_DESC varchar(32), primary key(TYPE_ID))");
        PreparedStatement pStmt1 = conn.prepareStatement("insert into ctstable1 values(?, ?)");
        for (int j = 1; j <= 10; j++) {
            String sTypeDesc = "Type-" + j;
            int newType = j;
            pStmt1.setInt(1, newType);
            pStmt1.setString(2, sTypeDesc);
            int count = pStmt1.executeUpdate();
            assertEquals(count, 1);
        }
        pStmt1.close();

        conn.createStatement().executeUpdate(
            "create table ctstable2 (KEY_ID int, COF_NAME varchar(32), PRICE float, TYPE_ID int, primary key(KEY_ID) )");

        PreparedStatement pStmt = conn.prepareStatement("insert into ctstable2 values(?, ?, ?, ?)");
        for (int i = 1; i <= 10; i++) {
            // Perform the insert(s)
            int newKey = i;
            String newName = "xx"
                             + "-" + i;
            float newPrice = i + (float) .00;
            int newType = i % 5;
            if (newType == 0)
                newType = 5;
            pStmt.setInt(1, newKey);
            pStmt.setString(2, newName);
            pStmt.setFloat(3, newPrice);
            pStmt.setInt(4, newType);
            pStmt.executeUpdate();
        }

        pStmt.close();

        Statement stmt = conn.createStatement();
        ResultSet rs = stmt.executeQuery("SELECT COUNT(*) FROM ctstable1");
        assertTrue(rs.next());
        assertEquals(rs.getInt(1), 10);
        rs.close();

        stmt.executeUpdate("DELETE FROM ctstable1");

        rs = stmt.executeQuery("SELECT COUNT(*) FROM ctstable1");
        assertTrue(rs.next());
        assertEquals(rs.getInt(1), 0);
        rs.close();

        stmt.close();

        conn.close();
    }

    public static void test_read_only() throws Exception {
        Path database_file = Files.createTempFile("duckdb-jdbc-test-", ".duckdb");
        Files.deleteIfExists(database_file);

        String jdbc_url = JDBC_URL + database_file;
        Properties ro_prop = new Properties();
        ro_prop.setProperty("duckdb.read_only", "true");

        Connection conn_rw = DriverManager.getConnection(jdbc_url);
        assertFalse(conn_rw.isReadOnly());
        assertFalse(conn_rw.getMetaData().isReadOnly());
        Statement stmt = conn_rw.createStatement();
        stmt.execute("CREATE TABLE test (i INTEGER)");
        stmt.execute("INSERT INTO test VALUES (42)");
        stmt.close();

        // Verify we can open additional write connections
        // Using the Driver
        try (Connection conn = DriverManager.getConnection(jdbc_url); Statement stmt1 = conn.createStatement();
             ResultSet rs1 = stmt1.executeQuery("SELECT * FROM test")) {
            rs1.next();
            assertEquals(rs1.getInt(1), 42);
        }
        // Using the direct API
        try (Connection conn = conn_rw.unwrap(DuckDBConnection.class).duplicate();
             Statement stmt1 = conn.createStatement(); ResultSet rs1 = stmt1.executeQuery("SELECT * FROM test")) {
            rs1.next();
            assertEquals(rs1.getInt(1), 42);
        }

        // At this time, mixing read and write connections on Windows doesn't work
        // Read-only when we already have a read-write
        //		try (Connection conn = DriverManager.getConnection(jdbc_url, ro_prop);
        //				 Statement stmt1 = conn.createStatement();
        //				 ResultSet rs1 = stmt1.executeQuery("SELECT * FROM test")) {
        //			rs1.next();
        //			assertEquals(rs1.getInt(1), 42);
        //		}

        conn_rw.close();

        try (Statement ignored = conn_rw.createStatement()) {
            fail("Connection was already closed; shouldn't be able to create a statement");
        } catch (SQLException e) {
        }

        try (Connection ignored = conn_rw.unwrap(DuckDBConnection.class).duplicate()) {
            fail("Connection was already closed; shouldn't be able to duplicate");
        } catch (SQLException e) {
        }

        // // we can create two parallel read only connections and query them, too
        try (Connection conn_ro1 = DriverManager.getConnection(jdbc_url, ro_prop);
             Connection conn_ro2 = DriverManager.getConnection(jdbc_url, ro_prop)) {

            assertTrue(conn_ro1.isReadOnly());
            assertTrue(conn_ro1.getMetaData().isReadOnly());
            assertTrue(conn_ro2.isReadOnly());
            assertTrue(conn_ro2.getMetaData().isReadOnly());

            try (Statement stmt1 = conn_ro1.createStatement();
                 ResultSet rs1 = stmt1.executeQuery("SELECT * FROM test")) {
                rs1.next();
                assertEquals(rs1.getInt(1), 42);
            }

            try (Statement stmt2 = conn_ro2.createStatement();
                 ResultSet rs2 = stmt2.executeQuery("SELECT * FROM test")) {
                rs2.next();
                assertEquals(rs2.getInt(1), 42);
            }
        }
    }

    public static void test_hugeint() throws Exception {
        Connection conn = DriverManager.getConnection(JDBC_URL);
        Statement stmt = conn.createStatement();

        ResultSet rs = stmt.executeQuery(
            "SELECT 42::hugeint hi1, -42::hugeint hi2, 454564646545646546545646545::hugeint hi3, -454564646545646546545646545::hugeint hi4");
        assertTrue(rs.next());
        assertEquals(rs.getObject("hi1"), new BigInteger("42"));
        assertEquals(rs.getObject("hi2"), new BigInteger("-42"));
        assertEquals(rs.getLong("hi1"), 42L);
        assertEquals(rs.getLong("hi2"), -42L);
        assertEquals(rs.getObject("hi3"), new BigInteger("454564646545646546545646545"));
        assertEquals(rs.getObject("hi4"), new BigInteger("-454564646545646546545646545"));
        assertTrue(rs.getBigDecimal("hi1").compareTo(new BigDecimal("42")) == 0);
        assertTrue(rs.getBigDecimal("hi2").compareTo(new BigDecimal("-42")) == 0);
        assertTrue(rs.getBigDecimal("hi3").compareTo(new BigDecimal("454564646545646546545646545")) == 0);
        assertTrue(rs.getBigDecimal("hi4").compareTo(new BigDecimal("-454564646545646546545646545")) == 0);
        assertFalse(rs.next());
        rs.close();
        stmt.close();
        conn.close();
    }

    public static void test_temporal_types() throws Exception {
        Connection conn = DriverManager.getConnection(JDBC_URL);
        Statement stmt = conn.createStatement();

        ResultSet rs = stmt.executeQuery(
            "SELECT '2019-11-26 21:11:00'::timestamp ts, '2019-11-26'::date dt, interval '5 days' iv, '21:11:00'::time te");
        assertTrue(rs.next());
        assertEquals(rs.getObject("ts"), Timestamp.valueOf("2019-11-26 21:11:00"));
        assertEquals(rs.getTimestamp("ts"), Timestamp.valueOf("2019-11-26 21:11:00"));

        assertEquals(rs.getObject("dt"), LocalDate.parse("2019-11-26"));
        assertEquals(rs.getDate("dt"), Date.valueOf("2019-11-26"));

        assertEquals(rs.getObject("iv"), "5 days");

        assertEquals(rs.getObject("te"), LocalTime.parse("21:11:00"));
        assertEquals(rs.getTime("te"), Time.valueOf("21:11:00"));

        assertFalse(rs.next());
        rs.close();
        stmt.close();
        conn.close();
    }

    public static void test_calendar_types() throws Exception {
        Connection conn = DriverManager.getConnection(JDBC_URL);
        Statement stmt = conn.createStatement();

        //	Nail down the location for test portability.
        Calendar cal = new GregorianCalendar(TimeZone.getTimeZone("America/Los_Angeles"), Locale.US);

        ResultSet rs = stmt.executeQuery(
            "SELECT '2019-11-26 21:11:43.123456'::timestamp ts, '2019-11-26'::date dt, '21:11:00'::time te");
        assertTrue(rs.next());
        assertEquals(rs.getTimestamp("ts", cal), Timestamp.from(Instant.ofEpochSecond(1574802703, 123456000)));

        assertEquals(rs.getDate("dt", cal), Date.valueOf("2019-11-26"));

        assertEquals(rs.getTime("te", cal), Time.valueOf("21:11:00"));

        assertFalse(rs.next());
        rs.close();
        stmt.close();
        conn.close();
    }

    public static void test_temporal_nulls() throws Exception {
        Connection conn = DriverManager.getConnection(JDBC_URL);
        Statement stmt = conn.createStatement();

        ResultSet rs = stmt.executeQuery("SELECT NULL::timestamp ts, NULL::date dt, NULL::time te");
        assertTrue(rs.next());
        assertNull(rs.getObject("ts"));
        assertNull(rs.getTimestamp("ts"));

        assertNull(rs.getObject("dt"));
        assertNull(rs.getDate("dt"));

        assertNull(rs.getObject("te"));
        assertNull(rs.getTime("te"));

        assertFalse(rs.next());
        rs.close();
        stmt.close();
        conn.close();
    }

    public static void test_evil_date() throws Exception {
        Connection conn = DriverManager.getConnection(JDBC_URL);
        Statement stmt = conn.createStatement();

        ResultSet rs = stmt.executeQuery("SELECT '5131-08-05 (BC)'::date d");

        assertTrue(rs.next());
        assertNull(rs.getDate("d"));

        assertFalse(rs.next());
        rs.close();
        stmt.close();
        conn.close();
    }

    public static void test_decimal() throws Exception {
        Connection conn = DriverManager.getConnection(JDBC_URL);
        Statement stmt = conn.createStatement();

        ResultSet rs = stmt.executeQuery("SELECT '1.23'::decimal(3,2) d");

        assertTrue(rs.next());
        assertEquals(rs.getDouble("d"), 1.23);

        assertFalse(rs.next());
        rs.close();
        stmt.close();
        conn.close();
    }

    public static void test_schema_reflection() throws Exception {
        Connection conn = DriverManager.getConnection(JDBC_URL);
        Statement stmt = conn.createStatement();
        stmt.execute("CREATE TABLE a (i INTEGER)");
        stmt.execute("CREATE VIEW b AS SELECT i::STRING AS j FROM a");

        DatabaseMetaData md = conn.getMetaData();
        ResultSet rs;

        rs = md.getCatalogs();
        assertTrue(rs.next());
        assertTrue(rs.getObject("TABLE_CAT") != null);
        rs.close();

        rs = md.getSchemas(null, "ma%");
        assertTrue(rs.next());
        assertEquals(rs.getString("TABLE_SCHEM"), DuckDBConnection.DEFAULT_SCHEMA);
        assertTrue(rs.getObject("TABLE_CATALOG") != null);
        assertEquals(rs.getString(1), DuckDBConnection.DEFAULT_SCHEMA);
        rs.close();

        rs = md.getSchemas(null, "xxx");
        assertFalse(rs.next());
        rs.close();

        rs = md.getTables(null, null, "%", null);

        assertTrue(rs.next());
        assertTrue(rs.getObject("TABLE_CAT") != null);
        assertEquals(rs.getString("TABLE_SCHEM"), DuckDBConnection.DEFAULT_SCHEMA);
        assertEquals(rs.getString(2), DuckDBConnection.DEFAULT_SCHEMA);
        assertEquals(rs.getString("TABLE_NAME"), "a");
        assertEquals(rs.getString(3), "a");
        assertEquals(rs.getString("TABLE_TYPE"), "BASE TABLE");
        assertEquals(rs.getString(4), "BASE TABLE");
        assertNull(rs.getObject("REMARKS"));
        assertNull(rs.getObject(5));
        assertNull(rs.getObject("TYPE_CAT"));
        assertNull(rs.getObject(6));
        assertNull(rs.getObject("TYPE_SCHEM"));
        assertNull(rs.getObject(7));
        assertNull(rs.getObject("TYPE_NAME"));
        assertNull(rs.getObject(8));
        assertNull(rs.getObject("SELF_REFERENCING_COL_NAME"));
        assertNull(rs.getObject(9));
        assertNull(rs.getObject("REF_GENERATION"));
        assertNull(rs.getObject(10));

        assertTrue(rs.next());
        assertTrue(rs.getObject("TABLE_CAT") != null);
        assertEquals(rs.getString("TABLE_SCHEM"), DuckDBConnection.DEFAULT_SCHEMA);
        assertEquals(rs.getString(2), DuckDBConnection.DEFAULT_SCHEMA);
        assertEquals(rs.getString("TABLE_NAME"), "b");
        assertEquals(rs.getString(3), "b");
        assertEquals(rs.getString("TABLE_TYPE"), "VIEW");
        assertEquals(rs.getString(4), "VIEW");
        assertNull(rs.getObject("REMARKS"));
        assertNull(rs.getObject(5));
        assertNull(rs.getObject("TYPE_CAT"));
        assertNull(rs.getObject(6));
        assertNull(rs.getObject("TYPE_SCHEM"));
        assertNull(rs.getObject(7));
        assertNull(rs.getObject("TYPE_NAME"));
        assertNull(rs.getObject(8));
        assertNull(rs.getObject("SELF_REFERENCING_COL_NAME"));
        assertNull(rs.getObject(9));
        assertNull(rs.getObject("REF_GENERATION"));
        assertNull(rs.getObject(10));

        assertFalse(rs.next());
        rs.close();

        rs = md.getTables(null, DuckDBConnection.DEFAULT_SCHEMA, "a", null);

        assertTrue(rs.next());
        assertTrue(rs.getObject("TABLE_CAT") != null);
        assertEquals(rs.getString("TABLE_SCHEM"), DuckDBConnection.DEFAULT_SCHEMA);
        assertEquals(rs.getString(2), DuckDBConnection.DEFAULT_SCHEMA);
        assertEquals(rs.getString("TABLE_NAME"), "a");
        assertEquals(rs.getString(3), "a");
        assertEquals(rs.getString("TABLE_TYPE"), "BASE TABLE");
        assertEquals(rs.getString(4), "BASE TABLE");
        assertNull(rs.getObject("REMARKS"));
        assertNull(rs.getObject(5));
        assertNull(rs.getObject("TYPE_CAT"));
        assertNull(rs.getObject(6));
        assertNull(rs.getObject("TYPE_SCHEM"));
        assertNull(rs.getObject(7));
        assertNull(rs.getObject("TYPE_NAME"));
        assertNull(rs.getObject(8));
        assertNull(rs.getObject("SELF_REFERENCING_COL_NAME"));
        assertNull(rs.getObject(9));
        assertNull(rs.getObject("REF_GENERATION"));
        assertNull(rs.getObject(10));

        rs.close();

        rs = md.getTables(null, DuckDBConnection.DEFAULT_SCHEMA, "xxx", null);
        assertFalse(rs.next());
        rs.close();

        rs = md.getColumns(null, null, "a", null);
        assertTrue(rs.next());
        assertTrue(rs.getObject("TABLE_CAT") != null);
        assertEquals(rs.getString("TABLE_SCHEM"), DuckDBConnection.DEFAULT_SCHEMA);
        assertEquals(rs.getString(2), DuckDBConnection.DEFAULT_SCHEMA);
        assertEquals(rs.getString("TABLE_NAME"), "a");
        assertEquals(rs.getString(3), "a");
        assertEquals(rs.getString("COLUMN_NAME"), "i");
        assertEquals(rs.getString(4), "i");
        assertEquals(rs.getInt("DATA_TYPE"), Types.INTEGER);
        assertEquals(rs.getInt(5), Types.INTEGER);
        assertEquals(rs.getString("TYPE_NAME"), "INTEGER");
        assertEquals(rs.getString(6), "INTEGER");
        assertNull(rs.getObject("COLUMN_SIZE"));
        assertNull(rs.getObject(7));
        assertNull(rs.getObject("BUFFER_LENGTH"));
        assertNull(rs.getObject(8));

        // and so on but whatever

        rs.close();

        rs = md.getColumns(null, DuckDBConnection.DEFAULT_SCHEMA, "a", "i");
        assertTrue(rs.next());
        assertTrue(rs.getObject("TABLE_CAT") != null);
        ;
        assertEquals(rs.getString("TABLE_SCHEM"), DuckDBConnection.DEFAULT_SCHEMA);
        assertEquals(rs.getString(2), DuckDBConnection.DEFAULT_SCHEMA);
        assertEquals(rs.getString("TABLE_NAME"), "a");
        assertEquals(rs.getString(3), "a");
        assertEquals(rs.getString("COLUMN_NAME"), "i");
        assertEquals(rs.getString(4), "i");
        assertEquals(rs.getInt("DATA_TYPE"), Types.INTEGER);
        assertEquals(rs.getInt(5), Types.INTEGER);
        assertEquals(rs.getString("TYPE_NAME"), "INTEGER");
        assertEquals(rs.getString(6), "INTEGER");
        assertNull(rs.getObject("COLUMN_SIZE"));
        assertNull(rs.getObject(7));
        assertNull(rs.getObject("BUFFER_LENGTH"));
        assertNull(rs.getObject(8));

        rs.close();

        // try with catalog as well
        rs = md.getColumns(conn.getCatalog(), DuckDBConnection.DEFAULT_SCHEMA, "a", "i");
        assertTrue(rs.next());
        assertTrue(rs.getObject("TABLE_CAT") != null);
        assertEquals(rs.getString("TABLE_SCHEM"), DuckDBConnection.DEFAULT_SCHEMA);
        assertEquals(rs.getString(2), DuckDBConnection.DEFAULT_SCHEMA);
        assertEquals(rs.getString("TABLE_NAME"), "a");
        assertEquals(rs.getString(3), "a");
        assertEquals(rs.getString("COLUMN_NAME"), "i");
        assertEquals(rs.getString(4), "i");
        assertEquals(rs.getInt("DATA_TYPE"), Types.INTEGER);
        assertEquals(rs.getInt(5), Types.INTEGER);
        assertEquals(rs.getString("TYPE_NAME"), "INTEGER");
        assertEquals(rs.getString(6), "INTEGER");
        assertNull(rs.getObject("COLUMN_SIZE"));
        assertNull(rs.getObject(7));
        assertNull(rs.getObject("BUFFER_LENGTH"));
        assertNull(rs.getObject(8));

        rs.close();

        rs = md.getColumns(null, "xxx", "a", "i");
        assertFalse(rs.next());
        rs.close();

        rs = md.getColumns(null, DuckDBConnection.DEFAULT_SCHEMA, "xxx", "i");
        assertFalse(rs.next());
        rs.close();

        rs = md.getColumns(null, DuckDBConnection.DEFAULT_SCHEMA, "a", "xxx");
        assertFalse(rs.next());
        rs.close();

        conn.close();
    }

    public static void test_time_tz() throws Exception {
        try (Connection conn = DriverManager.getConnection(JDBC_URL); Statement s = conn.createStatement()) {
            s.executeUpdate("create table t (i time with time zone)");
            try (ResultSet rs = conn.getMetaData().getColumns(null, "%", "t", "i");) {
                rs.next();

                assertEquals(rs.getString("TYPE_NAME"), "TIME WITH TIME ZONE");
                assertEquals(rs.getInt("DATA_TYPE"), Types.JAVA_OBJECT);
            }

            s.execute("INSERT INTO t VALUES ('01:01:00'), ('01:02:03+12:30:45'), ('04:05:06-03:10'), ('07:08:09+20');");
            try (ResultSet rs = s.executeQuery("SELECT * FROM t")) {
                rs.next();
                assertEquals(rs.getObject(1), OffsetTime.of(LocalTime.of(1, 1), ZoneOffset.UTC));
                rs.next();
                assertEquals(rs.getObject(1),
                             OffsetTime.of(LocalTime.of(1, 2, 3), ZoneOffset.ofHoursMinutesSeconds(12, 30, 45)));
                rs.next();
                assertEquals(rs.getObject(1),
                             OffsetTime.of(LocalTime.of(4, 5, 6), ZoneOffset.ofHoursMinutesSeconds(-3, -10, 0)));
                rs.next();
                assertEquals(rs.getObject(1), OffsetTime.of(LocalTime.of(7, 8, 9), ZoneOffset.UTC));
            }
        }
    }

    public static void test_get_tables_with_current_catalog() throws Exception {
        ResultSet resultSet = null;
        Connection conn = DriverManager.getConnection(JDBC_URL);
        final String currentCatalog = conn.getCatalog();
        DatabaseMetaData databaseMetaData = conn.getMetaData();

        Statement statement = conn.createStatement();
        statement.execute("CREATE TABLE T1(ID INT)");
        // verify that the catalog argument is supported and does not throw
        try {
            resultSet = databaseMetaData.getTables(currentCatalog, null, "%", null);
        } catch (SQLException ex) {
            assertFalse(ex.getMessage().startsWith("Actual catalog argument is not supported"));
        }
        assertTrue(resultSet.next(), "getTables should return exactly 1 table");
        final String returnedCatalog = resultSet.getString("TABLE_CAT");
        assertTrue(
            currentCatalog.equals(returnedCatalog),
            String.format("Returned catalog %s should equal current catalog %s", returnedCatalog, currentCatalog));
        assertTrue(resultSet.next() == false, "getTables should return exactly 1 table");

        resultSet.close();
    }

    public static void test_get_tables_with_attached_catalog() throws Exception {
        Connection conn = DriverManager.getConnection(JDBC_URL);
        final String currentCatalog = conn.getCatalog();
        DatabaseMetaData databaseMetaData = conn.getMetaData();
        Statement statement = conn.createStatement();

        // create one table in the current catalog
        final String TABLE_NAME1 = "T1";
        statement.execute(String.format("CREATE TABLE %s(ID INT)", TABLE_NAME1));

        // create one table in an attached catalog
        String returnedCatalog, returnedTableName;
        ResultSet resultSet = null;
        final String ATTACHED_CATALOG = "ATTACHED_CATALOG";
        final String TABLE_NAME2 = "T2";
        statement.execute(String.format("ATTACH '' AS \"%s\"", ATTACHED_CATALOG));
        statement.execute(String.format("CREATE TABLE %s.%s(ID INT)", ATTACHED_CATALOG, TABLE_NAME2));

        // test if getTables can get tables from the remote catalog.
        resultSet = databaseMetaData.getTables(ATTACHED_CATALOG, null, "%", null);
        assertTrue(resultSet.next(), "getTables should return exactly 1 table");
        returnedCatalog = resultSet.getString("TABLE_CAT");
        assertTrue(
            ATTACHED_CATALOG.equals(returnedCatalog),
            String.format("Returned catalog %s should equal attached catalog %s", returnedCatalog, ATTACHED_CATALOG));
        assertTrue(resultSet.next() == false, "getTables should return exactly 1 table");
        resultSet.close();

        // test if getTables with null catalog returns all tables.
        resultSet = databaseMetaData.getTables(null, null, "%", null);

        assertTrue(resultSet.next(), "getTables should return 2 tables, got 0");
        // first table should be ATTACHED_CATALOG.T2
        returnedCatalog = resultSet.getString("TABLE_CAT");
        assertTrue(
            ATTACHED_CATALOG.equals(returnedCatalog),
            String.format("Returned catalog %s should equal attached catalog %s", returnedCatalog, ATTACHED_CATALOG));
        returnedTableName = resultSet.getString("TABLE_NAME");
        assertTrue(TABLE_NAME2.equals(returnedTableName),
                   String.format("Returned table %s should equal %s", returnedTableName, TABLE_NAME2));

        assertTrue(resultSet.next(), "getTables should return 2 tables, got 1");
        // second table should be <current catalog>.T1
        returnedCatalog = resultSet.getString("TABLE_CAT");
        assertTrue(
            currentCatalog.equals(returnedCatalog),
            String.format("Returned catalog %s should equal current catalog %s", returnedCatalog, currentCatalog));
        returnedTableName = resultSet.getString("TABLE_NAME");
        assertTrue(TABLE_NAME1.equals(returnedTableName),
                   String.format("Returned table %s should equal %s", returnedTableName, TABLE_NAME1));

        assertTrue(resultSet.next() == false, "getTables should return 2 tables, got > 2");
        resultSet.close();
        statement.close();
        conn.close();
    }

    public static void test_get_tables_param_binding_for_table_types() throws Exception {
        Connection conn = DriverManager.getConnection(JDBC_URL);
        DatabaseMetaData databaseMetaData = conn.getMetaData();
        ResultSet rs = databaseMetaData.getTables(null, null, null,
                                                  new String[] {"') UNION ALL "
                                                                + "SELECT"
                                                                + " 'fake catalog'"
                                                                + ", ?"
                                                                + ", ?"
                                                                + ", 'fake table type'"
                                                                + ", 'fake remarks'"
                                                                + ", 'fake type cat'"
                                                                + ", 'fake type schem'"
                                                                + ", 'fake type name'"
                                                                + ", 'fake self referencing col name'"
                                                                + ", 'fake ref generation' -- "});
        assertFalse(rs.next());
        rs.close();
    }

    public static void test_get_table_types() throws Exception {
        String[] tableTypesArray = new String[] {"BASE TABLE", "LOCAL TEMPORARY", "VIEW"};
        List<String> tableTypesList = new ArrayList<>(asList(tableTypesArray));
        tableTypesList.sort(Comparator.naturalOrder());

        Connection conn = DriverManager.getConnection(JDBC_URL);
        DatabaseMetaData databaseMetaData = conn.getMetaData();
        ResultSet rs = databaseMetaData.getTableTypes();

        for (int i = 0; i < tableTypesArray.length; i++) {
            assertTrue(rs.next(), "Expected a row from table types resultset");
            String tableTypeFromResultSet = rs.getString("TABLE_TYPE");
            String tableTypeFromList = tableTypesList.get(i);
            assertTrue(tableTypeFromList.equals(tableTypeFromResultSet),
                       "Error in tableTypes at row " + (i + 1) + ": "
                           + "value from list " + tableTypeFromList + " should equal "
                           + "value from resultset " + tableTypeFromResultSet);
        }
    }

    public static void test_get_schemas_with_params() throws Exception {
        Connection conn = DriverManager.getConnection(JDBC_URL);
        String inputCatalog = conn.getCatalog();
        String inputSchema = conn.getSchema();
        DatabaseMetaData databaseMetaData = conn.getMetaData();
        ResultSet resultSet = null;

        // catalog equal to current_catalog, schema null
        try {
            resultSet = databaseMetaData.getSchemas(inputCatalog, null);
            assertTrue(resultSet.next(), "Expected at least exactly 1 row, got 0");
            do {
                String outputCatalog = resultSet.getString("TABLE_CATALOG");
                assertTrue(inputCatalog.equals(outputCatalog),
                           "The catalog " + outputCatalog + " from getSchemas should equal the argument catalog " +
                               inputCatalog);
            } while (resultSet.next());
        } catch (SQLException ex) {
            assertFalse(ex.getMessage().startsWith("catalog argument is not supported"));
        } finally {
            if (resultSet != null) {
                resultSet.close();
            }
            conn.close();
        }

        // catalog equal to current_catalog, schema '%'
        ResultSet resultSetWithNullSchema = null;
        try {
            resultSet = databaseMetaData.getSchemas(inputCatalog, "%");
            resultSetWithNullSchema = databaseMetaData.getSchemas(inputCatalog, null);
            assertTrue(resultSet.next(), "Expected at least exactly 1 row, got 0");
            assertTrue(resultSetWithNullSchema.next(), "Expected at least exactly 1 row, got 0");
            do {
                String outputCatalog;
                outputCatalog = resultSet.getString("TABLE_CATALOG");
                assertTrue(inputCatalog.equals(outputCatalog),
                           "The catalog " + outputCatalog + " from getSchemas should equal the argument catalog " +
                               inputCatalog);
                outputCatalog = resultSetWithNullSchema.getString("TABLE_CATALOG");
                assertTrue(inputCatalog.equals(outputCatalog),
                           "The catalog " + outputCatalog + " from getSchemas should equal the argument catalog " +
                               inputCatalog);
                String schema1 = resultSet.getString("TABLE_SCHEMA");
                String schema2 = resultSetWithNullSchema.getString("TABLE_SCHEMA");
                assertTrue(schema1.equals(schema2), "schema " + schema1 + " from getSchemas with % should equal " +
                                                        schema2 + " from getSchemas with null");
            } while (resultSet.next() && resultSetWithNullSchema.next());
        } catch (SQLException ex) {
            assertFalse(ex.getMessage().startsWith("catalog argument is not supported"));
        } finally {
            if (resultSet != null) {
                resultSet.close();
            }
            conn.close();
        }

        // empty catalog
        try {
            resultSet = databaseMetaData.getSchemas("", null);
            assertTrue(resultSet.next() == false, "Expected 0 schemas, got > 0");
        } catch (SQLException ex) {
            assertFalse(ex.getMessage().startsWith("catalog argument is not supported"));
        } finally {
            if (resultSet != null) {
                resultSet.close();
            }
            conn.close();
        }
    }

    public static void test_connect_wrong_url_bug848() throws Exception {
        Driver d = new DuckDBDriver();
        assertNull(d.connect("jdbc:h2:", null));
    }

    public static void test_parquet_reader() throws Exception {
        Connection conn = DriverManager.getConnection(JDBC_URL);
        Statement stmt = conn.createStatement();
        ResultSet rs = stmt.executeQuery("SELECT COUNT(*) FROM parquet_scan('data/parquet-testing/userdata1.parquet')");
        assertTrue(rs.next());
        assertEquals(rs.getInt(1), 1000);
        rs.close();
        stmt.close();
        conn.close();
    }

    public static void test_crash_autocommit_bug939() throws Exception {
        Connection conn = DriverManager.getConnection(JDBC_URL);
        PreparedStatement stmt = conn.prepareStatement("CREATE TABLE ontime(flightdate DATE)");
        conn.setAutoCommit(false); // The is the key to getting the crash to happen.
        stmt.executeUpdate();
        stmt.close();
        conn.close();
    }

    public static void test_explain_bug958() throws Exception {
        Connection conn = DriverManager.getConnection(JDBC_URL);
        Statement stmt = conn.createStatement();
        ResultSet rs = stmt.executeQuery("EXPLAIN SELECT 42");
        assertTrue(rs.next());
        assertTrue(rs.getString(1) != null);
        assertTrue(rs.getString(2) != null);

        rs.close();
        stmt.close();
        conn.close();
    }

    public static void test_appender_numbers() throws Exception {
        DuckDBConnection conn = DriverManager.getConnection(JDBC_URL).unwrap(DuckDBConnection.class);
        Statement stmt = conn.createStatement();

        // int8, int4, int2, int1, float8, float4
        stmt.execute("CREATE TABLE numbers (a BIGINT, b INTEGER, c SMALLINT, d TINYINT, e DOUBLE, f FLOAT)");
        DuckDBAppender appender = conn.createAppender(DuckDBConnection.DEFAULT_SCHEMA, "numbers");

        for (int i = 0; i < 50; i++) {
            appender.beginRow();
            appender.append(Long.MAX_VALUE - i);
            appender.append(Integer.MAX_VALUE - i);
            appender.append(Short.MAX_VALUE - i);
            appender.append(Byte.MAX_VALUE - i);
            appender.append(i);
            appender.append(i);
            appender.endRow();
        }
        appender.close();

        ResultSet rs = stmt.executeQuery("SELECT max(a), max(b), max(c), max(d), max(e), max(f) FROM numbers");
        assertFalse(rs.isClosed());
        assertTrue(rs.next());

        long resA = rs.getLong(1);
        assertEquals(resA, Long.MAX_VALUE);

        int resB = rs.getInt(2);
        assertEquals(resB, Integer.MAX_VALUE);

        short resC = rs.getShort(3);
        assertEquals(resC, Short.MAX_VALUE);

        byte resD = rs.getByte(4);
        assertEquals(resD, Byte.MAX_VALUE);

        double resE = rs.getDouble(5);
        assertEquals(resE, 49.0d);

        float resF = rs.getFloat(6);
        assertEquals(resF, 49.0f);

        rs.close();
        stmt.close();
        conn.close();
    }

    public static void test_appender_date_and_time() throws Exception {
        DuckDBConnection conn = DriverManager.getConnection(JDBC_URL).unwrap(DuckDBConnection.class);
        Statement stmt = conn.createStatement();

        stmt.execute("CREATE TABLE date_and_time (id INT4, a TIMESTAMP)");
        DuckDBAppender appender = conn.createAppender(DuckDBConnection.DEFAULT_SCHEMA, "date_and_time");

        LocalDateTime ldt1 = LocalDateTime.now().truncatedTo(ChronoUnit.MICROS);
        LocalDateTime ldt2 = LocalDateTime.of(-23434, 3, 5, 23, 2);
        LocalDateTime ldt3 = LocalDateTime.of(1970, 1, 1, 0, 0);
        LocalDateTime ldt4 = LocalDateTime.of(11111, 12, 31, 23, 59, 59, 999999000);

        appender.beginRow();
        appender.append(1);
        appender.appendLocalDateTime(ldt1);
        appender.endRow();
        appender.beginRow();
        appender.append(2);
        appender.appendLocalDateTime(ldt2);
        appender.endRow();
        appender.beginRow();
        appender.append(3);
        appender.appendLocalDateTime(ldt3);
        appender.endRow();
        appender.beginRow();
        appender.append(4);
        appender.appendLocalDateTime(ldt4);
        appender.endRow();
        appender.close();

        ResultSet rs = stmt.executeQuery("SELECT a FROM date_and_time ORDER BY id");
        assertFalse(rs.isClosed());
        assertTrue(rs.next());

        LocalDateTime res1 = (LocalDateTime) rs.getObject(1, LocalDateTime.class);
        assertEquals(res1, ldt1);
        assertTrue(rs.next());

        LocalDateTime res2 = (LocalDateTime) rs.getObject(1, LocalDateTime.class);
        assertEquals(res2, ldt2);
        assertTrue(rs.next());

        LocalDateTime res3 = (LocalDateTime) rs.getObject(1, LocalDateTime.class);
        assertEquals(res3, ldt3);
        assertTrue(rs.next());

        LocalDateTime res4 = (LocalDateTime) rs.getObject(1, LocalDateTime.class);
        assertEquals(res4, ldt4);

        rs.close();
        stmt.close();
        conn.close();
    }
    public static void test_appender_int_string() throws Exception {
        DuckDBConnection conn = DriverManager.getConnection(JDBC_URL).unwrap(DuckDBConnection.class);
        Statement stmt = conn.createStatement();

        stmt.execute("CREATE TABLE data (a INTEGER, s VARCHAR)");
        DuckDBAppender appender = conn.createAppender(DuckDBConnection.DEFAULT_SCHEMA, "data");

        for (int i = 0; i < 1000; i++) {
            appender.beginRow();
            appender.append(i);
            appender.append("str " + i);
            appender.endRow();
        }
        appender.close();

        ResultSet rs = stmt.executeQuery("SELECT max(a), min(s) FROM data");
        assertFalse(rs.isClosed());

        assertTrue(rs.next());
        int resA = rs.getInt(1);
        assertEquals(resA, 999);
        String resB = rs.getString(2);
        assertEquals(resB, "str 0");

        rs.close();
        stmt.close();
        conn.close();
    }

    public static void test_appender_string_with_emoji() throws Exception {
        DuckDBConnection conn = DriverManager.getConnection(JDBC_URL).unwrap(DuckDBConnection.class);
        Statement stmt = conn.createStatement();

        stmt.execute("CREATE TABLE data (str_value VARCHAR(10))");
        String expectedValue = "䭔\uD86D\uDF7C🔥\uD83D\uDE1C";
        try (DuckDBAppender appender = conn.createAppender(DuckDBConnection.DEFAULT_SCHEMA, "data")) {
            appender.beginRow();
            appender.append(expectedValue);
            appender.endRow();
        }

        ResultSet rs = stmt.executeQuery("SELECT str_value FROM data");
        assertFalse(rs.isClosed());
        assertTrue(rs.next());

        String appendedValue = rs.getString(1);
        assertEquals(appendedValue, expectedValue);

        rs.close();
        stmt.close();
        conn.close();
    }

    public static void test_appender_table_does_not_exist() throws Exception {
        DuckDBConnection conn = DriverManager.getConnection(JDBC_URL).unwrap(DuckDBConnection.class);
        Statement stmt = conn.createStatement();

        try {
            @SuppressWarnings("unused")
            DuckDBAppender appender = conn.createAppender(DuckDBConnection.DEFAULT_SCHEMA, "data");
            fail();
        } catch (SQLException e) {
        }

        stmt.close();
        conn.close();
    }

    public static void test_appender_table_deleted() throws Exception {
        DuckDBConnection conn = DriverManager.getConnection(JDBC_URL).unwrap(DuckDBConnection.class);
        Statement stmt = conn.createStatement();

        stmt.execute("CREATE TABLE data (a INTEGER)");
        DuckDBAppender appender = conn.createAppender(DuckDBConnection.DEFAULT_SCHEMA, "data");

        appender.beginRow();
        appender.append(1);
        appender.endRow();

        stmt.execute("DROP TABLE data");

        appender.beginRow();
        appender.append(2);
        appender.endRow();

        try {
            appender.close();
            fail();
        } catch (SQLException e) {
        }

        stmt.close();
        conn.close();
    }

    public static void test_appender_append_too_many_columns() throws Exception {
        DuckDBConnection conn = DriverManager.getConnection(JDBC_URL).unwrap(DuckDBConnection.class);
        Statement stmt = conn.createStatement();

        stmt.execute("CREATE TABLE data (a INTEGER)");
        stmt.close();
        DuckDBAppender appender = conn.createAppender(DuckDBConnection.DEFAULT_SCHEMA, "data");

        try {
            appender.beginRow();
            appender.append(1);
            appender.append(2);
            fail();
        } catch (SQLException e) {
        }

        conn.close();
    }

    public static void test_appender_append_too_few_columns() throws Exception {
        DuckDBConnection conn = DriverManager.getConnection(JDBC_URL).unwrap(DuckDBConnection.class);
        Statement stmt = conn.createStatement();

        stmt.execute("CREATE TABLE data (a INTEGER, b INTEGER)");
        stmt.close();
        DuckDBAppender appender = conn.createAppender(DuckDBConnection.DEFAULT_SCHEMA, "data");

        try {
            appender.beginRow();
            appender.append(1);
            appender.endRow();
            fail();
        } catch (SQLException e) {
        }

        conn.close();
    }

    public static void test_appender_type_mismatch() throws Exception {
        DuckDBConnection conn = DriverManager.getConnection(JDBC_URL).unwrap(DuckDBConnection.class);
        Statement stmt = conn.createStatement();

        stmt.execute("CREATE TABLE data (a INTEGER)");
        DuckDBAppender appender = conn.createAppender(DuckDBConnection.DEFAULT_SCHEMA, "data");

        try {
            appender.beginRow();
            appender.append("str");
            fail();
        } catch (SQLException e) {
        }

        stmt.close();
        conn.close();
    }

    public static void test_appender_null_integer() throws Exception {
        DuckDBConnection conn = DriverManager.getConnection(JDBC_URL).unwrap(DuckDBConnection.class);
        Statement stmt = conn.createStatement();

        stmt.execute("CREATE TABLE data (a INTEGER)");

        DuckDBAppender appender = conn.createAppender(DuckDBConnection.DEFAULT_SCHEMA, "data");

        appender.beginRow();
        appender.append(null);
        appender.endRow();
        appender.flush();
        appender.close();

        ResultSet results = stmt.executeQuery("SELECT * FROM data");
        assertTrue(results.next());
        // java.sql.ResultSet.getInt(int) returns 0 if the value is NULL
        assertEquals(0, results.getInt(1));
        assertTrue(results.wasNull());

        results.close();
        stmt.close();
        conn.close();
    }

    public static void test_appender_null_varchar() throws Exception {
        DuckDBConnection conn = DriverManager.getConnection(JDBC_URL).unwrap(DuckDBConnection.class);
        Statement stmt = conn.createStatement();

        stmt.execute("CREATE TABLE data (a VARCHAR)");

        DuckDBAppender appender = conn.createAppender(DuckDBConnection.DEFAULT_SCHEMA, "data");

        appender.beginRow();
        appender.append(null);
        appender.endRow();
        appender.flush();
        appender.close();

        ResultSet results = stmt.executeQuery("SELECT * FROM data");
        assertTrue(results.next());
        assertNull(results.getString(1));
        assertTrue(results.wasNull());

        results.close();
        stmt.close();
        conn.close();
    }

    public static void test_get_catalog() throws Exception {
        Connection conn = DriverManager.getConnection(JDBC_URL);
        ResultSet rs = conn.getMetaData().getCatalogs();
        HashSet<String> set = new HashSet<String>();
        while (rs.next()) {
            set.add(rs.getString(1));
        }
        assertTrue(!set.isEmpty());
        rs.close();
        assertTrue(set.contains(conn.getCatalog()));
        conn.close();
    }

    public static void test_set_catalog() throws Exception {
        try (Connection conn = DriverManager.getConnection(JDBC_URL)) {

            assertThrows(() -> conn.setCatalog("other"), SQLException.class);

            try (Statement stmt = conn.createStatement()) {
                stmt.execute("ATTACH ':memory:' AS other;");
            }

            conn.setCatalog("other");
            assertEquals(conn.getCatalog(), "other");
        }
    }

    public static void test_get_table_types_bug1258() throws Exception {
        Connection conn = DriverManager.getConnection(JDBC_URL);
        Statement stmt = conn.createStatement();
        stmt.execute("CREATE TABLE a1 (i INTEGER)");
        stmt.execute("CREATE TABLE a2 (i INTEGER)");
        stmt.execute("CREATE TEMPORARY TABLE b (i INTEGER)");
        stmt.execute("CREATE VIEW c AS SELECT * FROM a1");
        stmt.close();

        ResultSet rs = conn.getMetaData().getTables(null, null, null, null);
        assertTrue(rs.next());
        assertEquals(rs.getString("TABLE_NAME"), "a1");
        assertTrue(rs.next());
        assertEquals(rs.getString("TABLE_NAME"), "a2");
        assertTrue(rs.next());
        assertEquals(rs.getString("TABLE_NAME"), "b");
        assertTrue(rs.next());
        assertEquals(rs.getString("TABLE_NAME"), "c");
        assertFalse(rs.next());
        rs.close();

        rs = conn.getMetaData().getTables(null, null, null, new String[] {});
        assertTrue(rs.next());
        assertEquals(rs.getString("TABLE_NAME"), "a1");
        assertTrue(rs.next());
        assertEquals(rs.getString("TABLE_NAME"), "a2");
        assertTrue(rs.next());
        assertEquals(rs.getString("TABLE_NAME"), "b");
        assertTrue(rs.next());
        assertEquals(rs.getString("TABLE_NAME"), "c");
        assertFalse(rs.next());
        rs.close();

        rs = conn.getMetaData().getTables(null, null, null, new String[] {"BASE TABLE"});
        assertTrue(rs.next());
        assertEquals(rs.getString("TABLE_NAME"), "a1");
        assertTrue(rs.next());
        assertEquals(rs.getString("TABLE_NAME"), "a2");
        assertFalse(rs.next());
        rs.close();

        rs = conn.getMetaData().getTables(null, null, null, new String[] {"BASE TABLE", "VIEW"});
        assertTrue(rs.next());
        assertEquals(rs.getString("TABLE_NAME"), "a1");
        assertTrue(rs.next());
        assertEquals(rs.getString("TABLE_NAME"), "a2");
        assertTrue(rs.next());
        assertEquals(rs.getString("TABLE_NAME"), "c");
        assertFalse(rs.next());
        rs.close();

        rs = conn.getMetaData().getTables(null, null, null, new String[] {"XXXX"});
        assertFalse(rs.next());
        rs.close();

        conn.close();
    }

    public static void test_utf_string_bug1271() throws Exception {
        DuckDBConnection conn = DriverManager.getConnection(JDBC_URL).unwrap(DuckDBConnection.class);
        Statement stmt = conn.createStatement();

        ResultSet rs = stmt.executeQuery("SELECT 'Mühleisen', '🦆', '🦄ྀི123456789'");
        assertEquals(rs.getMetaData().getColumnName(1), "'Mühleisen'");
        assertEquals(rs.getMetaData().getColumnName(2), "'🦆'");
        assertEquals(rs.getMetaData().getColumnName(3), "'🦄ྀི123456789'");

        assertTrue(rs.next());

        assertEquals(rs.getString(1), "Mühleisen");
        assertEquals(rs.getString(2), "🦆");
        assertEquals(rs.getString(3), "🦄ྀི123456789");

        rs.close();
        stmt.close();
        conn.close();
    }

    public static void test_statement_creation_bug1268() throws Exception {
        DuckDBConnection conn = DriverManager.getConnection(JDBC_URL).unwrap(DuckDBConnection.class);
        Statement stmt;

        stmt = conn.createStatement();
        stmt.close();

        stmt = conn.createStatement(ResultSet.TYPE_FORWARD_ONLY, ResultSet.CONCUR_READ_ONLY);
        stmt.close();

        stmt = conn.createStatement(ResultSet.TYPE_FORWARD_ONLY, ResultSet.CONCUR_READ_ONLY, 0);
        stmt.close();

        PreparedStatement pstmt;
        pstmt = conn.prepareStatement("SELECT 42");
        pstmt.close();

        pstmt = conn.prepareStatement("SELECT 42", ResultSet.TYPE_FORWARD_ONLY, ResultSet.CONCUR_READ_ONLY);
        pstmt.close();

        pstmt = conn.prepareStatement("SELECT 42", ResultSet.TYPE_FORWARD_ONLY, ResultSet.CONCUR_READ_ONLY, 0);
        pstmt.close();

        conn.close();
    }

    private static String blob_to_string(Blob b) throws SQLException {
        return new String(b.getBytes(0, (int) b.length()), StandardCharsets.US_ASCII);
    }

    public static void test_blob_bug1090() throws Exception {
        DuckDBConnection conn = DriverManager.getConnection(JDBC_URL).unwrap(DuckDBConnection.class);
        Statement stmt = conn.createStatement();

        String test_str1 = "asdf";
        String test_str2 = "asdxxxxxxxxxxxxxxf";

        ResultSet rs =
            stmt.executeQuery("SELECT '" + test_str1 + "'::BLOB a, NULL::BLOB b, '" + test_str2 + "'::BLOB c");
        assertTrue(rs.next());

        assertTrue(test_str1.equals(blob_to_string(rs.getBlob(1))));
        assertTrue(test_str1.equals(blob_to_string(rs.getBlob("a"))));

        assertTrue(test_str2.equals(blob_to_string(rs.getBlob("c"))));

        rs.getBlob("a");
        assertFalse(rs.wasNull());

        rs.getBlob("b");
        assertTrue(rs.wasNull());

        assertEquals(blob_to_string(((Blob) rs.getObject(1))), test_str1);
        assertEquals(blob_to_string(((Blob) rs.getObject("a"))), test_str1);
        assertEquals(blob_to_string(((Blob) rs.getObject("c"))), test_str2);
        assertNull(rs.getObject(2));
        assertNull(rs.getObject("b"));

        rs.close();
        stmt.close();
        conn.close();
    }

    public static void test_uuid() throws Exception {
        // Generated by DuckDB
        String testUuid = "a0a34a0a-1794-47b6-b45c-0ac68cc03702";

        try (DuckDBConnection conn = DriverManager.getConnection(JDBC_URL).unwrap(DuckDBConnection.class);
             Statement stmt = conn.createStatement();
             DuckDBResultSet rs = stmt.executeQuery("SELECT a, NULL::UUID b, a::VARCHAR c, '" + testUuid +
                                                    "'::UUID d FROM (SELECT uuid() a)")
                                      .unwrap(DuckDBResultSet.class)) {
            assertTrue(rs.next());

            // UUID direct
            UUID a = (UUID) rs.getObject(1);
            assertTrue(a != null);
            assertTrue(rs.getObject("a") instanceof UUID);
            assertFalse(rs.wasNull());

            // Null handling
            assertNull(rs.getObject(2));
            assertTrue(rs.wasNull());
            assertNull(rs.getObject("b"));
            assertTrue(rs.wasNull());

            // String interpreted as UUID in Java, rather than in DuckDB
            assertTrue(rs.getObject(3) instanceof String);
            assertEquals(rs.getUuid(3), a);
            assertFalse(rs.wasNull());

            // Verify UUID computation is correct
            assertEquals(rs.getObject(4), UUID.fromString(testUuid));
        }
    }

    public static void test_unsigned_integers() throws Exception {
        DuckDBConnection conn = DriverManager.getConnection(JDBC_URL).unwrap(DuckDBConnection.class);
        Statement stmt = conn.createStatement();

        ResultSet rs = stmt.executeQuery(
            "SELECT 201::utinyint uint8, 40001::usmallint uint16, 4000000001::uinteger uint32, 18446744073709551615::ubigint uint64");
        assertTrue(rs.next());

        assertEquals(rs.getShort("uint8"), Short.valueOf((short) 201));
        assertEquals(rs.getObject("uint8"), Short.valueOf((short) 201));
        assertEquals(rs.getInt("uint8"), Integer.valueOf((int) 201));

        assertEquals(rs.getInt("uint16"), Integer.valueOf((int) 40001));
        assertEquals(rs.getObject("uint16"), Integer.valueOf((int) 40001));
        assertEquals(rs.getLong("uint16"), Long.valueOf((long) 40001));

        assertEquals(rs.getLong("uint32"), Long.valueOf((long) 4000000001L));
        assertEquals(rs.getObject("uint32"), Long.valueOf((long) 4000000001L));

        assertEquals(rs.getObject("uint64"), new BigInteger("18446744073709551615"));

        rs.close();

        rs = stmt.executeQuery(
            "SELECT NULL::utinyint uint8, NULL::usmallint uint16, NULL::uinteger uint32, NULL::ubigint uint64");
        assertTrue(rs.next());

        rs.getObject(1);
        assertTrue(rs.wasNull());

        rs.getObject(2);
        assertTrue(rs.wasNull());

        rs.getObject(3);
        assertTrue(rs.wasNull());

        rs.getObject(4);
        assertTrue(rs.wasNull());

        stmt.close();
        conn.close();
    }

    public static void test_get_schema() throws Exception {
        DuckDBConnection conn = DriverManager.getConnection(JDBC_URL).unwrap(DuckDBConnection.class);

        assertEquals(conn.getSchema(), DuckDBConnection.DEFAULT_SCHEMA);

        try (Statement stmt = conn.createStatement()) {
            stmt.execute("CREATE SCHEMA alternate_schema;");
            stmt.execute("SET search_path = \"alternate_schema\";");
        }

        assertEquals(conn.getSchema(), "alternate_schema");

        conn.setSchema("main");
        assertEquals(conn.getSchema(), "main");

        conn.close();

        try {
            conn.getSchema();
            fail();
        } catch (SQLException e) {
            assertEquals(e.getMessage(), "Connection Error: Invalid connection");
        }
    }

    /**
     * @see {https://github.com/duckdb/duckdb/issues/3906}
     */
    public static void test_cached_row_set() throws Exception {
        CachedRowSet rowSet = RowSetProvider.newFactory().createCachedRowSet();
        rowSet.setUrl(JDBC_URL);
        rowSet.setCommand("select 1");
        rowSet.execute();

        rowSet.next();
        assertEquals(rowSet.getInt(1), 1);
    }

    public static void test_json() throws Exception {
        DuckDBConnection conn = DriverManager.getConnection(JDBC_URL).unwrap(DuckDBConnection.class);

        try (Statement stmt = conn.createStatement()) {
            ResultSet rs = stmt.executeQuery("select [1, 5]::JSON");
            rs.next();
            assertEquals(rs.getMetaData().getColumnType(1), Types.JAVA_OBJECT);
            JsonNode jsonNode = (JsonNode) rs.getObject(1);
            assertTrue(jsonNode.isArray());
            assertEquals(jsonNode.toString(), "[1,5]");
        }

        try (Statement stmt = conn.createStatement()) {
            ResultSet rs = stmt.executeQuery("select '{\"key\": \"value\"}'::JSON");
            rs.next();
            assertEquals(rs.getMetaData().getColumnType(1), Types.JAVA_OBJECT);
            JsonNode jsonNode = (JsonNode) rs.getObject(1);
            assertTrue(jsonNode.isObject());
            assertEquals(jsonNode.toString(),
                         "{\"key\": \"value\"}"); // this isn't valid json output, must load json extension for that
        }

        try (Statement stmt = conn.createStatement()) {
            ResultSet rs = stmt.executeQuery("select '\"hello\"'::JSON");
            rs.next();
            assertEquals(rs.getMetaData().getColumnType(1), Types.JAVA_OBJECT);
            JsonNode jsonNode = (JsonNode) rs.getObject(1);
            assertTrue(jsonNode.isString());
            assertEquals(jsonNode.toString(), "\"hello\"");
        }
    }

    public static void test_bug4218_prepare_types() throws Exception {
        DuckDBConnection conn = DriverManager.getConnection(JDBC_URL).unwrap(DuckDBConnection.class);
        String query = "SELECT ($1 || $2)";
        conn.prepareStatement(query);
        assertTrue(true);
    }

    public static void test_bug532_timestamp() throws Exception {
        Connection conn = DriverManager.getConnection(JDBC_URL);
        Statement stmt = conn.createStatement();

        ResultSet rs;

        stmt.execute("CREATE TABLE t0(c0 DATETIME);");
        stmt.execute("INSERT INTO t0 VALUES(DATE '1-1-1');");
        rs = stmt.executeQuery("SELECT t0.c0 FROM t0; ");

        rs.next();
        rs.getObject(1);
    }

    public static void test_bug966_typeof() throws Exception {
        Connection conn = DriverManager.getConnection(JDBC_URL);
        Statement stmt = conn.createStatement();
        ResultSet rs = stmt.executeQuery("select typeof(1);");

        rs.next();
        assertEquals(rs.getString(1), "INTEGER");
    }

    public static void test_config() throws Exception {
        String memory_limit = "memory_limit";
        String threads = "threads";

        Properties info = new Properties();
        info.put(memory_limit, "500MB");
        info.put(threads, "5");
        Connection conn = DriverManager.getConnection(JDBC_URL, info);

        assertEquals("476.8 MiB", getSetting(conn, memory_limit));
        assertEquals("5", getSetting(conn, threads));
    }

    public static void test_invalid_config() throws Exception {
        Properties info = new Properties();
        info.put("invalid config name", "true");

        String message = assertThrows(() -> DriverManager.getConnection(JDBC_URL, info), SQLException.class);

        assertTrue(message.contains("Unrecognized configuration property \"invalid config name\""));
    }

    public static void test_valid_but_local_config_throws_exception() throws Exception {
        Properties info = new Properties();
        info.put("ordered_aggregate_threshold", "123");

        String message = assertThrows(() -> DriverManager.getConnection(JDBC_URL, info), SQLException.class);

        assertTrue(message.contains("Failed to set configuration option \"ordered_aggregate_threshold\""));
    }

    private static String getSetting(Connection conn, String settingName) throws Exception {
        try (PreparedStatement stmt = conn.prepareStatement("select value from duckdb_settings() where name = ?")) {
            stmt.setString(1, settingName);
            ResultSet rs = stmt.executeQuery();
            rs.next();

            return rs.getString(1);
        }
    }

    public static void test_describe() throws Exception {
        Connection conn = DriverManager.getConnection(JDBC_URL);

        try (Statement stmt = conn.createStatement()) {
            stmt.execute("CREATE TABLE TEST (COL INT DEFAULT 42)");

            ResultSet rs = stmt.executeQuery("DESCRIBE SELECT * FROM TEST");
            rs.next();
            assertEquals(rs.getString("column_name"), "COL");
            assertEquals(rs.getString("column_type"), "INTEGER");
            assertEquals(rs.getString("null"), "YES");
            assertNull(rs.getString("key"));
            assertNull(rs.getString("default"));
            assertNull(rs.getString("extra"));
        }
    }

    public static void test_null_bytes_in_string() throws Exception {
        try (Connection conn = DriverManager.getConnection(JDBC_URL)) {
            try (PreparedStatement stmt = conn.prepareStatement("select ?::varchar")) {
                stmt.setObject(1, "bob\u0000r");
                ResultSet rs = stmt.executeQuery();

                rs.next();
                assertEquals(rs.getString(1), "bob\u0000r");
            }
        }
    }

    public static void test_get_functions() throws Exception {
        try (Connection conn = DriverManager.getConnection(JDBC_URL)) {
            ResultSet functions =
                conn.getMetaData().getFunctions(null, DuckDBConnection.DEFAULT_SCHEMA, "string_split");

            assertTrue(functions.next());
            assertNull(functions.getObject("FUNCTION_CAT"));
            assertEquals(DuckDBConnection.DEFAULT_SCHEMA, functions.getString("FUNCTION_SCHEM"));
            assertEquals("string_split", functions.getString("FUNCTION_NAME"));
            assertEquals(DatabaseMetaData.functionNoTable, functions.getInt("FUNCTION_TYPE"));

            assertFalse(functions.next());

            // two items for two overloads?
            functions = conn.getMetaData().getFunctions(null, DuckDBConnection.DEFAULT_SCHEMA, "read_csv_auto");
            assertTrue(functions.next());
            assertNull(functions.getObject("FUNCTION_CAT"));
            assertEquals(DuckDBConnection.DEFAULT_SCHEMA, functions.getString("FUNCTION_SCHEM"));
            assertEquals("read_csv_auto", functions.getString("FUNCTION_NAME"));
            assertEquals(DatabaseMetaData.functionReturnsTable, functions.getInt("FUNCTION_TYPE"));

            assertTrue(functions.next());
            assertNull(functions.getObject("FUNCTION_CAT"));
            assertEquals(DuckDBConnection.DEFAULT_SCHEMA, functions.getString("FUNCTION_SCHEM"));
            assertEquals("read_csv_auto", functions.getString("FUNCTION_NAME"));
            assertEquals(DatabaseMetaData.functionReturnsTable, functions.getInt("FUNCTION_TYPE"));

            assertFalse(functions.next());
        }
    }

    public static void test_get_primary_keys() throws Exception {
        try (Connection conn = DriverManager.getConnection(JDBC_URL); Statement stmt = conn.createStatement();) {
            Object[][] testData = new Object[12][6];
            int testDataIndex = 0;

            Object[][] params = new Object[6][5];
            int paramIndex = 0;

            String catalog = conn.getCatalog();

            for (int schemaNumber = 1; schemaNumber <= 2; schemaNumber++) {
                String schemaName = "schema" + schemaNumber;
                stmt.executeUpdate("CREATE SCHEMA " + schemaName);
                stmt.executeUpdate("SET SCHEMA = '" + schemaName + "'");
                for (int tableNumber = 1; tableNumber <= 3; tableNumber++) {
                    String tableName = "table" + tableNumber;
                    params[paramIndex] = new Object[] {catalog, schemaName, tableName, testDataIndex, -1};
                    String columns = null;
                    String pk = null;
                    for (int columnNumber = 1; columnNumber <= tableNumber; columnNumber++) {
                        String columnName = "column" + columnNumber;
                        String columnDef = columnName + " int not null";
                        columns = columns == null ? columnDef : columns + "," + columnDef;
                        pk = pk == null ? columnName : pk + "," + columnName;
                        testData[testDataIndex++] =
                            new Object[] {catalog, schemaName, tableName, columnName, columnNumber, null};
                    }
                    stmt.executeUpdate("CREATE TABLE " + tableName + "(" + columns + ",PRIMARY KEY(" + pk + ") )");
                    params[paramIndex][4] = testDataIndex;
                    paramIndex += 1;
                }
            }

            DatabaseMetaData databaseMetaData = conn.getMetaData();
            for (paramIndex = 0; paramIndex < 6; paramIndex++) {
                Object[] paramSet = params[paramIndex];
                ResultSet resultSet =
                    databaseMetaData.getPrimaryKeys((String) paramSet[0], (String) paramSet[1], (String) paramSet[2]);
                for (testDataIndex = (int) paramSet[3]; testDataIndex < (int) paramSet[4]; testDataIndex++) {
                    assertTrue(resultSet.next(), "Expected a row at position " + testDataIndex);
                    Object[] testDataRow = testData[testDataIndex];
                    for (int columnIndex = 0; columnIndex < testDataRow.length; columnIndex++) {
                        Object value = testDataRow[columnIndex];
                        if (value == null || value instanceof String) {
                            String columnValue = resultSet.getString(columnIndex + 1);
                            assertTrue(value == null ? columnValue == null : value.equals(columnValue),
                                       "row value " + testDataIndex + ", " + columnIndex + " " + value +
                                           " should equal column value " + columnValue);
                        } else {
                            int testValue = ((Integer) value).intValue();
                            int columnValue = resultSet.getInt(columnIndex + 1);
                            assertTrue(testValue == columnValue, "row value " + testDataIndex + ", " + columnIndex +
                                                                     " " + testValue + " should equal column value " +
                                                                     columnValue);
                        }
                    }
                }
                resultSet.close();
            }

            /*
            StringWriter sw = new StringWriter();
            PrintWriter pw = new PrintWriter(sw);
            pw.println("WITH constraint_columns as (");
            pw.println("select");
            pw.println("  database_name as \"TABLE_CAT\"");
            pw.println(", schema_name as \"TABLE_SCHEM\"");
            pw.println(", table_name as \"TABLE_NAME\"");
            pw.println(", unnest(constraint_column_names) as \"COLUMN_NAME\"");
            pw.println(", cast(null as varchar) as \"PK_NAME\"");
            pw.println("from duckdb_constraints");
            pw.println("where constraint_type = 'PRIMARY KEY'");
            pw.println(")");
            pw.println("SELECT \"TABLE_CAT\"");
            pw.println(", \"TABLE_SCHEM\"");
            pw.println(", \"TABLE_NAME\"");
            pw.println(", \"COLUMN_NAME\"");
            pw.println(", cast(row_number() over ");
            pw.println("(partition by \"TABLE_CAT\", \"TABLE_SCHEM\", \"TABLE_NAME\") as int) as \"KEY_SEQ\"");
            pw.println(", \"PK_NAME\"");
            pw.println("FROM constraint_columns");
            pw.println("ORDER BY TABLE_CAT, TABLE_SCHEM, TABLE_NAME, KEY_SEQ");

            ResultSet resultSet = stmt.executeQuery(sw.toString());
            ResultSet resultSet = databaseMetaData.getPrimaryKeys(null, null, catalog);
            for (testDataIndex = 0; testDataIndex < testData.length; testDataIndex++) {
                assertTrue(resultSet.next(), "Expected a row at position " + testDataIndex);
                Object[] testDataRow = testData[testDataIndex];
                for (int columnIndex = 0; columnIndex < testDataRow.length; columnIndex++) {
                    Object value = testDataRow[columnIndex];
                    if (value == null || value instanceof String) {
                        String columnValue = resultSet.getString(columnIndex + 1);
                        assertTrue(
                            value == null ? columnValue == null : value.equals(columnValue),
                            "row value " + testDataIndex + ", " + columnIndex + " " + value +
                            " should equal column value "+ columnValue
                        );
                    } else {
                        int testValue = ((Integer) value).intValue();
                        int columnValue = resultSet.getInt(columnIndex + 1);
                        assertTrue(
                            testValue == columnValue,
                            "row value " + testDataIndex + ", " + columnIndex + " " + testValue +
                            " should equal column value " + columnValue
                        );
                    }
                }
            }
            */
        } catch (Exception e) {
            e.printStackTrace();
            throw e;
        }
    }

    public static void test_instance_cache() throws Exception {
        Path database_file = Files.createTempFile("duckdb-instance-cache-test-", ".duckdb");
        database_file.toFile().delete();

        String jdbc_url = JDBC_URL + database_file.toString();

        Connection conn = DriverManager.getConnection(jdbc_url);
        Connection conn2 = DriverManager.getConnection(jdbc_url);

        conn.close();
        conn2.close();
    }

    public static void test_user_password() throws Exception {
        String jdbc_url = JDBC_URL;
        Properties p = new Properties();
        p.setProperty("user", "wilbur");
        p.setProperty("password", "quack");
        Connection conn = DriverManager.getConnection(jdbc_url, p);
        conn.close();

        Properties p2 = new Properties();
        p2.setProperty("User", "wilbur");
        p2.setProperty("PASSWORD", "quack");
        Connection conn2 = DriverManager.getConnection(jdbc_url, p2);
        conn2.close();
    }

    public static void test_readonly_remains_bug5593() throws Exception {
        Path database_file = Files.createTempFile("duckdb-instance-cache-test-", ".duckdb");
        database_file.toFile().delete();
        String jdbc_url = JDBC_URL + database_file.toString();

        Properties p = new Properties();
        p.setProperty("duckdb.read_only", "true");
        try {
            Connection conn = DriverManager.getConnection(jdbc_url, p);
            conn.close();
        } catch (Exception e) {
            // nop
        }
        assertTrue(p.containsKey("duckdb.read_only"));
    }

    public static void test_supportsLikeEscapeClause_shouldBe_true() throws Exception {
        Connection connection = DriverManager.getConnection(JDBC_URL);
        DatabaseMetaData databaseMetaData = connection.getMetaData();
        assertTrue(databaseMetaData.supportsLikeEscapeClause(),
                   "DatabaseMetaData.supportsLikeEscapeClause() should be true.");
    }

    public static void test_supports_catalogs_in_table_definitions() throws Exception {
        final String CATALOG_NAME = "tmp";
        final String TABLE_NAME = "t1";
        final String IS_TablesQuery = "SELECT * FROM information_schema.tables " +
                                      String.format("WHERE table_catalog = '%s' ", CATALOG_NAME) +
                                      String.format("AND table_name = '%s'", TABLE_NAME);
        final String QUALIFIED_TABLE_NAME = CATALOG_NAME + "." + TABLE_NAME;
        ResultSet resultSet = null;
        try (final Connection connection = DriverManager.getConnection(JDBC_URL);
             final Statement statement = connection.createStatement();) {
            final DatabaseMetaData databaseMetaData = connection.getMetaData();
            statement.execute(String.format("ATTACH '' AS \"%s\"", CATALOG_NAME));

            final boolean supportsCatalogsInTableDefinitions = databaseMetaData.supportsCatalogsInTableDefinitions();
            try {
                statement.execute(String.format("CREATE TABLE %s (id int)", QUALIFIED_TABLE_NAME));
            } catch (SQLException ex) {
                if (supportsCatalogsInTableDefinitions) {
                    fail(
                        "supportsCatalogsInTableDefinitions is true but CREATE TABLE in attached database is not allowed. " +
                        ex.getMessage());
                    ex.printStackTrace();
                }
            }
            resultSet = statement.executeQuery(IS_TablesQuery);
            assertTrue(resultSet.next(), "Expected exactly 1 row from information_schema.tables, got 0");
            assertFalse(resultSet.next());
            resultSet.close();

            try {
                statement.execute(String.format("DROP TABLE %s", QUALIFIED_TABLE_NAME));
            } catch (SQLException ex) {
                if (supportsCatalogsInTableDefinitions) {
                    fail(
                        "supportsCatalogsInTableDefinitions is true but DROP TABLE in attached database is not allowed. " +
                        ex.getMessage());
                    ex.printStackTrace();
                }
            }
            resultSet = statement.executeQuery(IS_TablesQuery);
            assertTrue(resultSet.next() == false, "Expected exactly 0 rows from information_schema.tables, got > 0");
            resultSet.close();

            assertTrue(supportsCatalogsInTableDefinitions, "supportsCatalogsInTableDefinitions should return true.");
        }
    }

    public static void test_supports_catalogs_in_data_manipulation() throws Exception {
        final String CATALOG_NAME = "tmp";
        final String TABLE_NAME = "t1";
        final String COLUMN_NAME = "id";
        final String QUALIFIED_TABLE_NAME = CATALOG_NAME + "." + TABLE_NAME;

        ResultSet resultSet = null;
        try (final Connection connection = DriverManager.getConnection(JDBC_URL);
             final Statement statement = connection.createStatement();) {
            final DatabaseMetaData databaseMetaData = connection.getMetaData();
            statement.execute(String.format("ATTACH '' AS \"%s\"", CATALOG_NAME));
            statement.execute(String.format("CREATE TABLE %s(%s int)", QUALIFIED_TABLE_NAME, COLUMN_NAME));

            final boolean supportsCatalogsInDataManipulation = databaseMetaData.supportsCatalogsInDataManipulation();
            try {
                statement.execute(String.format("INSERT INTO %s VALUES(1)", QUALIFIED_TABLE_NAME));
                resultSet = statement.executeQuery(String.format("SELECT * FROM %s", QUALIFIED_TABLE_NAME));
                assertTrue(resultSet.next(), "Expected exactly 1 row from " + QUALIFIED_TABLE_NAME + ", got 0");
                assertTrue(resultSet.getInt(COLUMN_NAME) == 1, "Value for " + COLUMN_NAME + " should be 1");
                resultSet.close();
            } catch (SQLException ex) {
                if (supportsCatalogsInDataManipulation) {
                    fail("supportsCatalogsInDataManipulation is true but INSERT in " + QUALIFIED_TABLE_NAME +
                         " is not allowed." + ex.getMessage());
                    ex.printStackTrace();
                }
            }

            try {
                statement.execute(
                    String.format("UPDATE %1$s SET %2$s = 2 WHERE %2$s = 1", QUALIFIED_TABLE_NAME, COLUMN_NAME));
                resultSet = statement.executeQuery(String.format("SELECT * FROM %s", QUALIFIED_TABLE_NAME));
                assertTrue(resultSet.next(), "Expected exactly 1 row from " + QUALIFIED_TABLE_NAME + ", got 0");
                assertTrue(resultSet.getInt(COLUMN_NAME) == 2, "Value for " + COLUMN_NAME + " should be 2");
                resultSet.close();
            } catch (SQLException ex) {
                if (supportsCatalogsInDataManipulation) {
                    fail("supportsCatalogsInDataManipulation is true but UPDATE of " + QUALIFIED_TABLE_NAME +
                         " is not allowed. " + ex.getMessage());
                    ex.printStackTrace();
                }
            }

            try {
                statement.execute(String.format("DELETE FROM %s WHERE %s = 2", QUALIFIED_TABLE_NAME, COLUMN_NAME));
                resultSet = statement.executeQuery(String.format("SELECT * FROM %s", QUALIFIED_TABLE_NAME));
                assertTrue(resultSet.next() == false, "Expected 0 rows from " + QUALIFIED_TABLE_NAME + ", got > 0");
                resultSet.close();
            } catch (SQLException ex) {
                if (supportsCatalogsInDataManipulation) {
                    fail("supportsCatalogsInDataManipulation is true but UPDATE of " + QUALIFIED_TABLE_NAME +
                         " is not allowed. " + ex.getMessage());
                    ex.printStackTrace();
                }
            }

            assertTrue(supportsCatalogsInDataManipulation, "supportsCatalogsInDataManipulation should return true.");
        }
    }

    public static void test_supports_catalogs_in_index_definitions() throws Exception {
        final String CATALOG_NAME = "tmp";
        final String TABLE_NAME = "t1";
        final String INDEX_NAME = "idx1";
        final String QUALIFIED_TABLE_NAME = CATALOG_NAME + "." + TABLE_NAME;
        final String QUALIFIED_INDEX_NAME = CATALOG_NAME + "." + INDEX_NAME;

        ResultSet resultSet = null;
        try (final Connection connection = DriverManager.getConnection(JDBC_URL);
             final Statement statement = connection.createStatement();) {
            final DatabaseMetaData databaseMetaData = connection.getMetaData();
            statement.execute(String.format("ATTACH '' AS \"%s\"", CATALOG_NAME));

            final boolean supportsCatalogsInIndexDefinitions = databaseMetaData.supportsCatalogsInIndexDefinitions();
            try {
                statement.execute(String.format("CREATE TABLE %s(id int)", QUALIFIED_TABLE_NAME));
                statement.execute(String.format("CREATE INDEX %s ON %s(id)", INDEX_NAME, QUALIFIED_TABLE_NAME));
                resultSet = statement.executeQuery(
                    String.format("SELECT * FROM duckdb_indexes() "
                                      + "WHERE database_name = '%s' AND table_name = '%s' AND index_name = '%s' ",
                                  CATALOG_NAME, TABLE_NAME, INDEX_NAME));
                assertTrue(resultSet.next(), "Expected exactly 1 row from duckdb_indexes(), got 0");
                resultSet.close();
            } catch (SQLException ex) {
                if (supportsCatalogsInIndexDefinitions) {
                    fail("supportsCatalogsInIndexDefinitions is true but "
                         + "CREATE INDEX on " + QUALIFIED_TABLE_NAME + " is not allowed. " + ex.getMessage());
                    ex.printStackTrace();
                }
            }

            try {
                statement.execute("DROP index " + QUALIFIED_INDEX_NAME);
                resultSet = statement.executeQuery(
                    String.format("SELECT * FROM duckdb_indexes() "
                                      + "WHERE database_name = '%s' AND table_name = '%s' AND index_name = '%s'",
                                  CATALOG_NAME, TABLE_NAME, INDEX_NAME));
                assertFalse(resultSet.next());
                resultSet.close();
            } catch (SQLException ex) {
                if (supportsCatalogsInIndexDefinitions) {
                    fail("supportsCatalogsInIndexDefinitions is true but DROP of " + QUALIFIED_INDEX_NAME +
                         " is not allowed." + ex.getMessage());
                    ex.printStackTrace();
                }
            }

            assertTrue(supportsCatalogsInIndexDefinitions, "supportsCatalogsInIndexDefinitions should return true.");
        }
    }

    public static void test_structs() throws Exception {
        try (Connection connection = DriverManager.getConnection(JDBC_URL);
             PreparedStatement statement = connection.prepareStatement("select {\"a\": 1}")) {
            ResultSet resultSet = statement.executeQuery();
            assertTrue(resultSet.next());
            Struct struct = (Struct) resultSet.getObject(1);
            assertEquals(toJavaObject(struct), mapOf("a", 1));
            assertEquals(struct.getSQLTypeName(), "STRUCT(a INTEGER)");
        }
    }

    public static void test_union() throws Exception {
        try (Connection connection = DriverManager.getConnection(JDBC_URL);
             Statement statement = connection.createStatement()) {
            statement.execute("CREATE TABLE tbl1(u UNION(num INT, str VARCHAR));");
            statement.execute("INSERT INTO tbl1 values (1) , ('two') , (union_value(str := 'three'));");

            ResultSet rs = statement.executeQuery("select * from tbl1");
            assertTrue(rs.next());
            assertEquals(rs.getObject(1), 1);
            assertTrue(rs.next());
            assertEquals(rs.getObject(1), "two");
            assertTrue(rs.next());
            assertEquals(rs.getObject(1), "three");
        }
    }

    public static void test_list() throws Exception {
        try (Connection connection = DriverManager.getConnection(JDBC_URL);
             Statement statement = connection.createStatement()) {
            try (ResultSet rs = statement.executeQuery("select [1]")) {
                assertTrue(rs.next());
                assertEquals(arrayToList(rs.getArray(1)), singletonList(1));
            }
            try (ResultSet rs = statement.executeQuery("select unnest([[1], [42, 69]])")) {
                assertTrue(rs.next());
                assertEquals(arrayToList(rs.getArray(1)), singletonList(1));
                assertTrue(rs.next());
                assertEquals(arrayToList(rs.getArray(1)), asList(42, 69));
            }
            try (ResultSet rs = statement.executeQuery("select unnest([[[42], [69]]])")) {
                assertTrue(rs.next());

                List<List<Integer>> expected = asList(singletonList(42), singletonList(69));
                List<Array> actual = arrayToList(rs.getArray(1));

                for (int i = 0; i < actual.size(); i++) {
                    assertEquals(actual.get(i), expected.get(i));
                }
            }
            try (ResultSet rs = statement.executeQuery("select unnest([[], [69]])")) {
                assertTrue(rs.next());
                assertTrue(arrayToList(rs.getArray(1)).isEmpty());
            }

            try (ResultSet rs = statement.executeQuery("SELECT [0.0]::DECIMAL[]")) {
                assertTrue(rs.next());
                assertEquals(arrayToList(rs.getArray(1)), singletonList(new BigDecimal("0.000")));
            }
        }
    }

    public static void test_array_resultset() throws Exception {
        try (Connection connection = DriverManager.getConnection(JDBC_URL);
             Statement statement = connection.createStatement()) {
            try (ResultSet rs = statement.executeQuery("select [42, 69]")) {
                assertTrue(rs.next());
                ResultSet arrayResultSet = rs.getArray(1).getResultSet();
                assertTrue(arrayResultSet.next());
                assertEquals(arrayResultSet.getInt(1), 1);
                assertEquals(arrayResultSet.getInt(2), 42);
                assertTrue(arrayResultSet.next());
                assertEquals(arrayResultSet.getInt(1), 2);
                assertEquals(arrayResultSet.getInt(2), 69);
                assertFalse(arrayResultSet.next());
            }

            try (ResultSet rs = statement.executeQuery("select unnest([[[], [69]]])")) {
                assertTrue(rs.next());
                ResultSet arrayResultSet = rs.getArray(1).getResultSet();
                assertTrue(arrayResultSet.next());
                assertEquals(arrayResultSet.getInt(1), 1);
                Array subArray = arrayResultSet.getArray(2);
                assertNotNull(subArray);
                ResultSet subArrayResultSet = subArray.getResultSet();
                assertFalse(subArrayResultSet.next()); // empty array

                assertTrue(arrayResultSet.next());
                assertEquals(arrayResultSet.getInt(1), 2);
                Array subArray2 = arrayResultSet.getArray(2);
                assertNotNull(subArray2);
                ResultSet subArrayResultSet2 = subArray2.getResultSet();
                assertTrue(subArrayResultSet2.next());

                assertEquals(subArrayResultSet2.getInt(1), 1);
                assertEquals(subArrayResultSet2.getInt(2), 69);
                assertFalse(arrayResultSet.next());
            }

            try (ResultSet rs = statement.executeQuery("select [42, 69]")) {
                assertFalse(rs.isClosed());
                rs.close();
                assertTrue(rs.isClosed());
            }

            try (ResultSet rs = statement.executeQuery("select ['life', null, 'universe']")) {
                assertTrue(rs.next());

                ResultSet arrayResultSet = rs.getArray(1).getResultSet();
                assertTrue(arrayResultSet.isBeforeFirst());
                assertTrue(arrayResultSet.next());
                assertFalse(arrayResultSet.isBeforeFirst());
                assertEquals(arrayResultSet.getInt(1), 1);
                assertEquals(arrayResultSet.getString(2), "life");
                assertFalse(arrayResultSet.wasNull());

                assertTrue(arrayResultSet.next());
                assertEquals(arrayResultSet.getInt(1), 2);
                assertFalse(arrayResultSet.wasNull());
                assertEquals(arrayResultSet.getObject(2), null);
                assertTrue(arrayResultSet.wasNull());

                assertTrue(arrayResultSet.next());
                assertEquals(arrayResultSet.getInt(1), 3);
                assertFalse(arrayResultSet.wasNull());
                assertEquals(arrayResultSet.getString(2), "universe");
                assertFalse(arrayResultSet.wasNull());

                assertFalse(arrayResultSet.isBeforeFirst());
                assertFalse(arrayResultSet.isAfterLast());
                assertFalse(arrayResultSet.next());
                assertTrue(arrayResultSet.isAfterLast());

                arrayResultSet.first();
                assertEquals(arrayResultSet.getString(2), "life");
                assertTrue(arrayResultSet.isFirst());

                arrayResultSet.last();
                assertEquals(arrayResultSet.getString(2), "universe");
                assertTrue(arrayResultSet.isLast());

                assertFalse(arrayResultSet.next());
                assertTrue(arrayResultSet.isAfterLast());

                arrayResultSet.next(); // try to move past the end
                assertTrue(arrayResultSet.isAfterLast());

                arrayResultSet.relative(-1);
                assertEquals(arrayResultSet.getString(2), "universe");
            }

            try (ResultSet rs = statement.executeQuery("select UNNEST([[42], [69]])")) {
                assertTrue(rs.next());
                ResultSet arrayResultSet = rs.getArray(1).getResultSet();
                assertTrue(arrayResultSet.next());

                assertEquals(arrayResultSet.getInt(1), 1);
                assertEquals(arrayResultSet.getInt(2), 42);
                assertFalse(arrayResultSet.next());

                assertTrue(rs.next());
                ResultSet arrayResultSet2 = rs.getArray(1).getResultSet();
                assertTrue(arrayResultSet2.next());
                assertEquals(arrayResultSet2.getInt(1), 1);
                assertEquals(arrayResultSet2.getInt(2), 69);
                assertFalse(arrayResultSet2.next());
            }
        }
    }

    private static <T> List<T> arrayToList(Array array) throws SQLException {
        return arrayToList((T[]) array.getArray());
    }

    private static <T> List<T> arrayToList(T[] array) throws SQLException {
        List<T> out = new ArrayList<>();
        for (Object t : array) {
            out.add((T) toJavaObject(t));
        }
        return out;
    }

    private static Object toJavaObject(Object t) {
        try {
            if (t instanceof Array) {
                t = arrayToList((Array) t);
            } else if (t instanceof Struct) {
                t = structToMap((DuckDBStruct) t);
            }
            return t;
        } catch (SQLException e) {
            throw new RuntimeException(e);
        }
    }

    public static void test_map() throws Exception {
        try (Connection connection = DriverManager.getConnection(JDBC_URL);
             PreparedStatement statement = connection.prepareStatement("select map([100, 5], ['a', 'b'])")) {
            ResultSet rs = statement.executeQuery();
            assertTrue(rs.next());
            assertEquals(rs.getObject(1), mapOf(100, "a", 5, "b"));
        }
    }

    public static void test_extension_type() throws Exception {
        try (Connection connection = DriverManager.getConnection(JDBC_URL);
             Statement stmt = connection.createStatement()) {

            DuckDBNative.duckdb_jdbc_create_extension_type((DuckDBConnection) connection);

            try (ResultSet rs = stmt.executeQuery(
                     "SELECT {\"hello\": 'foo', \"world\": 'bar'}::test_type, '\\xAA'::byte_test_type")) {
                rs.next();
                assertEquals(rs.getObject(1), "{'hello': foo, 'world': bar}");
                assertEquals(rs.getObject(2), "\\xAA");
            }
        }
    }

    public static void test_extension_type_metadata() throws Exception {
        try (Connection conn = DriverManager.getConnection(JDBC_URL); Statement stmt = conn.createStatement();) {
            DuckDBNative.duckdb_jdbc_create_extension_type((DuckDBConnection) conn);

            stmt.execute("CREATE TABLE test (foo test_type, bar byte_test_type);");
            stmt.execute("INSERT INTO test VALUES ({\"hello\": 'foo', \"world\": 'bar'}, '\\xAA');");

            try (ResultSet rs = stmt.executeQuery("SELECT * FROM test")) {
                ResultSetMetaData meta = rs.getMetaData();
                assertEquals(meta.getColumnCount(), 2);

                assertEquals(meta.getColumnName(1), "foo");
                assertEquals(meta.getColumnTypeName(1), "test_type");
                assertEquals(meta.getColumnType(1), Types.JAVA_OBJECT);
                assertEquals(meta.getColumnClassName(1), "java.lang.String");

                assertEquals(meta.getColumnName(2), "bar");
                assertEquals(meta.getColumnTypeName(2), "byte_test_type");
                assertEquals(meta.getColumnType(2), Types.JAVA_OBJECT);
                assertEquals(meta.getColumnClassName(2), "java.lang.String");
            }
        }
    }

    public static void test_getColumnClassName() throws Exception {
        try (Connection conn = DriverManager.getConnection(JDBC_URL); Statement s = conn.createStatement();) {
            try (ResultSet rs = s.executeQuery("select * from test_all_types()")) {
                ResultSetMetaData rsmd = rs.getMetaData();
                rs.next();
                for (int i = 1; i <= rsmd.getColumnCount(); i++) {
                    Object value = rs.getObject(i);

                    assertEquals(rsmd.getColumnClassName(i), value.getClass().getName());
                }
            }
        }
    }

    public static void test_update_count() throws Exception {
        try (Connection connection = DriverManager.getConnection(JDBC_URL);
             Statement s = connection.createStatement()) {
            s.execute("create table t (i int)");
            assertEquals(s.getUpdateCount(), -1);
            assertEquals(s.executeUpdate("insert into t values (1)"), 1);
            assertFalse(s.execute("insert into t values (1)"));
            assertEquals(s.getUpdateCount(), 1);

            // result is invalidated after a call
            assertEquals(s.getUpdateCount(), -1);
        }
    }

    public static void test_get_result_set() throws Exception {
        try (Connection conn = DriverManager.getConnection(JDBC_URL)) {
            try (PreparedStatement p = conn.prepareStatement("select 1")) {
                p.executeQuery();
                try (ResultSet resultSet = p.getResultSet()) {
                    assertNotNull(resultSet);
                }
                assertNull(p.getResultSet()); // returns null after initial call
            }

            try (Statement s = conn.createStatement()) {
                s.execute("select 1");
                try (ResultSet resultSet = s.getResultSet()) {
                    assertNotNull(resultSet);
                }
                assertFalse(s.getMoreResults());
                assertNull(s.getResultSet()); // returns null after initial call
            }
        }
    }

    // https://github.com/duckdb/duckdb/issues/7218
    public static void test_unknown_result_type() throws Exception {
        try (Connection connection = DriverManager.getConnection(JDBC_URL);
             PreparedStatement p = connection.prepareStatement(
                 "select generate_series.generate_series from generate_series(?, ?) order by 1")) {
            p.setInt(1, 0);
            p.setInt(2, 1);

            try (ResultSet rs = p.executeQuery()) {
                rs.next();
                assertEquals(rs.getInt(1), 0);
                rs.next();
                assertEquals(rs.getInt(1), 1);
            }
        }
    }

    static List<Object> trio(Object... max) {
        return asList(emptyList(), asList(max), null);
    }

    static DuckDBResultSet.DuckDBBlobResult blobOf(String source) {
        return new DuckDBResultSet.DuckDBBlobResult(ByteBuffer.wrap(source.getBytes()));
    }

    private static final DateTimeFormatter FORMAT_DATE = new DateTimeFormatterBuilder()
                                                             .parseCaseInsensitive()
                                                             .appendValue(YEAR_OF_ERA)
                                                             .appendLiteral('-')
                                                             .appendValue(MONTH_OF_YEAR, 2)
                                                             .appendLiteral('-')
                                                             .appendValue(DAY_OF_MONTH, 2)
                                                             .toFormatter()
                                                             .withResolverStyle(ResolverStyle.LENIENT);
    public static final DateTimeFormatter FORMAT_DATETIME = new DateTimeFormatterBuilder()
                                                                .append(FORMAT_DATE)
                                                                .appendLiteral('T')
                                                                .append(ISO_LOCAL_TIME)
                                                                .toFormatter()
                                                                .withResolverStyle(ResolverStyle.LENIENT);
    public static final DateTimeFormatter FORMAT_TZ = new DateTimeFormatterBuilder()
                                                          .append(FORMAT_DATETIME)
                                                          .appendLiteral('+')
                                                          .appendValue(OFFSET_SECONDS)
                                                          .toFormatter()
                                                          .withResolverStyle(ResolverStyle.LENIENT);

    static <K, V> Map<K, V> mapOf(Object... pairs) {
        Map<K, V> result = new HashMap<>(pairs.length / 2);
        for (int i = 0; i < pairs.length - 1; i += 2) {
            result.put((K) pairs[i], (V) pairs[i + 1]);
        }
        return result;
    }

    static Map<String, List<Object>> correct_answer_map = new HashMap<>();
    static {
        correct_answer_map.put("int_array", trio(42, 999, null, null, -42));
        correct_answer_map.put("double_array",
                               trio(42.0, Double.NaN, Double.POSITIVE_INFINITY, Double.NEGATIVE_INFINITY, null, -42.0));
        correct_answer_map.put(
            "date_array", trio(LocalDate.parse("1970-01-01"), LocalDate.parse("999999999-12-31", FORMAT_DATE),
                               LocalDate.parse("-999999999-01-01", FORMAT_DATE), null, LocalDate.parse("2022-05-12")));
        correct_answer_map.put("timestamp_array", trio(Timestamp.valueOf("1970-01-01 00:00:00.0"),
                                                       DuckDBTimestamp.toSqlTimestamp(9223372036854775807L),
                                                       DuckDBTimestamp.toSqlTimestamp(-9223372036854775807L), null,
                                                       Timestamp.valueOf("2022-05-12 16:23:45.0")));
        correct_answer_map.put("timestamptz_array", trio(OffsetDateTime.parse("1970-01-01T00:00Z"),
                                                         OffsetDateTime.parse("+294247-01-10T04:00:54.775807Z"),
                                                         OffsetDateTime.parse("-290308-12-21T19:59:05.224193Z"), null,
                                                         OffsetDateTime.parse("2022-05-12T23:23:45Z")));
        correct_answer_map.put("varchar_array", trio("🦆🦆🦆🦆🦆🦆", "goose", null, ""));
        correct_answer_map.put("nested_int_array", trio(emptyList(), asList(42, 999, null, null, -42), null,
                                                        emptyList(), asList(42, 999, null, null, -42)));
        correct_answer_map.put("struct_of_arrays", asList(mapOf("a", null, "b", null),
                                                          mapOf("a", asList(42, 999, null, null, -42), "b",
                                                                asList("🦆🦆🦆🦆🦆🦆", "goose", null, "")),
                                                          null));
        correct_answer_map.put("array_of_structs", trio(mapOf("a", null, "b", null),
                                                        mapOf("a", 42, "b", "🦆🦆🦆🦆🦆🦆"), null));
        correct_answer_map.put("bool", asList(false, true, null));
        correct_answer_map.put("tinyint", asList((byte) -128, (byte) 127, null));
        correct_answer_map.put("smallint", asList((short) -32768, (short) 32767, null));
        correct_answer_map.put("int", asList(-2147483648, 2147483647, null));
        correct_answer_map.put("bigint", asList(-9223372036854775808L, 9223372036854775807L, null));
        correct_answer_map.put("hugeint", asList(new BigInteger("-170141183460469231731687303715884105728"),
                                                 new BigInteger("170141183460469231731687303715884105727"), null));
        correct_answer_map.put("utinyint", asList((short) 0, (short) 255, null));
        correct_answer_map.put("usmallint", asList(0, 65535, null));
        correct_answer_map.put("uint", asList(0L, 4294967295L, null));
        correct_answer_map.put("ubigint", asList(BigInteger.ZERO, new BigInteger("18446744073709551615"), null));
        correct_answer_map.put("time", asList(LocalTime.of(0, 0), LocalTime.parse("23:59:59.999999"), null));
        correct_answer_map.put("float", asList(-3.4028234663852886e+38f, 3.4028234663852886e+38f, null));
        correct_answer_map.put("double", asList(-1.7976931348623157e+308d, 1.7976931348623157e+308d, null));
        correct_answer_map.put("dec_4_1", asList(new BigDecimal("-999.9"), (new BigDecimal("999.9")), null));
        correct_answer_map.put("dec_9_4", asList(new BigDecimal("-99999.9999"), (new BigDecimal("99999.9999")), null));
        correct_answer_map.put(
            "dec_18_6", asList(new BigDecimal("-999999999999.999999"), (new BigDecimal("999999999999.999999")), null));
        correct_answer_map.put("dec38_10", asList(new BigDecimal("-9999999999999999999999999999.9999999999"),
                                                  (new BigDecimal("9999999999999999999999999999.9999999999")), null));
        correct_answer_map.put("uuid", asList(UUID.fromString("00000000-0000-0000-0000-000000000000"),
                                              (UUID.fromString("ffffffff-ffff-ffff-ffff-ffffffffffff")), null));
        correct_answer_map.put("varchar", asList("🦆🦆🦆🦆🦆🦆", "goo\u0000se", null));
        correct_answer_map.put("json", asList("🦆🦆🦆🦆🦆", "goose", null));
        correct_answer_map.put(
            "blob", asList(blobOf("thisisalongblob\u0000withnullbytes"), blobOf("\u0000\u0000\u0000a"), null));
        correct_answer_map.put("bit", asList("0010001001011100010101011010111", "10101", null));
        correct_answer_map.put("small_enum", asList("DUCK_DUCK_ENUM", "GOOSE", null));
        correct_answer_map.put("medium_enum", asList("enum_0", "enum_299", null));
        correct_answer_map.put("large_enum", asList("enum_0", "enum_69999", null));
        correct_answer_map.put(
            "struct", asList(mapOf("a", null, "b", null), mapOf("a", 42, "b", "🦆🦆🦆🦆🦆🦆"), null));
        correct_answer_map.put("map",
                               asList(mapOf(), mapOf("key1", "🦆🦆🦆🦆🦆🦆", "key2", "goose"), null));
        correct_answer_map.put("union", asList("Frank", (short) 5, null));
        correct_answer_map.put(
            "time_tz", asList(OffsetTime.parse("00:00+00:00"), OffsetTime.parse("23:59:59.999999+00:00"), null));
        correct_answer_map.put("interval", asList("00:00:00", "83 years 3 months 999 days 00:16:39.999999", null));
        correct_answer_map.put("timestamp", asList(DuckDBTimestamp.toSqlTimestamp(-9223372022400000000L),
                                                   DuckDBTimestamp.toSqlTimestamp(9223372036854775807L), null));
        correct_answer_map.put("date", asList(LocalDate.of(-5877641, 6, 25), LocalDate.of(5881580, 7, 10), null));
        correct_answer_map.put("timestamp_s",
                               asList(Timestamp.valueOf(LocalDateTime.of(-290308, 12, 22, 0, 0)),
                                      Timestamp.valueOf(LocalDateTime.of(294247, 1, 10, 4, 0, 54)), null));
        correct_answer_map.put("timestamp_ns",
                               asList(Timestamp.valueOf(LocalDateTime.parse("1677-09-21T00:12:43.145225")),
                                      Timestamp.valueOf(LocalDateTime.parse("2262-04-11T23:47:16.854775")), null));
        correct_answer_map.put("timestamp_ms",
                               asList(Timestamp.valueOf(LocalDateTime.of(-290308, 12, 22, 0, 0, 0)),
                                      Timestamp.valueOf(LocalDateTime.of(294247, 1, 10, 4, 0, 54, 775000000)), null));
        correct_answer_map.put(
            "timestamp_tz",
            asList(OffsetDateTime.of(LocalDateTime.of(-290308, 12, 22, 0, 0, 0), ZoneOffset.UTC),
                   OffsetDateTime.of(LocalDateTime.of(294247, 1, 10, 4, 0, 54, 776806000), ZoneOffset.UTC), null));
    }

    public static void test_all_types() throws Exception {
        Logger logger = Logger.getAnonymousLogger();
        String sql = "select * EXCLUDE(time)"
                     + "\n    , CASE WHEN time = '24:00:00'::TIME THEN '23:59:59.999999'::TIME ELSE time END AS time"
                     + "\nfrom test_all_types()";

        try (Connection conn = DriverManager.getConnection(JDBC_URL);
             PreparedStatement stmt = conn.prepareStatement(sql)) {
            conn.createStatement().execute("set timezone = 'UTC'");

            try (ResultSet rs = stmt.executeQuery()) {
                ResultSetMetaData metaData = rs.getMetaData();

                int rowIdx = 0;
                while (rs.next()) {
                    for (int i = 0; i < metaData.getColumnCount(); i++) {
                        String columnName = metaData.getColumnName(i + 1);
                        List<Object> answers = correct_answer_map.get(columnName);
                        Object expected = answers.get(rowIdx);

                        Object actual = toJavaObject(rs.getObject(i + 1));

                        if (actual instanceof Timestamp && expected instanceof Timestamp) {
                            assertEquals(((Timestamp) actual).getTime(), ((Timestamp) expected).getTime(), 500);
                        } else if (actual instanceof OffsetDateTime && expected instanceof OffsetDateTime) {
                            assertEquals(((OffsetDateTime) actual).getLong(MILLI_OF_SECOND),
                                         ((OffsetDateTime) expected).getLong(MILLI_OF_SECOND), 5000);
                        } else if (actual instanceof List) {
                            assertListsEqual((List) actual, (List) expected);
                        } else {
                            assertEquals(actual, expected);
                        }
                    }
                    rowIdx++;
                }
            }
        }
    }

    private static Map<String, Object> structToMap(DuckDBStruct actual) throws SQLException {
        Map<String, Object> map = actual.getMap();
        Map<String, Object> result = new HashMap<>();
        map.forEach((key, value) -> result.put(key, toJavaObject(value)));
        return result;
    }

    private static <T> void assertListsEqual(List<T> actual, List<T> expected) throws Exception {
        assertEquals(actual.size(), expected.size());

        ListIterator<T> itera = actual.listIterator();
        ListIterator<T> itere = expected.listIterator();

        while (itera.hasNext()) {
            assertEquals(itera.next(), itere.next());
        }
    }

    public static void test_cancel() throws Exception {
        ExecutorService service = Executors.newFixedThreadPool(1);
        try (Connection conn = DriverManager.getConnection(JDBC_URL); Statement stmt = conn.createStatement()) {
            Future<String> thread = service.submit(
                ()
                    -> assertThrows(()
                                        -> stmt.execute("select count(*) from range(10000000) t1, range(1000000) t2;"),
                                    SQLException.class));
            Thread.sleep(500); // wait for query to start running
            stmt.cancel();
            String message = thread.get(1, TimeUnit.SECONDS);
            assertEquals(message, "INTERRUPT Error: Interrupted!");
        }
    }

    public static void test_prepared_statement_metadata() throws Exception {
        try (Connection conn = DriverManager.getConnection(JDBC_URL);
             PreparedStatement stmt = conn.prepareStatement("SELECT 'hello' as world")) {
            ResultSetMetaData metadata = stmt.getMetaData();
            assertEquals(metadata.getColumnCount(), 1);
            assertEquals(metadata.getColumnName(1), "world");
            assertEquals(metadata.getColumnType(1), Types.VARCHAR);
        }
    }

    public static void test_unbindable_query() throws Exception {
        try (Connection conn = DriverManager.getConnection(JDBC_URL);
             PreparedStatement stmt = conn.prepareStatement("SELECT ?, ?")) {
            stmt.setString(1, "word1");
            stmt.setInt(2, 42);

            ResultSetMetaData meta = stmt.getMetaData();
            assertEquals(meta.getColumnCount(), 1);
            assertEquals(meta.getColumnName(1), "unknown");
            assertEquals(meta.getColumnTypeName(1), "UNKNOWN");
            assertEquals(meta.getColumnType(1), Types.JAVA_OBJECT);

            try (ResultSet resultSet = stmt.executeQuery()) {
                ResultSetMetaData metadata = resultSet.getMetaData();

                assertEquals(metadata.getColumnCount(), 2);

                assertEquals(metadata.getColumnName(1), "$1");
                assertEquals(metadata.getColumnTypeName(1), "VARCHAR");
                assertEquals(metadata.getColumnType(1), Types.VARCHAR);

                assertEquals(metadata.getColumnName(2), "$2");
                assertEquals(metadata.getColumnTypeName(2), "INTEGER");
                assertEquals(metadata.getColumnType(2), Types.INTEGER);

                resultSet.next();
                assertEquals(resultSet.getString(1), "word1");
                assertEquals(resultSet.getInt(2), 42);
            }
        }
    }

    public static void test_labels_with_prepped_statement() throws Exception {
        try (Connection conn = DriverManager.getConnection(JDBC_URL)) {
            try (PreparedStatement stmt = conn.prepareStatement("SELECT ? as result")) {
                stmt.setString(1, "Quack");
                try (ResultSet rs = stmt.executeQuery()) {
                    while (rs.next()) {
                        assertEquals(rs.getObject("result"), "Quack");
                    }
                }
            }
        }
    }

    public static void test_execute_updated_on_prep_stmt() throws SQLException {
        try (Connection conn = DriverManager.getConnection(JDBC_URL); Statement s = conn.createStatement()) {
            s.executeUpdate("create table t (i int)");

            try (PreparedStatement p = conn.prepareStatement("insert into t (i) select ?")) {
                p.setInt(1, 1);
                p.executeUpdate();
            }
        }
    }

    public static void test_invalid_execute_calls() throws Exception {
        try (Connection conn = DriverManager.getConnection(JDBC_URL)) {
            try (Statement s = conn.createStatement()) {
                s.execute("create table test (id int)");
            }
            try (PreparedStatement s = conn.prepareStatement("select 1")) {
                String msg = assertThrows(s::executeUpdate, SQLException.class);
                assertTrue(msg.contains("can only be used with queries that return nothing") &&
                           msg.contains("or update rows"));
            }
            try (PreparedStatement s = conn.prepareStatement("insert into test values (1)")) {
                String msg = assertThrows(s::executeQuery, SQLException.class);
                assertTrue(msg.contains("can only be used with queries that return a ResultSet"));
            }
        }
    }

    public static void test_race() throws Exception {
        try (Connection connection = DriverManager.getConnection(JDBC_URL)) {
            ExecutorService executorService = Executors.newFixedThreadPool(10);

            List<Callable<Object>> tasks = Collections.nCopies(1000, () -> {
                try {
                    try (PreparedStatement ps = connection.prepareStatement(
                             "SELECT count(*) FROM information_schema.tables WHERE table_name = 'test' LIMIT 1;")) {
                        ps.execute();
                    }
                } catch (SQLException e) {
                    throw new RuntimeException(e);
                }
                return null;
            });
            List<Future<Object>> results = executorService.invokeAll(tasks);

            try {
                for (Future<Object> future : results) {
                    future.get();
                }
                fail("Should have thrown an exception");
            } catch (java.util.concurrent.ExecutionException ee) {
                assertEquals(
                    ee.getCause().getCause().getMessage(),
                    "Invalid Input Error: Attempting to execute an unsuccessful or closed pending query result");
            }
        }
    }

    public static void test_stream_multiple_open_results() throws Exception {
        Properties props = new Properties();
        props.setProperty(JDBC_STREAM_RESULTS, String.valueOf(true));

        String QUERY = "SELECT * FROM range(100000)";
        try (Connection conn = DriverManager.getConnection(JDBC_URL, props); Statement stmt1 = conn.createStatement();
             Statement stmt2 = conn.createStatement()) {

            try (ResultSet rs1 = stmt1.executeQuery(QUERY); ResultSet ignored = stmt2.executeQuery(QUERY)) {
                assertThrows(rs1::next, SQLException.class);
            }
        }
    }

    public static void test_offset_limit() throws Exception {
        try (Connection connection = DriverManager.getConnection(JDBC_URL);
             Statement s = connection.createStatement()) {
            s.executeUpdate("create table t (i int not null)");
            s.executeUpdate("insert into t values (1), (1), (2), (3), (3), (3)");

            try (PreparedStatement ps =
                     connection.prepareStatement("select t.i from t order by t.i limit ? offset ?")) {
                ps.setLong(1, 2);
                ps.setLong(2, 1);

                try (ResultSet rs = ps.executeQuery()) {
                    assertTrue(rs.next());
                    assertEquals(1, rs.getInt(1));
                    assertTrue(rs.next());
                    assertEquals(2, rs.getInt(1));
                    assertFalse(rs.next());
                }
            }
        }
    }

    public static void test_UUID_binding() throws Exception {
<<<<<<< HEAD
        try (Connection conn = DriverManager.getConnection("jdbc:duckdb:");
=======
        try (Connection conn = DriverManager.getConnection(JDBC_URL);
>>>>>>> 3f96a906
             PreparedStatement statement = conn.prepareStatement("select '0b17ce61-375c-4ad8-97b3-349d96d35ab1'::UUID");
             ResultSet resultSet = statement.executeQuery()) {
            resultSet.next();
            assertEquals(UUID.fromString("0b17ce61-375c-4ad8-97b3-349d96d35ab1"), resultSet.getObject(1));
        }
    }

<<<<<<< HEAD
=======
    public static void test_result_streaming() throws Exception {
        Properties props = new Properties();
        props.setProperty(JDBC_STREAM_RESULTS, String.valueOf(true));

        try (Connection conn = DriverManager.getConnection(JDBC_URL, props);
             PreparedStatement stmt1 = conn.prepareStatement("SELECT * FROM range(100000)");
             ResultSet rs = stmt1.executeQuery()) {
            while (rs.next()) {
                rs.getInt(1);
            }
            assertFalse(rs.next()); // is exhausted
        }
    }

    public static void test_struct_use_after_free() throws Exception {
        Object struct, array;
        try (Connection conn = DriverManager.getConnection(JDBC_URL);
             PreparedStatement stmt = conn.prepareStatement("SELECT struct_pack(hello := 2), [42]");
             ResultSet rs = stmt.executeQuery()) {
            rs.next();
            struct = rs.getObject(1);
            array = rs.getObject(2);
        }
        assertEquals(struct.toString(), "{hello=2}");
        assertEquals(array.toString(), "[42]");
    }

    public static void test_user_agent_default() throws Exception {
        try (Connection conn = DriverManager.getConnection(JDBC_URL)) {
            assertEquals(getSetting(conn, "custom_user_agent"), "");

            try (PreparedStatement stmt1 = conn.prepareStatement("PRAGMA user_agent");
                 ResultSet rs = stmt1.executeQuery()) {
                assertTrue(rs.next());
                assertTrue(rs.getString(1).matches("duckdb/.*(.*) jdbc"));
            }
        }
    }

    public static void test_user_agent_custom() throws Exception {
        Properties props = new Properties();
        props.setProperty(DUCKDB_USER_AGENT_PROPERTY, "CUSTOM_STRING");

        try (Connection conn = DriverManager.getConnection(JDBC_URL, props)) {
            assertEquals(getSetting(conn, "custom_user_agent"), "CUSTOM_STRING");

            try (PreparedStatement stmt1 = conn.prepareStatement("PRAGMA user_agent");
                 ResultSet rs = stmt1.executeQuery()) {
                assertTrue(rs.next());
                assertTrue(rs.getString(1).matches("duckdb/.*(.*) jdbc CUSTOM_STRING"));
            }
        }
    }

>>>>>>> 3f96a906
    public static void main(String[] args) throws Exception {
        // Woo I can do reflection too, take this, JUnit!
        Method[] methods = TestDuckDBJDBC.class.getMethods();

        Arrays.sort(methods, new Comparator<Method>() {
            @Override
            public int compare(Method o1, Method o2) {
                return o1.getName().compareTo(o2.getName());
            }
        });

        String specific_test = null;
        if (args.length >= 1) {
            specific_test = args[0];
        }

        boolean anySucceeded = false;
        boolean anyFailed = false;
        for (Method m : methods) {
            if (m.getName().startsWith("test_")) {
                if (specific_test != null && !m.getName().contains(specific_test)) {
                    continue;
                }
                System.out.print(m.getName() + " ");

                LocalDateTime start = LocalDateTime.now();
                try {
                    m.invoke(null);
                    System.out.println("success in " + Duration.between(start, LocalDateTime.now()).getSeconds() +
                                       " seconds");
                } catch (Throwable t) {
                    if (t instanceof InvocationTargetException) {
                        t = t.getCause();
                    }
                    System.out.println("failed with " + t);
                    t.printStackTrace(System.out);
                    anyFailed = true;
                }
                anySucceeded = true;
            }
        }
        if (!anySucceeded) {
            System.out.println("No tests found that match " + specific_test);
            System.exit(1);
        }
        System.out.println(anyFailed ? "FAILED" : "OK");

        System.exit(anyFailed ? 1 : 0);
    }
}<|MERGE_RESOLUTION|>--- conflicted
+++ resolved
@@ -3986,11 +3986,7 @@
     }
 
     public static void test_UUID_binding() throws Exception {
-<<<<<<< HEAD
-        try (Connection conn = DriverManager.getConnection("jdbc:duckdb:");
-=======
         try (Connection conn = DriverManager.getConnection(JDBC_URL);
->>>>>>> 3f96a906
              PreparedStatement statement = conn.prepareStatement("select '0b17ce61-375c-4ad8-97b3-349d96d35ab1'::UUID");
              ResultSet resultSet = statement.executeQuery()) {
             resultSet.next();
@@ -3998,8 +3994,6 @@
         }
     }
 
-<<<<<<< HEAD
-=======
     public static void test_result_streaming() throws Exception {
         Properties props = new Properties();
         props.setProperty(JDBC_STREAM_RESULTS, String.valueOf(true));
@@ -4054,7 +4048,6 @@
         }
     }
 
->>>>>>> 3f96a906
     public static void main(String[] args) throws Exception {
         // Woo I can do reflection too, take this, JUnit!
         Method[] methods = TestDuckDBJDBC.class.getMethods();
