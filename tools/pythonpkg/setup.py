#!/usr/bin/env python
# -*- coding: utf-8 -*-

import os
import sys
import platform
import multiprocessing.pool
from glob import glob

from setuptools import setup, Extension
from setuptools.command.build_ext import build_ext as _build_ext


class CompilerLauncherMixin:
    """Add "compiler launchers" to distutils.

    We use this to be able to run the build using "ccache".

    A compiler launcher is a program that is invoked instead of invoking the
    compiler directly. It is passed the full compiler invocation command line.

    A similar feature exists in CMake, see
    https://cmake.org/cmake/help/latest/prop_tgt/LANG_COMPILER_LAUNCHER.html.
    """

    __is_set_up = False

    def build_extensions(self):
        # Integrate into "build_ext"
        self.__setup()
        super().build_extensions()

    def build_libraries(self):
        # Integrate into "build_clib"
        self.__setup()
        super().build_extensions()

    def __setup(self):
        if self.__is_set_up:
            return
        self.__is_set_up = True
        compiler_launcher = os.getenv("DISTUTILS_C_COMPILER_LAUNCHER")
        if compiler_launcher:

            def spawn_with_compiler_launcher(cmd):
                exclude_programs = ("link.exe",)
                if not cmd[0].endswith(exclude_programs):
                    cmd = [compiler_launcher] + cmd
                return original_spawn(cmd)

            original_spawn = self.compiler.spawn
            self.compiler.spawn = spawn_with_compiler_launcher


class build_ext(CompilerLauncherMixin, _build_ext):
    pass


lib_name = 'duckdb'

extensions = ['parquet', 'icu', 'fts', 'tpch', 'tpcds', 'json']

if platform.system() == 'Windows':
    extensions = ['parquet', 'icu', 'fts', 'tpch', 'json']

if platform.system() == 'Linux' and platform.architecture()[0] == '64bit' and not hasattr(sys, 'getandroidapilevel'):
    extensions.append('jemalloc')

unity_build = 0
if 'DUCKDB_BUILD_UNITY' in os.environ:
    unity_build = 16


def parallel_cpp_compile(
    self,
    sources,
    output_dir=None,
    macros=None,
    include_dirs=None,
    debug=0,
    extra_preargs=None,
    extra_postargs=None,
    depends=None,
):
    # Copied from distutils.ccompiler.CCompiler
    macros, objects, extra_postargs, pp_opts, build = self._setup_compile(
        output_dir, macros, include_dirs, sources, depends, extra_postargs
    )

    cc_args = self._get_cc_args(pp_opts, debug, extra_preargs)

    def _single_compile(obj):
        try:
            src, ext = build[obj]
        except KeyError:
            return
        self._compile(obj, src, ext, cc_args, extra_postargs, pp_opts)

    list(multiprocessing.pool.ThreadPool(multiprocessing.cpu_count()).imap(_single_compile, objects))
    return objects


# speed up compilation with: -j = cpu_number() on non Windows machines
if os.name != 'nt' and os.environ.get('DUCKDB_DISABLE_PARALLEL_COMPILE', '') != '1':
    import distutils.ccompiler

    distutils.ccompiler.CCompiler.compile = parallel_cpp_compile


def open_utf8(fpath, flags):
    import sys

    if sys.version_info[0] < 3:
        return open(fpath, flags)
    else:
        return open(fpath, flags, encoding="utf8")


# make sure we are in the right directory
os.chdir(os.path.dirname(os.path.realpath(__file__)))

if os.name == 'nt':
    # windows:
    toolchain_args = ['/wd4244', '/wd4267', '/wd4200', '/wd26451', '/wd26495', '/D_CRT_SECURE_NO_WARNINGS', '/utf-8']
else:
    # macos/linux
    toolchain_args = ['-std=c++11', '-g0']
    if 'DUCKDEBUG' in os.environ:
        toolchain_args = ['-std=c++11', '-Wall', '-O0', '-g']
if 'DUCKDB_INSTALL_USER' in os.environ and 'install' in sys.argv:
    sys.argv.append('--user')

existing_duckdb_dir = ''
new_sys_args = []
libraries = []
for i in range(len(sys.argv)):
    if sys.argv[i].startswith("--binary-dir="):
        existing_duckdb_dir = sys.argv[i].split('=', 1)[1]
    elif sys.argv[i].startswith('--package_name='):
        lib_name = sys.argv[i].split('=', 1)[1]
    elif sys.argv[i].startswith("--compile-flags="):
<<<<<<< HEAD
		#FIXME: this is overwriting the previously set toolchain_args ?
        toolchain_args = ['-std=c++11'] + [x.strip() for x in sys.argv[i].split('=', 1)[1].split(' ') if len(x.strip()) > 0]
=======
        toolchain_args = ['-std=c++11'] + [
            x.strip() for x in sys.argv[i].split('=', 1)[1].split(' ') if len(x.strip()) > 0
        ]
>>>>>>> eeb87ed0
    elif sys.argv[i].startswith("--libs="):
        libraries = [x.strip() for x in sys.argv[i].split('=', 1)[1].split(' ') if len(x.strip()) > 0]
    else:
        new_sys_args.append(sys.argv[i])
sys.argv = new_sys_args
toolchain_args.append('-DDUCKDB_PYTHON_LIB_NAME=' + lib_name)

if platform.system() == 'Darwin':
    toolchain_args.extend(['-stdlib=libc++', '-mmacosx-version-min=10.7'])

if platform.system() == 'Windows':
    toolchain_args.extend(['-DDUCKDB_BUILD_LIBRARY', '-DWIN32'])

if 'BUILD_HTTPFS' in os.environ:
    libraries += ['crypto', 'ssl']
    extensions += ['httpfs']

for ext in extensions:
    toolchain_args.extend(['-DDUCKDB_EXTENSION_{}_LINKED'.format(ext.upper())])


class get_pybind_include(object):
    def __init__(self, user=False):
        self.user = user

    def __str__(self):
        import pybind11

        return pybind11.get_include(self.user)


extra_files = []
header_files = []


def list_source_files(directory):
    sources = glob('src/**/*.cpp', recursive=True)
    return sources


script_path = os.path.dirname(os.path.abspath(__file__))
main_include_path = os.path.join(script_path, 'src', 'include')
main_source_path = os.path.join(script_path, 'src')
main_source_files = ['duckdb_python.cpp'] + list_source_files(main_source_path)
include_directories = [main_include_path, get_pybind_include(), get_pybind_include(user=True)]

if len(existing_duckdb_dir) == 0:
    # no existing library supplied: compile everything from source
    source_files = main_source_files

    # check if amalgamation exists
    if os.path.isfile(os.path.join(script_path, '..', '..', 'scripts', 'amalgamation.py')):
        # amalgamation exists: compiling from source directory
        # copy all source files to the current directory
        sys.path.append(os.path.join(script_path, '..', '..', 'scripts'))
        import package_build

        (source_list, include_list, original_sources) = package_build.build_package(
            os.path.join(script_path, lib_name), extensions, False, unity_build
        )

        duckdb_sources = [
            os.path.sep.join(package_build.get_relative_path(script_path, x).split('/')) for x in source_list
        ]
        duckdb_sources.sort()

        original_sources = [os.path.join(lib_name, x) for x in original_sources]

        duckdb_includes = [os.path.join(lib_name, x) for x in include_list]
        duckdb_includes += [lib_name]

        # gather the include files
        import amalgamation

        header_files = amalgamation.list_includes_files(duckdb_includes)

        # write the source list, include list and git hash to separate files
        with open_utf8('sources.list', 'w+') as f:
            for source_file in duckdb_sources:
                f.write(source_file + "\n")

        with open_utf8('includes.list', 'w+') as f:
            for include_file in duckdb_includes:
                f.write(include_file + '\n')

        extra_files = ['sources.list', 'includes.list'] + original_sources
    else:
        # if amalgamation does not exist, we are in a package distribution
        # read the include files, source list and include files from the supplied lists
        with open_utf8('sources.list', 'r') as f:
            duckdb_sources = [x for x in f.read().split('\n') if len(x) > 0]
            if hasattr(sys, 'getandroidapilevel'):
                duckdb_sources = [x for x in duckdb_sources if 'jemalloc' not in x]

        with open_utf8('includes.list', 'r') as f:
            duckdb_includes = [x for x in f.read().split('\n') if len(x) > 0]
            if hasattr(sys, 'getandroidapilevel'):
                duckdb_includes = [x for x in duckdb_includes if 'jemalloc' not in x]

    source_files += duckdb_sources
    include_directories = duckdb_includes + include_directories

    libduckdb = Extension(
        lib_name + '.duckdb',
        include_dirs=include_directories,
        sources=source_files,
        extra_compile_args=toolchain_args,
        extra_link_args=toolchain_args,
        libraries=libraries,
        language='c++',
    )
else:
    sys.path.append(os.path.join(script_path, '..', '..', 'scripts'))
    import package_build

    include_directories += [os.path.join('..', '..', include) for include in package_build.third_party_includes()]
    toolchain_args += ['-I' + x for x in package_build.includes(extensions)]

    result_libraries = package_build.get_libraries(existing_duckdb_dir, libraries, extensions)
    library_dirs = [x[0] for x in result_libraries if x[0] is not None]
    libnames = [x[1] for x in result_libraries if x[1] is not None]

    libduckdb = Extension(
        lib_name + '.duckdb',
        include_dirs=include_directories,
        sources=main_source_files,
        extra_compile_args=toolchain_args,
        extra_link_args=toolchain_args,
        libraries=libnames,
        library_dirs=library_dirs,
        language='c++',
    )

# Only include pytest-runner in setup_requires if we're invoking tests
if {'pytest', 'test', 'ptr'}.intersection(sys.argv):
    setup_requires = ['pytest-runner']
else:
    setup_requires = []

setuptools_scm_conf = {"root": "../..", "relative_to": __file__}
if os.getenv('SETUPTOOLS_SCM_NO_LOCAL', 'no') != 'no':
    setuptools_scm_conf['local_scheme'] = 'no-local-version'


# data files need to be formatted as [(directory, [files...]), (directory2, [files...])]
# no clue why the setup script can't do this automatically, but hey
def setup_data_files(data_files):
    directory_map = {}
    for data_file in data_files:
        normalized_fpath = os.path.sep.join(data_file.split('/'))
        splits = normalized_fpath.rsplit(os.path.sep, 1)
        if len(splits) == 1:
            # no directory specified
            directory = ""
            fname = normalized_fpath
        else:
            directory = splits[0]
            fname = splits[1]
        if directory not in directory_map:
            directory_map[directory] = []
        directory_map[directory].append(normalized_fpath)
    new_data_files = []
    for kv in directory_map.keys():
        new_data_files.append((kv, directory_map[kv]))
    return new_data_files


data_files = setup_data_files(extra_files + header_files)

packages = [
    lib_name,
    'duckdb.typing',
    'duckdb.functional',
    'pyduckdb',
    'pyduckdb.value',
<<<<<<< HEAD
	'adbc_driver_duckdb'
=======
    'duckdb-stubs',
    'duckdb-stubs.functional',
    'duckdb-stubs.typing',
>>>>>>> eeb87ed0
]

spark_packages = ['pyduckdb.spark', 'pyduckdb.spark.sql']

packages.extend(spark_packages)

setup(
    name=lib_name,
    description='DuckDB embedded database',
    keywords='DuckDB Database SQL OLAP',
    url="https://www.duckdb.org",
    long_description='See here for an introduction: https://duckdb.org/docs/api/python/overview',
    license='MIT',
<<<<<<< HEAD
    data_files = data_files,
	# NOTE: might need to be find_packages() ?
=======
    data_files=data_files,
>>>>>>> eeb87ed0
    packages=packages,
    include_package_data=True,
    setup_requires=setup_requires + ["setuptools_scm<7.0.0", 'pybind11>=2.6.0'],
    use_scm_version=setuptools_scm_conf,
    tests_require=['google-cloud-storage', 'mypy', 'pytest'],
    classifiers=[
        'Topic :: Database :: Database Engines/Servers',
        'Intended Audience :: Developers',
        'License :: OSI Approved :: MIT License',
    ],
    ext_modules=[libduckdb],
    maintainer="Hannes Muehleisen",
    maintainer_email="hannes@cwi.nl",
    cmdclass={"build_ext": build_ext},
    project_urls={
        "Documentation": "https://duckdb.org/docs/api/python/overview",
        "Source": "https://github.com/duckdb/duckdb/blob/master/tools/pythonpkg",
        "Issues": "https://github.com/duckdb/duckdb/issues",
        "Changelog": "https://github.com/duckdb/duckdb/releases",
    },
)<|MERGE_RESOLUTION|>--- conflicted
+++ resolved
@@ -139,14 +139,10 @@
     elif sys.argv[i].startswith('--package_name='):
         lib_name = sys.argv[i].split('=', 1)[1]
     elif sys.argv[i].startswith("--compile-flags="):
-<<<<<<< HEAD
-		#FIXME: this is overwriting the previously set toolchain_args ?
-        toolchain_args = ['-std=c++11'] + [x.strip() for x in sys.argv[i].split('=', 1)[1].split(' ') if len(x.strip()) > 0]
-=======
+        #FIXME: this is overwriting the previously set toolchain_args ?
         toolchain_args = ['-std=c++11'] + [
             x.strip() for x in sys.argv[i].split('=', 1)[1].split(' ') if len(x.strip()) > 0
         ]
->>>>>>> eeb87ed0
     elif sys.argv[i].startswith("--libs="):
         libraries = [x.strip() for x in sys.argv[i].split('=', 1)[1].split(' ') if len(x.strip()) > 0]
     else:
@@ -322,13 +318,10 @@
     'duckdb.functional',
     'pyduckdb',
     'pyduckdb.value',
-<<<<<<< HEAD
-	'adbc_driver_duckdb'
-=======
     'duckdb-stubs',
     'duckdb-stubs.functional',
     'duckdb-stubs.typing',
->>>>>>> eeb87ed0
+    'adbc_driver_duckdb'
 ]
 
 spark_packages = ['pyduckdb.spark', 'pyduckdb.spark.sql']
@@ -342,12 +335,8 @@
     url="https://www.duckdb.org",
     long_description='See here for an introduction: https://duckdb.org/docs/api/python/overview',
     license='MIT',
-<<<<<<< HEAD
-    data_files = data_files,
-	# NOTE: might need to be find_packages() ?
-=======
     data_files=data_files,
->>>>>>> eeb87ed0
+    # NOTE: might need to be find_packages() ?
     packages=packages,
     include_package_data=True,
     setup_requires=setup_requires + ["setuptools_scm<7.0.0", 'pybind11>=2.6.0'],
