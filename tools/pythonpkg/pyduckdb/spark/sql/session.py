from typing import (
	Optional,
	List,
	Tuple,
	Any,
	Union,
	Iterable,
	ForwardRef,
	TYPE_CHECKING
)
import uuid

if TYPE_CHECKING:
	from pyduckdb.spark.sql.catalog import Catalog
	from pandas.core.frame import DataFrame as PandasDataFrame

from pyduckdb.spark.exception import ContributionsAcceptedError

from pyduckdb.spark.sql.types import (
	StructType,
	AtomicType,
	DataType
)
from pyduckdb.spark.conf import SparkConf
from pyduckdb.spark.sql.dataframe import DataFrame
from pyduckdb.spark.sql.conf import RuntimeConfig
from pyduckdb.spark.sql.readwriter import DataFrameReader
from pyduckdb.spark.context import SparkContext
from pyduckdb.spark.sql.udf import UDFRegistration
from pyduckdb.spark.sql.streaming import DataStreamReader
import duckdb

# In spark:
# SparkSession holds a SparkContext
# SparkContext gets created from SparkConf
# At this level the check is made to determine whether the instance already exists and just needs to be retrieved or it needs to be created

# For us this is done inside of `duckdb.connect`, based on the passed in path + configuration
# SparkContext can be compared to our Connection class, and SparkConf to our ClientContext class

class SparkSession:
	def __init__(self, context : SparkContext):
		self.conn = context.connection
		self._context = context
		self._conf = RuntimeConfig(self.conn)

	def _create_dataframe(self, data: Union[Iterable[Any], "PandasDataFrame"]) -> DataFrame:
		try:
			import pandas
			has_pandas = True
		except:
			has_pandas = False
		if has_pandas and isinstance(data, pandas.DataFrame):
			unique_name = f'pyspark_pandas_df_{uuid.uuid1()}'
			self.conn.register(unique_name, data)
			return DataFrame(self.conn.sql(f'select * from "{unique_name}"'), self)

		def verify_tuple_integrity(tuples):
			if len(tuples) <= 1:
				return
			assert all([len(x) == len(tuples[0]) for x in tuples[1:]])

		if not isinstance(data, list):
			data = list(data)
		verify_tuple_integrity(data)

		def construct_query(tuples) -> str:
			def construct_values_list(row, start_param_idx):
				parameter_count = len(row)
				parameters = [f'${x+start_param_idx}' for x in range(parameter_count)]
				parameters = '(' + ', '.join(parameters) + ')'
				return parameters
			row_size = len(tuples[0])
			values_list = [construct_values_list(x, 1 + (i * row_size)) for i, x in enumerate(tuples)]
			values_list = ', '.join(values_list)

			query = f"""
				select * from (values {values_list})
			"""
			return query
		query = construct_query(data)

		def construct_parameters(tuples):
			parameters = []
			for row in tuples:
				parameters.extend(list(row))
			return parameters
		parameters = construct_parameters(data)

		rel = self.conn.sql(query, params=parameters)
		return DataFrame(rel, self)


	def createDataFrame(self, data: Union["PandasDataFrame", Iterable[Any]], schema: Optional[Union[StructType, List[str]]] = None, samplingRatio: Optional[float] = None, verifySchema: bool = True) -> DataFrame:
		if samplingRatio:
			raise NotImplementedError
		if not verifySchema:
			raise NotImplementedError
		types = None
		names = None
		if schema:
			if isinstance(schema, StructType):
				types, names = schema.extract_types_and_names()
			else:
				names = schema

		try:
			import pandas
			has_pandas = True
		except:
			has_pandas = False
		# Falsey check on pandas dataframe is not defined, so first check if it's not a pandas dataframe
		# Then check if 'data' is None or []
		# Finally check if a schema was provided
		is_empty = False
		if (not has_pandas or (has_pandas and not isinstance(data, pandas.DataFrame))) and not data and names:
			# Create NULLs for every type in our the dataframe
			is_empty = True
			data = [tuple(None for _ in names)]

		df = self._create_dataframe(data)
		if is_empty:
			rel = df.relation
			# Add impossible where clause
			rel = rel.filter('1=0')
			df = DataFrame(rel, self)

		# Cast to types
		if types:
			df = df._cast_types(*types)
		# Alias to names
		if names:
			df = df.toDF(*names)
		return df

	def newSession(self) -> "SparkSession":
		return SparkSession(self._context)

	def range(self, start: int, end: Optional[int] = None, step: int = 1, numPartitions: Optional[int] = None) -> "DataFrame":
		raise ContributionsAcceptedError

	def sql(self, sqlQuery: str, **kwargs: Any) -> DataFrame:
		if kwargs:
			raise NotImplementedError
		relation = self.conn.sql(sqlQuery)
		return DataFrame(relation, self)

	def stop(self) -> None:
		self._context.stop()

	def table(self, tableName: str) -> DataFrame:
		relation = self.conn.table(tableName)
		return DataFrame(relation, self)

	def getActiveSession(self) -> "SparkSession":
		return self

	@property
	def catalog(self) -> "Catalog":
		if not hasattr(self, "_catalog"):
			from pyduckdb.spark.sql.catalog import Catalog
			self._catalog = Catalog(self)
		return self._catalog

	@property
	def conf(self) -> RuntimeConfig:
		return self._conf

	@property
	def read(self) -> DataFrameReader:
		return DataFrameReader(self)

	@property
	def readStream(self) -> DataStreamReader:
		return DataStreamReader(self)

	@property
	def sparkContext(self) -> SparkContext:
		return self._context

	@property
	def streams(self) -> Any:
		raise ContributionsAcceptedError

	@property
	def udf(self) -> UDFRegistration:
		return UDFRegistration()

	@property
	def version(self) -> str:
		return '1.0.0'

	class Builder:
		def __init__(self):
			self.name = "builder"
<<<<<<< HEAD
			self._master = ":memory:"
=======
			self._master = ':memory:'
>>>>>>> a020b14f
			self._config = {}

		def master(self, name: str) -> "SparkSession.Builder":
			self._master = name
			return self

		def appName(self, name: str) -> "SparkSession.Builder":
			# no-op
			return self

		def remote(self, url: str) -> "SparkSession.Builder":
			# no-op
			return self

		def getOrCreate(self) -> "SparkSession":
			# TODO: use the config to pass in methods to 'connect'
			context = SparkContext(self._master)
			return SparkSession(context)

		def config(self, key: Optional[str] = None, value: Optional[Any] = None, conf: Optional[SparkConf] = None) -> "SparkSession.Builder":
			if conf:
				raise NotImplementedError
			if (key and value):
				self._config[key] = value
			return self

		def enableHiveSupport(self) -> "SparkSession.Builder":
			# no-op
			return self

	builder = Builder()

__all__ = [
	"SparkSession"
]<|MERGE_RESOLUTION|>--- conflicted
+++ resolved
@@ -193,11 +193,7 @@
 	class Builder:
 		def __init__(self):
 			self.name = "builder"
-<<<<<<< HEAD
-			self._master = ":memory:"
-=======
 			self._master = ':memory:'
->>>>>>> a020b14f
 			self._config = {}
 
 		def master(self, name: str) -> "SparkSession.Builder":
