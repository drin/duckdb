--- conflicted
+++ resolved
@@ -31,10 +31,6 @@
 		load_succeeded = true;
 	} catch (py::error_already_set &e) {
 		if (IsRequired()) {
-<<<<<<< HEAD
-			PyErr_PrintEx(1);
-=======
->>>>>>> da69aeaa
 			throw InvalidInputException(
 			    "Required module '%s' failed to import, due to the following Python exception:\n%s", name, e.what());
 		}
