#include "duckdb_python/pyconnection/pyconnection.hpp"

#include "duckdb/catalog/default/default_types.hpp"
#include "duckdb/common/arrow/arrow.hpp"
#include "duckdb/common/enums/file_compression_type.hpp"
#include "duckdb/common/printer.hpp"
#include "duckdb/common/types.hpp"
#include "duckdb/common/types/vector.hpp"
#include "duckdb/function/table/read_csv.hpp"
#include "duckdb/main/client_config.hpp"
#include "duckdb/main/client_context.hpp"
#include "duckdb/main/config.hpp"
#include "duckdb/main/db_instance_cache.hpp"
#include "duckdb/main/extension_helper.hpp"
#include "duckdb/main/prepared_statement.hpp"
#include "duckdb/main/relation/read_csv_relation.hpp"
#include "duckdb/main/relation/read_json_relation.hpp"
#include "duckdb/main/relation/value_relation.hpp"
#include "duckdb/parser/expression/constant_expression.hpp"
#include "duckdb/parser/expression/function_expression.hpp"
#include "duckdb/parser/parsed_data/create_table_function_info.hpp"
#include "duckdb/parser/parser.hpp"
#include "duckdb/parser/statement/select_statement.hpp"
#include "duckdb/parser/tableref/subqueryref.hpp"
#include "duckdb/parser/tableref/table_function_ref.hpp"
#include "duckdb_python/arrow/arrow_array_stream.hpp"
#include "duckdb_python/map.hpp"
#include "duckdb_python/pandas/pandas_scan.hpp"
#include "duckdb_python/pyrelation.hpp"
#include "duckdb_python/pyresult.hpp"
#include "duckdb_python/python_conversion.hpp"
#include "duckdb_python/numpy/numpy_type.hpp"
#include "duckdb/main/prepared_statement.hpp"
#include "duckdb_python/jupyter_progress_bar_display.hpp"
#include "duckdb_python/pyfilesystem.hpp"
#include "duckdb/main/client_config.hpp"
#include "duckdb/function/table/read_csv.hpp"
#include "duckdb/common/enums/file_compression_type.hpp"
#include "duckdb/catalog/default/default_types.hpp"
#include "duckdb/main/relation/value_relation.hpp"
#include "duckdb_python/filesystem_object.hpp"
#include "duckdb/parser/parsed_data/create_scalar_function_info.hpp"
#include "duckdb/function/scalar_function.hpp"
#include "duckdb_python/pandas/pandas_scan.hpp"
#include "duckdb_python/python_objects.hpp"
#include "duckdb/function/function.hpp"
#include "duckdb_python/pybind11/conversions/exception_handling_enum.hpp"
#include "duckdb/parser/parsed_data/drop_info.hpp"
#include "duckdb/catalog/catalog_entry/scalar_function_catalog_entry.hpp"

#include <random>

#include "duckdb/common/printer.hpp"

namespace duckdb {

shared_ptr<DuckDBPyConnection> DuckDBPyConnection::default_connection = nullptr;
DBInstanceCache instance_cache;
shared_ptr<PythonImportCache> DuckDBPyConnection::import_cache = nullptr;
PythonEnvironmentType DuckDBPyConnection::environment = PythonEnvironmentType::NORMAL;

void DuckDBPyConnection::DetectEnvironment() {
	// If __main__ does not have a __file__ attribute, we are in interactive mode
	auto main_module = py::module_::import("__main__");
	if (py::hasattr(main_module, "__file__")) {
		return;
	}
	DuckDBPyConnection::environment = PythonEnvironmentType::INTERACTIVE;
	if (!ModuleIsLoaded<IpythonCacheItem>()) {
		return;
	}

	// Check to see if we are in a Jupyter Notebook
	auto &import_cache_py = *DuckDBPyConnection::ImportCache();
	auto get_ipython = import_cache_py.IPython.get_ipython();
	if (get_ipython.ptr() == nullptr) {
		// Could either not load the IPython module, or it has no 'get_ipython' attribute
		return;
	}
	auto ipython = get_ipython();
	if (!py::hasattr(ipython, "config")) {
		return;
	}
	py::dict ipython_config = ipython.attr("config");
	if (ipython_config.contains("IPKernelApp")) {
		DuckDBPyConnection::environment = PythonEnvironmentType::JUPYTER;
	}
	return;
}

bool DuckDBPyConnection::DetectAndGetEnvironment() {
	DuckDBPyConnection::DetectEnvironment();
	return DuckDBPyConnection::IsInteractive();
}

bool DuckDBPyConnection::IsJupyter() {
	return DuckDBPyConnection::environment == PythonEnvironmentType::JUPYTER;
}

py::object ArrowTableFromDataframe(const py::object &df) {
	try {
		return py::module_::import("pyarrow").attr("lib").attr("Table").attr("from_pandas")(df);
	} catch (py::error_already_set &e) {
		// We don't fetch the original python exception because it can cause a segfault
		// The cause of this is not known yet, for now we just side-step the issue.
		throw InvalidInputException(
		    "The dataframe could not be converted to a pyarrow.lib.Table, because a python exception occurred.");
	}
}

static void InitializeConnectionMethods(py::class_<DuckDBPyConnection, shared_ptr<DuckDBPyConnection>> &m) {
	m.def("cursor", &DuckDBPyConnection::Cursor, "Create a duplicate of the current connection")
	    .def("register_filesystem", &DuckDBPyConnection::RegisterFilesystem, "Register a fsspec compliant filesystem",
	         py::arg("filesystem"))
	    .def("unregister_filesystem", &DuckDBPyConnection::UnregisterFilesystem, "Unregister a filesystem",
	         py::arg("name"))
	    .def("list_filesystems", &DuckDBPyConnection::ListFilesystems,
	         "List registered filesystems, including builtin ones")
	    .def("filesystem_is_registered", &DuckDBPyConnection::FileSystemIsRegistered,
	         "Check if a filesystem with the provided name is currently registered", py::arg("name"));

	m.def("create_function", &DuckDBPyConnection::RegisterScalarUDF,
	      "Create a DuckDB function out of the passing in python function so it can be used in queries",
	      py::arg("name"), py::arg("function"), py::arg("return_type") = py::none(), py::arg("parameters") = py::none(),
	      py::kw_only(), py::arg("type") = PythonUDFType::NATIVE, py::arg("null_handling") = 0,
	      py::arg("exception_handling") = 0, py::arg("side_effects") = false);

	m.def("remove_function", &DuckDBPyConnection::UnregisterUDF, "Remove a previously created function",
	      py::arg("name"));

	DefineMethod({"sqltype", "dtype", "type"}, m, &DuckDBPyConnection::Type,
	             "Create a type object by parsing the 'type_str' string", py::arg("type_str"));
	DefineMethod({"array_type", "list_type"}, m, &DuckDBPyConnection::ArrayType,
	             "Create an array type object of 'type'", py::arg("type").none(false));
	m.def("union_type", &DuckDBPyConnection::UnionType, "Create a union type object from 'members'",
	      py::arg("members").none(false))
	    .def("string_type", &DuckDBPyConnection::StringType, "Create a string type with an optional collation",
	         py::arg("collation") = string())
	    .def("enum_type", &DuckDBPyConnection::EnumType,
	         "Create an enum type of underlying 'type', consisting of the list of 'values'", py::arg("name"),
	         py::arg("type"), py::arg("values"))
	    .def("decimal_type", &DuckDBPyConnection::DecimalType, "Create a decimal type with 'width' and 'scale'",
	         py::arg("width"), py::arg("scale"));
	DefineMethod({"struct_type", "row_type"}, m, &DuckDBPyConnection::StructType,
	             "Create a struct type object from 'fields'", py::arg("fields"));
	m.def("map_type", &DuckDBPyConnection::MapType, "Create a map type object from 'key_type' and 'value_type'",
	      py::arg("key").none(false), py::arg("value").none(false))
	    .def("duplicate", &DuckDBPyConnection::Cursor, "Create a duplicate of the current connection")
	    .def("execute", &DuckDBPyConnection::Execute,
	         "Execute the given SQL query, optionally using prepared statements with parameters set", py::arg("query"),
	         py::arg("parameters") = py::none(), py::arg("multiple_parameter_sets") = false)
	    .def("executemany", &DuckDBPyConnection::ExecuteMany,
	         "Execute the given prepared statement multiple times using the list of parameter sets in parameters",
	         py::arg("query"), py::arg("parameters") = py::none())
	    .def("close", &DuckDBPyConnection::Close, "Close the connection")
	    .def("interrupt", &DuckDBPyConnection::Interrupt, "Interrupt pending operations")
	    .def("fetchone", &DuckDBPyConnection::FetchOne, "Fetch a single row from a result following execute")
	    .def("fetchmany", &DuckDBPyConnection::FetchMany, "Fetch the next set of rows from a result following execute",
	         py::arg("size") = 1)
	    .def("fetchall", &DuckDBPyConnection::FetchAll, "Fetch all rows from a result following execute")
	    .def("fetchnumpy", &DuckDBPyConnection::FetchNumpy, "Fetch a result as list of NumPy arrays following execute")
	    .def("fetchdf", &DuckDBPyConnection::FetchDF, "Fetch a result as DataFrame following execute()", py::kw_only(),
	         py::arg("date_as_object") = false)
	    .def("fetch_df", &DuckDBPyConnection::FetchDF, "Fetch a result as DataFrame following execute()", py::kw_only(),
	         py::arg("date_as_object") = false)
	    .def("fetch_df_chunk", &DuckDBPyConnection::FetchDFChunk,
	         "Fetch a chunk of the result as Data.Frame following execute()", py::arg("vectors_per_chunk") = 1,
	         py::kw_only(), py::arg("date_as_object") = false)
	    .def("df", &DuckDBPyConnection::FetchDF, "Fetch a result as DataFrame following execute()", py::kw_only(),
	         py::arg("date_as_object") = false)
	    .def("pl", &DuckDBPyConnection::FetchPolars, "Fetch a result as Polars DataFrame following execute()",
	         py::arg("rows_per_batch") = 1000000)
	    .def("fetch_arrow_table", &DuckDBPyConnection::FetchArrow, "Fetch a result as Arrow table following execute()",
	         py::arg("rows_per_batch") = 1000000)
	    .def("fetch_record_batch", &DuckDBPyConnection::FetchRecordBatchReader,
	         "Fetch an Arrow RecordBatchReader following execute()", py::arg("rows_per_batch") = 1000000)
	    .def("arrow", &DuckDBPyConnection::FetchArrow, "Fetch a result as Arrow table following execute()",
	         py::arg("rows_per_batch") = 1000000)
	    .def("torch", &DuckDBPyConnection::FetchPyTorch,
	         "Fetch a result as dict of PyTorch Tensors following execute()")
	    .def("tf", &DuckDBPyConnection::FetchTF, "Fetch a result as dict of TensorFlow Tensors following execute()")
	    .def("begin", &DuckDBPyConnection::Begin, "Start a new transaction")
	    .def("commit", &DuckDBPyConnection::Commit, "Commit changes performed within a transaction")
	    .def("rollback", &DuckDBPyConnection::Rollback, "Roll back changes performed within a transaction")
	    .def("append", &DuckDBPyConnection::Append, "Append the passed DataFrame to the named table",
	         py::arg("table_name"), py::arg("df"), py::kw_only(), py::arg("by_name") = false)
	    .def("register", &DuckDBPyConnection::RegisterPythonObject,
	         "Register the passed Python Object value for querying with a view", py::arg("view_name"),
	         py::arg("python_object"))
	    .def("unregister", &DuckDBPyConnection::UnregisterPythonObject, "Unregister the view name",
	         py::arg("view_name"))
	    .def("table", &DuckDBPyConnection::Table, "Create a relation object for the name'd table",
	         py::arg("table_name"))
	    .def("view", &DuckDBPyConnection::View, "Create a relation object for the name'd view", py::arg("view_name"))
	    .def("values", &DuckDBPyConnection::Values, "Create a relation object from the passed values",
	         py::arg("values"))
	    .def("table_function", &DuckDBPyConnection::TableFunction,
	         "Create a relation object from the name'd table function with given parameters", py::arg("name"),
	         py::arg("parameters") = py::none())
	    .def("read_json", &DuckDBPyConnection::ReadJSON, "Create a relation object from the JSON file in 'name'",
	         py::arg("name"), py::kw_only(), py::arg("columns") = py::none(), py::arg("sample_size") = py::none(),
	         py::arg("maximum_depth") = py::none(), py::arg("records") = py::none(), py::arg("format") = py::none());

	DefineMethod({"sql", "query", "from_query"}, m, &DuckDBPyConnection::RunQuery,
	             "Run a SQL query. If it is a SELECT statement, create a relation object from the given SQL query, "
	             "otherwise run the query as-is.",
	             py::arg("query"), py::kw_only(), py::arg("alias") = "", py::arg("params") = py::none());

	DefineMethod({"read_csv", "from_csv_auto"}, m, &DuckDBPyConnection::ReadCSV,
	             "Create a relation object from the CSV file in 'name'", py::arg("name"), py::kw_only(),
	             py::arg("header") = py::none(), py::arg("compression") = py::none(), py::arg("sep") = py::none(),
	             py::arg("delimiter") = py::none(), py::arg("dtype") = py::none(), py::arg("na_values") = py::none(),
	             py::arg("skiprows") = py::none(), py::arg("quotechar") = py::none(),
	             py::arg("escapechar") = py::none(), py::arg("encoding") = py::none(), py::arg("parallel") = py::none(),
	             py::arg("date_format") = py::none(), py::arg("timestamp_format") = py::none(),
	             py::arg("sample_size") = py::none(), py::arg("all_varchar") = py::none(),
	             py::arg("normalize_names") = py::none(), py::arg("filename") = py::none(),
	             py::arg("null_padding") = py::none(), py::arg("names") = py::none());

	m.def("from_df", &DuckDBPyConnection::FromDF, "Create a relation object from the Data.Frame in df",
	      py::arg("df") = py::none())
	    .def("from_arrow", &DuckDBPyConnection::FromArrow, "Create a relation object from an Arrow object",
	         py::arg("arrow_object"));

	DefineMethod({"from_parquet", "read_parquet"}, m, &DuckDBPyConnection::FromParquet,
	             "Create a relation object from the Parquet files in file_glob", py::arg("file_glob"),
	             py::arg("binary_as_string") = false, py::kw_only(), py::arg("file_row_number") = false,
	             py::arg("filename") = false, py::arg("hive_partitioning") = false, py::arg("union_by_name") = false,
	             py::arg("compression") = py::none());
	DefineMethod({"from_parquet", "read_parquet"}, m, &DuckDBPyConnection::FromParquets,
	             "Create a relation object from the Parquet files in file_globs", py::arg("file_globs"),
	             py::arg("binary_as_string") = false, py::kw_only(), py::arg("file_row_number") = false,
	             py::arg("filename") = false, py::arg("hive_partitioning") = false, py::arg("union_by_name") = false,
	             py::arg("compression") = py::none());

	m.def("from_substrait", &DuckDBPyConnection::FromSubstrait, "Create a query object from protobuf plan",
	      py::arg("proto"))
	    .def("get_substrait", &DuckDBPyConnection::GetSubstrait, "Serialize a query to protobuf", py::arg("query"),
	         py::kw_only(), py::arg("enable_optimizer") = true)
	    .def("get_substrait_json", &DuckDBPyConnection::GetSubstraitJSON,
	         "Serialize a query to protobuf on the JSON format", py::arg("query"), py::kw_only(),
	         py::arg("enable_optimizer") = true)
	    .def("from_substrait_json", &DuckDBPyConnection::FromSubstraitJSON,
	         "Create a query object from a JSON protobuf plan", py::arg("json"))
	    .def("get_table_names", &DuckDBPyConnection::GetTableNames, "Extract the required table names from a query",
	         py::arg("query"))
	    .def_property_readonly("description", &DuckDBPyConnection::GetDescription,
	                           "Get result set attributes, mainly column names")
	    .def_property_readonly("rowcount", &DuckDBPyConnection::GetRowcount, "Get result set row count")
	    .def("install_extension", &DuckDBPyConnection::InstallExtension, "Install an extension by name",
	         py::arg("extension"), py::kw_only(), py::arg("force_install") = false)
	    .def("load_extension", &DuckDBPyConnection::LoadExtension, "Load an installed extension", py::arg("extension"));
}

void DuckDBPyConnection::UnregisterFilesystem(const py::str &name) {
	auto &fs = database->GetFileSystem();

	fs.UnregisterSubSystem(name);
}

void DuckDBPyConnection::RegisterFilesystem(AbstractFileSystem filesystem) {
	PythonGILWrapper gil_wrapper;

	if (!py::isinstance<AbstractFileSystem>(filesystem)) {
		throw InvalidInputException("Bad filesystem instance");
	}

	auto &fs = database->GetFileSystem();

	auto protocol = filesystem.attr("protocol");
	if (protocol.is_none() || py::str("abstract").equal(protocol)) {
		throw InvalidInputException("Must provide concrete fsspec implementation");
	}

	vector<string> protocols;
	if (py::isinstance<py::str>(protocol)) {
		protocols.push_back(py::str(protocol));
	} else {
		for (const auto &sub_protocol : protocol) {
			protocols.push_back(py::str(sub_protocol));
		}
	}

	fs.RegisterSubSystem(make_uniq<PythonFilesystem>(std::move(protocols), std::move(filesystem)));
}

py::list DuckDBPyConnection::ListFilesystems() {
	auto subsystems = database->GetFileSystem().ListSubSystems();
	py::list names;
	for (auto &name : subsystems) {
		names.append(py::str(name));
	}
	return names;
}

bool DuckDBPyConnection::FileSystemIsRegistered(const string &name) {
	auto subsystems = database->GetFileSystem().ListSubSystems();
	return std::find(subsystems.begin(), subsystems.end(), name) != subsystems.end();
}

shared_ptr<DuckDBPyConnection> DuckDBPyConnection::UnregisterUDF(const string &name) {
	if (!connection) {
		throw ConnectionException("Connection already closed!");
	}
	auto entry = registered_functions.find(name);
	if (entry == registered_functions.end()) {
		// Not registered or already unregistered
		throw InvalidInputException("No function by the name of '%s' was found in the list of registered functions",
		                            name);
	}

	auto &context = *connection->context;

	context.RunFunctionInTransaction([&]() {
		// create function
		auto &catalog = Catalog::GetCatalog(context, SYSTEM_CATALOG);
		DropInfo info;
		info.type = CatalogType::SCALAR_FUNCTION_ENTRY;
		info.name = name;
		info.allow_drop_internal = true;
		info.cascade = false;
		info.if_not_found = OnEntryNotFound::THROW_EXCEPTION;
		catalog.DropEntry(context, info);
	});
	registered_functions.erase(entry);

	return shared_from_this();
}

shared_ptr<DuckDBPyConnection>
DuckDBPyConnection::RegisterScalarUDF(const string &name, const py::function &udf, const py::object &parameters_p,
                                      const shared_ptr<DuckDBPyType> &return_type_p, PythonUDFType type,
                                      FunctionNullHandling null_handling, PythonExceptionHandling exception_handling,
                                      bool side_effects) {
	if (!connection) {
		throw ConnectionException("Connection already closed!");
	}
	auto &context = *connection->context;

	if (context.transaction.HasActiveTransaction()) {
		throw InvalidInputException(
		    "This function can not be called with an active transaction!, commit or abort the existing one first");
	}
	if (registered_functions.find(name) != registered_functions.end()) {
		throw NotImplementedException("A function by the name of '%s' is already created, creating multiple "
		                              "functions with the same name is not supported yet, please remove it first",
		                              name);
	}
	auto scalar_function = CreateScalarUDF(name, udf, parameters_p, return_type_p, type == PythonUDFType::ARROW,
	                                       null_handling, exception_handling, side_effects);
	CreateScalarFunctionInfo info(scalar_function);

	context.RegisterFunction(info);

	registered_functions[name] = make_uniq<PythonDependencies>(udf);

	return shared_from_this();
}

void DuckDBPyConnection::Initialize(py::handle &m) {
	auto connection_module =
	    py::class_<DuckDBPyConnection, shared_ptr<DuckDBPyConnection>>(m, "DuckDBPyConnection", py::module_local());

	connection_module.def("__enter__", &DuckDBPyConnection::Enter)
	    .def("__exit__", &DuckDBPyConnection::Exit, py::arg("exc_type"), py::arg("exc"), py::arg("traceback"));

	InitializeConnectionMethods(connection_module);
	PyDateTime_IMPORT; // NOLINT
	DuckDBPyConnection::ImportCache();
}

shared_ptr<DuckDBPyConnection> DuckDBPyConnection::ExecuteMany(const string &query, py::object params) {
	if (params.is_none()) {
		params = py::list();
	}
	Execute(query, std::move(params), true);
	return shared_from_this();
}

unique_ptr<QueryResult> DuckDBPyConnection::CompletePendingQuery(PendingQueryResult &pending_query) {
	PendingExecutionResult execution_result;
	do {
		execution_result = pending_query.ExecuteTask();
		{
			py::gil_scoped_acquire gil;
			if (PyErr_CheckSignals() != 0) {
				throw std::runtime_error("Query interrupted");
			}
		}
	} while (!PendingQueryResult::IsFinished(execution_result));
	if (execution_result == PendingExecutionResult::EXECUTION_ERROR) {
		pending_query.ThrowError();
	}
	return pending_query.Execute();
}

py::list TransformNamedParameters(const case_insensitive_map_t<idx_t> &named_param_map, const py::dict &params) {
	py::list new_params(params.size());

	for (auto &item : params) {
		const std::string &item_name = item.first.cast<std::string>();
		auto entry = named_param_map.find(item_name);
		if (entry == named_param_map.end()) {
			throw InvalidInputException(
			    "Named parameters could not be transformed, because query string is missing named parameter '%s'",
			    item_name);
		}
		auto param_idx = entry->second;
		// Add the value of the named parameter to the list
		new_params[param_idx - 1] = item.second;
	}

	if (named_param_map.size() != params.size()) {
		// One or more named parameters were expected, but not found
		vector<string> missing_params;
		missing_params.reserve(named_param_map.size());
		for (auto &entry : named_param_map) {
			auto &name = entry.first;
			if (!params.contains(name)) {
				missing_params.push_back(name);
			}
		}
		auto message = StringUtil::Join(missing_params, ", ");
		throw InvalidInputException("Not all named parameters have been located, missing: %s", message);
	}

	return new_params;
}

unique_ptr<QueryResult> DuckDBPyConnection::ExecuteInternal(const string &query, py::object params, bool many) {
	if (!connection) {
		throw ConnectionException("Connection has already been closed");
	}
	if (params.is_none()) {
		params = py::list();
	}
	result = nullptr;
	unique_ptr<PreparedStatement> prep;
	{
		py::gil_scoped_release release;
		unique_lock<std::mutex> lock(py_connection_lock);

		auto statements = connection->ExtractStatements(query);
		if (statements.empty()) {
			// no statements to execute
			return nullptr;
		}
		// if there are multiple statements, we directly execute the statements besides the last one
		// we only return the result of the last statement to the user, unless one of the previous statements fails
		for (idx_t i = 0; i + 1 < statements.size(); i++) {
			// TODO: this doesn't take in any prepared parameters?
			auto pending_query = connection->PendingQuery(std::move(statements[i]), false);
			auto res = CompletePendingQuery(*pending_query);

			if (res->HasError()) {
				res->ThrowError();
			}
		}

		prep = connection->Prepare(std::move(statements.back()));
		if (prep->HasError()) {
			prep->error.Throw();
		}
	}

	// this is a list of a list of parameters in executemany
	py::list params_set;
	if (!many) {
		params_set = py::list(1);
		params_set[0] = params;
	} else {
		params_set = params;
	}

	// For every entry of the argument list, execute the prepared statement with said arguments
	for (pybind11::handle single_query_params : params_set) {
		case_insensitive_map_t<Value> named_values;
		if (py::isinstance<py::list>(single_query_params) || py::isinstance<py::tuple>(single_query_params)) {
			if (prep->n_param != py::len(single_query_params)) {
				throw InvalidInputException("Prepared statement needs %d parameters, %d given", prep->n_param,
				                            py::len(single_query_params));
			}
			auto unnamed_values = DuckDBPyConnection::TransformPythonParamList(single_query_params);
			for (idx_t i = 0; i < unnamed_values.size(); i++) {
				auto &value = unnamed_values[i];
				auto identifier = std::to_string(i + 1);
				named_values[identifier] = std::move(value);
			}
		} else if (py::isinstance<py::dict>(single_query_params)) {
			auto dict = py::cast<py::dict>(single_query_params);
			named_values = DuckDBPyConnection::TransformPythonParamDict(dict);
		} else {
			throw InvalidInputException("Prepared parameters can only be passed as a list or a dictionary");
		}
		unique_ptr<QueryResult> res;
		{
			py::gil_scoped_release release;
			unique_lock<std::mutex> lock(py_connection_lock);
			auto pending_query = prep->PendingQuery(named_values);
			res = CompletePendingQuery(*pending_query);

			if (res->HasError()) {
				res->ThrowError();
			}
		}

		if (!many) {
			return res;
		}
	}
	return nullptr;
}

shared_ptr<DuckDBPyConnection> DuckDBPyConnection::Execute(const string &query, py::object params, bool many) {
	auto res = ExecuteInternal(query, std::move(params), many);
	if (res) {
		auto py_result = make_uniq<DuckDBPyResult>(std::move(res));
		result = make_uniq<DuckDBPyRelation>(std::move(py_result));
	}
	return shared_from_this();
}

shared_ptr<DuckDBPyConnection> DuckDBPyConnection::Append(const string &name, const PandasDataFrame &value,
                                                          bool by_name) {
	RegisterPythonObject("__append_df", value);
	string columns = "";
	if (by_name) {
		auto df_columns = value.attr("columns");
		vector<string> column_names;
		for (auto &column : df_columns) {
			column_names.push_back(std::string(py::str(column)));
		}
		columns += "(";
		for (idx_t i = 0; i < column_names.size(); i++) {
			auto &column = column_names[i];
			if (i != 0) {
				columns += ", ";
			}
			columns += StringUtil::Format("%s", SQLIdentifier(column));
		}
		columns += ")";
	}
	return Execute(StringUtil::Format("INSERT INTO %s %s SELECT * FROM __append_df", SQLIdentifier(name), columns));
}

void DuckDBPyConnection::RegisterArrowObject(const py::object &arrow_object, const string &name) {
	auto stream_factory =
	    make_uniq<PythonTableArrowArrayStreamFactory>(arrow_object.ptr(), connection->context->GetClientProperties());
	auto stream_factory_produce = PythonTableArrowArrayStreamFactory::Produce;
	auto stream_factory_get_schema = PythonTableArrowArrayStreamFactory::GetSchema;
	{
		py::gil_scoped_release release;
		temporary_views[name] =
		    connection
		        ->TableFunction("arrow_scan", {Value::POINTER(CastPointerToValue(stream_factory.get())),
		                                       Value::POINTER(CastPointerToValue(stream_factory_produce)),
		                                       Value::POINTER(CastPointerToValue(stream_factory_get_schema))})
		        ->CreateView(name, true, true);
	}
	vector<shared_ptr<ExternalDependency>> dependencies;
	dependencies.push_back(
	    make_shared<PythonDependencies>(make_uniq<RegisteredArrow>(std::move(stream_factory), arrow_object)));
	connection->context->external_dependencies[name] = std::move(dependencies);
}

shared_ptr<DuckDBPyConnection> DuckDBPyConnection::RegisterPythonObject(const string &name,
                                                                        const py::object &python_object) {
	if (!connection) {
		throw ConnectionException("Connection has already been closed");
	}

	if (DuckDBPyConnection::IsPandasDataframe(python_object)) {
		if (PandasDataFrame::IsPyArrowBacked(python_object)) {
			auto arrow_table = ArrowTableFromDataframe(python_object);
			RegisterArrowObject(arrow_table, name);
		} else {
			auto new_df = PandasScanFunction::PandasReplaceCopiedNames(python_object);
			{
				py::gil_scoped_release release;
				temporary_views[name] =
				    connection->TableFunction("pandas_scan", {Value::POINTER(CastPointerToValue(new_df.ptr()))})
				        ->CreateView(name, true, true);
			}

			// keep a reference
			vector<shared_ptr<ExternalDependency>> dependencies;
			dependencies.push_back(make_shared<PythonDependencies>(make_uniq<RegisteredObject>(python_object),
			                                                       make_uniq<RegisteredObject>(new_df)));
			connection->context->external_dependencies[name] = std::move(dependencies);
		}
	} else if (IsAcceptedArrowObject(python_object) || IsPolarsDataframe(python_object)) {
		py::object arrow_object;
		if (IsPolarsDataframe(python_object)) {
			if (PolarsDataFrame::IsDataFrame(python_object)) {
				arrow_object = python_object.attr("to_arrow")();
			} else if (PolarsDataFrame::IsLazyFrame(python_object)) {
				py::object materialized = python_object.attr("collect")();
				arrow_object = materialized.attr("to_arrow")();
			} else {
				throw NotImplementedException("Unsupported Polars DF Type");
			}
		} else {
			arrow_object = python_object;
		}
		RegisterArrowObject(arrow_object, name);
	} else if (DuckDBPyRelation::IsRelation(python_object)) {
		auto pyrel = py::cast<DuckDBPyRelation *>(python_object);
		pyrel->CreateView(name, true);
	} else {
		auto py_object_type = string(py::str(python_object.get_type().attr("__name__")));
		throw InvalidInputException("Python Object %s not suitable to be registered as a view", py_object_type);
	}
	return shared_from_this();
}

unique_ptr<DuckDBPyRelation> DuckDBPyConnection::ReadJSON(const string &name, const Optional<py::object> &columns,
                                                          const Optional<py::object> &sample_size,
                                                          const Optional<py::object> &maximum_depth,
                                                          const Optional<py::str> &records,
                                                          const Optional<py::str> &format) {
	if (!connection) {
		throw ConnectionException("Connection has already been closed");
	}

	named_parameter_map_t options;

	if (!py::none().is(columns)) {
		if (!py::isinstance<py::dict>(columns)) {
			throw BinderException("read_json only accepts 'columns' as a dict[str, str]");
		}
		py::dict columns_dict = columns;
		child_list_t<Value> struct_fields;

		for (auto &kv : columns_dict) {
			auto &column_name = kv.first;
			auto &type = kv.second;
			if (!py::isinstance<py::str>(column_name)) {
				string actual_type = py::str(column_name.get_type());
				throw BinderException("The provided column name must be a str, not of type '%s'", actual_type);
			}
			if (!py::isinstance<py::str>(type)) {
				string actual_type = py::str(column_name.get_type());
				throw BinderException("The provided column type must be a str, not of type '%s'", actual_type);
			}
			struct_fields.emplace_back(py::str(column_name), Value(py::str(type)));
		}
		auto dtype_struct = Value::STRUCT(std::move(struct_fields));
		options["columns"] = std::move(dtype_struct);
	}

	if (!py::none().is(records)) {
		if (!py::isinstance<py::str>(records)) {
			string actual_type = py::str(records.get_type());
			throw BinderException("read_json only accepts 'records' as a string, not '%s'", actual_type);
		}
		auto records_s = py::reinterpret_borrow<py::str>(records);
		auto records_option = std::string(py::str(records_s));
		options["records"] = Value(records_option);
	}

	if (!py::none().is(format)) {
		if (!py::isinstance<py::str>(format)) {
			string actual_type = py::str(format.get_type());
			throw BinderException("read_json only accepts 'format' as a string, not '%s'", actual_type);
		}
		auto format_s = py::reinterpret_borrow<py::str>(format);
		auto format_option = std::string(py::str(format_s));
		options["format"] = Value(format_option);
	}

	if (!py::none().is(sample_size)) {
		if (!py::isinstance<py::int_>(sample_size)) {
			string actual_type = py::str(sample_size.get_type());
			throw BinderException("read_json only accepts 'sample_size' as an integer, not '%s'", actual_type);
		}
		options["sample_size"] = Value::INTEGER(py::int_(sample_size));
	}

	if (!py::none().is(maximum_depth)) {
		if (!py::isinstance<py::int_>(maximum_depth)) {
			string actual_type = py::str(maximum_depth.get_type());
			throw BinderException("read_json only accepts 'maximum_depth' as an integer, not '%s'", actual_type);
		}
		options["maximum_depth"] = Value::INTEGER(py::int_(maximum_depth));
	}

	bool auto_detect = false;
	if (!options.count("columns")) {
		options["auto_detect"] = Value::BOOLEAN(true);
		auto_detect = true;
	}

	auto read_json_relation = make_shared<ReadJSONRelation>(connection->context, name, std::move(options), auto_detect);
	if (read_json_relation == nullptr) {
		throw BinderException("read_json can only be used when the JSON extension is (statically) loaded");
	}
	return make_uniq<DuckDBPyRelation>(std::move(read_json_relation));
}

PathLike DuckDBPyConnection::GetPathLike(const py::object &object) {
	return PathLike::Create(object, *this);
}

unique_ptr<DuckDBPyRelation> DuckDBPyConnection::ReadCSV(
    const py::object &name_p, const py::object &header, const py::object &compression, const py::object &sep,
    const py::object &delimiter, const py::object &dtype, const py::object &na_values, const py::object &skiprows,
    const py::object &quotechar, const py::object &escapechar, const py::object &encoding, const py::object &parallel,
    const py::object &date_format, const py::object &timestamp_format, const py::object &sample_size,
    const py::object &all_varchar, const py::object &normalize_names, const py::object &filename,
    const py::object &null_padding, const py::object &names_p) {
	if (!connection) {
		throw ConnectionException("Connection has already been closed");
	}
	CSVReaderOptions options;
	auto path_like = GetPathLike(name_p);
	auto &name = path_like.str;
	auto file_like_object_wrapper = std::move(path_like.dependency);
	named_parameter_map_t bind_parameters;

	// First check if the header is explicitly set
	// when false this affects the returned types, so it needs to be known at initialization of the relation
	if (!py::none().is(header)) {

		bool header_as_int = py::isinstance<py::int_>(header);
		bool header_as_bool = py::isinstance<py::bool_>(header);

		bool header_value;
		if (header_as_bool) {
			header_value = py::bool_(header);
		} else if (header_as_int) {
			if ((int)py::int_(header) != 0) {
				throw InvalidInputException("read_csv only accepts 0 if 'header' is given as an integer");
			}
			header_value = true;
		} else {
			throw InvalidInputException("read_csv only accepts 'header' as an integer, or a boolean");
		}
		bind_parameters["header"] = Value::BOOLEAN(header_value);
	}

	if (!py::none().is(compression)) {
		if (!py::isinstance<py::str>(compression)) {
			throw InvalidInputException("read_csv only accepts 'compression' as a string");
		}
		bind_parameters["compression"] = Value(py::str(compression));
	}

	if (!py::none().is(dtype)) {
		if (py::isinstance<py::dict>(dtype)) {
			child_list_t<Value> struct_fields;
			py::dict dtype_dict = dtype;
			for (auto &kv : dtype_dict) {
				shared_ptr<DuckDBPyType> sql_type;
				if (!py::try_cast(kv.second, sql_type)) {
					throw py::value_error("The types provided to 'dtype' have to be DuckDBPyType");
				}
				struct_fields.emplace_back(py::str(kv.first), Value(sql_type->ToString()));
			}
			auto dtype_struct = Value::STRUCT(std::move(struct_fields));
			bind_parameters["dtypes"] = std::move(dtype_struct);
		} else if (py::isinstance<py::list>(dtype)) {
			vector<Value> list_values;
			py::list dtype_list = dtype;
			for (auto &child : dtype_list) {
				shared_ptr<DuckDBPyType> sql_type;
				if (!py::try_cast(child, sql_type)) {
					throw py::value_error("The types provided to 'dtype' have to be DuckDBPyType");
				}
				list_values.push_back(sql_type->ToString());
			}
			bind_parameters["dtypes"] = Value::LIST(LogicalType::VARCHAR, std::move(list_values));
		} else {
			throw InvalidInputException("read_csv only accepts 'dtype' as a dictionary or a list of strings");
		}
	}

	bool has_sep = !py::none().is(sep);
	bool has_delimiter = !py::none().is(delimiter);
	if (has_sep && has_delimiter) {
		throw InvalidInputException("read_csv takes either 'delimiter' or 'sep', not both");
	}
	if (has_sep) {
		bind_parameters["delim"] = Value(py::str(sep));
	} else if (has_delimiter) {
		bind_parameters["delim"] = Value(py::str(delimiter));
	}

	if (!py::none().is(names_p)) {
		if (!py::isinstance<py::list>(names_p)) {
			throw InvalidInputException("read_csv only accepts 'names' as a list of strings");
		}
		vector<Value> names;
		py::list names_list = names_p;
		for (auto &elem : names_list) {
			if (!py::isinstance<py::str>(elem)) {
				throw InvalidInputException("read_csv 'names' list has to consist of only strings");
			}
			names.push_back(Value(std::string(py::str(elem))));
		}
		bind_parameters["names"] = Value::LIST(LogicalType::VARCHAR, std::move(names));
	}

	if (!py::none().is(na_values)) {
		if (!py::isinstance<py::str>(na_values)) {
			throw InvalidInputException("read_csv only accepts 'na_values' as a string");
		}
		bind_parameters["nullstr"] = Value(py::str(na_values));
	}

	if (!py::none().is(skiprows)) {
		if (!py::isinstance<py::int_>(skiprows)) {
			throw InvalidInputException("read_csv only accepts 'skiprows' as an integer");
		}
		bind_parameters["skip"] = Value::INTEGER(py::int_(skiprows));
	}

	if (!py::none().is(parallel)) {
		if (!py::isinstance<py::bool_>(parallel)) {
			throw InvalidInputException("read_csv only accepts 'parallel' as a boolean");
		}
		bind_parameters["parallel"] = Value::BOOLEAN(py::bool_(parallel));
	}

	if (!py::none().is(quotechar)) {
		if (!py::isinstance<py::str>(quotechar)) {
			throw InvalidInputException("read_csv only accepts 'quotechar' as a string");
		}
		bind_parameters["quote"] = Value(py::str(quotechar));
	}

	if (!py::none().is(escapechar)) {
		if (!py::isinstance<py::str>(escapechar)) {
			throw InvalidInputException("read_csv only accepts 'escapechar' as a string");
		}
		bind_parameters["escape"] = Value(py::str(escapechar));
	}

	if (!py::none().is(encoding)) {
		if (!py::isinstance<py::str>(encoding)) {
			throw InvalidInputException("read_csv only accepts 'encoding' as a string");
		}
		string encoding_str = StringUtil::Lower(py::str(encoding));
		if (encoding_str != "utf8" && encoding_str != "utf-8") {
			throw BinderException("Copy is only supported for UTF-8 encoded files, ENCODING 'UTF-8'");
		}
	}

	if (!py::none().is(date_format)) {
		if (!py::isinstance<py::str>(date_format)) {
			throw InvalidInputException("read_csv only accepts 'date_format' as a string");
		}
		bind_parameters["dateformat"] = Value(py::str(date_format));
	}

	if (!py::none().is(timestamp_format)) {
		if (!py::isinstance<py::str>(timestamp_format)) {
			throw InvalidInputException("read_csv only accepts 'timestamp_format' as a string");
		}
		bind_parameters["timestampformat"] = Value(py::str(timestamp_format));
	}

	if (!py::none().is(sample_size)) {
		if (!py::isinstance<py::int_>(sample_size)) {
			throw InvalidInputException("read_csv only accepts 'sample_size' as an integer");
		}
		bind_parameters["sample_size"] = Value::INTEGER(py::int_(sample_size));
	}

	if (!py::none().is(all_varchar)) {
		if (!py::isinstance<py::bool_>(all_varchar)) {
			throw InvalidInputException("read_csv only accepts 'all_varchar' as a boolean");
		}
		bind_parameters["all_varchar"] = Value::BOOLEAN(py::bool_(all_varchar));
	}

	if (!py::none().is(normalize_names)) {
		if (!py::isinstance<py::bool_>(normalize_names)) {
			throw InvalidInputException("read_csv only accepts 'normalize_names' as a boolean");
		}
		bind_parameters["normalize_names"] = Value::BOOLEAN(py::bool_(normalize_names));
	}

	if (!py::none().is(filename)) {
		if (!py::isinstance<py::bool_>(filename)) {
			throw InvalidInputException("read_csv only accepts 'filename' as a boolean");
		}
		bind_parameters["filename"] = Value::BOOLEAN(py::bool_(filename));
	}

	if (!py::none().is(null_padding)) {
		if (!py::isinstance<py::bool_>(null_padding)) {
			throw InvalidInputException("read_csv only accepts 'null_padding' as a boolean");
		}
		bind_parameters["null_padding"] = Value::BOOLEAN(py::bool_(null_padding));
	}

	// Create the ReadCSV Relation using the 'options'

	auto read_csv_p = connection->ReadCSV(name, std::move(bind_parameters));
	auto &read_csv = read_csv_p->Cast<ReadCSVRelation>();
	if (file_like_object_wrapper) {
		D_ASSERT(!read_csv.extra_dependencies);
		read_csv.extra_dependencies = std::move(file_like_object_wrapper);
	}

	return make_uniq<DuckDBPyRelation>(read_csv_p->Alias(name));
}

unique_ptr<DuckDBPyRelation> DuckDBPyConnection::RunQuery(const string &query, string alias, const py::object &params) {
	if (!connection) {
		throw ConnectionException("Connection has already been closed");
	}
	if (alias.empty()) {
		alias = "unnamed_relation_" + StringUtil::GenerateRandomName(16);
	}
	Parser parser(connection->context->GetParserOptions());
	parser.ParseQuery(query);
	if (parser.statements.size() == 1 && parser.statements[0]->type == StatementType::SELECT_STATEMENT &&
	    py::none().is(params)) {
		return make_uniq<DuckDBPyRelation>(connection->RelationFromQuery(
		    unique_ptr_cast<SQLStatement, SelectStatement>(std::move(parser.statements[0])), alias));
	}
	auto res = ExecuteInternal(query, params);
	if (!res) {
		return nullptr;
	}
	if (res->properties.return_type != StatementReturnType::QUERY_RESULT) {
		return nullptr;
	}
	// FIXME: we should add support for a relation object over a column data collection to make this more efficient
	vector<vector<Value>> values;
	vector<string> names = res->names;
	{
		py::gil_scoped_release release;

		while (true) {
			auto chunk = res->Fetch();
			if (res->HasError()) {
				res->ThrowError();
			}
			if (!chunk || chunk->size() == 0) {
				break;
			}
			for (idx_t r = 0; r < chunk->size(); r++) {
				vector<Value> row;
				for (idx_t c = 0; c < chunk->ColumnCount(); c++) {
					row.push_back(chunk->data[c].GetValue(r));
				}
				values.push_back(std::move(row));
			}
		}
		if (values.empty()) {
			return DuckDBPyRelation::EmptyResult(connection->context, res->types, res->names);
		}
	}
	return make_uniq<DuckDBPyRelation>(make_uniq<ValueRelation>(connection->context, values, names, alias));
}

unique_ptr<DuckDBPyRelation> DuckDBPyConnection::Table(const string &tname) {
	if (!connection) {
		throw ConnectionException("Connection has already been closed");
	}
	auto qualified_name = QualifiedName::Parse(tname);
	if (qualified_name.schema.empty()) {
		qualified_name.schema = DEFAULT_SCHEMA;
	}
	return make_uniq<DuckDBPyRelation>(connection->Table(qualified_name.schema, qualified_name.name));
}

unique_ptr<DuckDBPyRelation> DuckDBPyConnection::Values(py::object params) {
	if (!connection) {
		throw ConnectionException("Connection has already been closed");
	}
	if (params.is_none()) {
		params = py::list();
	}
	if (!py::hasattr(params, "__len__")) {
		throw InvalidInputException("Type of object passed to parameter 'values' must be iterable");
	}
	vector<vector<Value>> values {DuckDBPyConnection::TransformPythonParamList(params)};
	return make_uniq<DuckDBPyRelation>(connection->Values(values));
}

unique_ptr<DuckDBPyRelation> DuckDBPyConnection::View(const string &vname) {
	if (!connection) {
		throw ConnectionException("Connection has already been closed");
	}
	// First check our temporary view
	if (temporary_views.find(vname) != temporary_views.end()) {
		return make_uniq<DuckDBPyRelation>(temporary_views[vname]);
	}
	return make_uniq<DuckDBPyRelation>(connection->View(vname));
}

unique_ptr<DuckDBPyRelation> DuckDBPyConnection::TableFunction(const string &fname, py::object params) {
	if (params.is_none()) {
		params = py::list();
	}
	if (!connection) {
		throw ConnectionException("Connection has already been closed");
	}

	return make_uniq<DuckDBPyRelation>(
	    connection->TableFunction(fname, DuckDBPyConnection::TransformPythonParamList(params)));
}

unique_ptr<DuckDBPyRelation> DuckDBPyConnection::FromDF(const PandasDataFrame &value) {
	if (!connection) {
		throw ConnectionException("Connection has already been closed");
	}
	string name = "df_" + StringUtil::GenerateRandomName();
	if (PandasDataFrame::IsPyArrowBacked(value)) {
		auto table = ArrowTableFromDataframe(value);
		return DuckDBPyConnection::FromArrow(table);
	}
	auto new_df = PandasScanFunction::PandasReplaceCopiedNames(value);
	vector<Value> params;
	params.emplace_back(Value::POINTER(CastPointerToValue(new_df.ptr())));
	auto rel = connection->TableFunction("pandas_scan", params)->Alias(name);
	rel->extra_dependencies =
	    make_uniq<PythonDependencies>(make_uniq<RegisteredObject>(value), make_uniq<RegisteredObject>(new_df));
	return make_uniq<DuckDBPyRelation>(std::move(rel));
}

unique_ptr<DuckDBPyRelation> DuckDBPyConnection::FromParquet(const string &file_glob, bool binary_as_string,
                                                             bool file_row_number, bool filename,
                                                             bool hive_partitioning, bool union_by_name,
                                                             const py::object &compression) {
	if (!connection) {
		throw ConnectionException("Connection has already been closed");
	}
	string name = "parquet_" + StringUtil::GenerateRandomName();
	vector<Value> params;
	params.emplace_back(file_glob);
	named_parameter_map_t named_parameters({{"binary_as_string", Value::BOOLEAN(binary_as_string)},
	                                        {"file_row_number", Value::BOOLEAN(file_row_number)},
	                                        {"filename", Value::BOOLEAN(filename)},
	                                        {"hive_partitioning", Value::BOOLEAN(hive_partitioning)},
	                                        {"union_by_name", Value::BOOLEAN(union_by_name)}});

	if (!py::none().is(compression)) {
		if (!py::isinstance<py::str>(compression)) {
			throw InvalidInputException("from_parquet only accepts 'compression' as a string");
		}
		named_parameters["compression"] = Value(py::str(compression));
	}
	return make_uniq<DuckDBPyRelation>(
	    connection->TableFunction("parquet_scan", params, named_parameters)->Alias(name));
}

unique_ptr<DuckDBPyRelation> DuckDBPyConnection::FromParquets(const vector<string> &file_globs, bool binary_as_string,
                                                              bool file_row_number, bool filename,
                                                              bool hive_partitioning, bool union_by_name,
                                                              const py::object &compression) {
	if (!connection) {
		throw ConnectionException("Connection has already been closed");
	}
	string name = "parquet_" + StringUtil::GenerateRandomName();
	vector<Value> params;
	auto file_globs_as_value = vector<Value>();
	for (const auto &file : file_globs) {
		file_globs_as_value.emplace_back(file);
	}
	params.emplace_back(Value::LIST(file_globs_as_value));
	named_parameter_map_t named_parameters({{"binary_as_string", Value::BOOLEAN(binary_as_string)},
	                                        {"file_row_number", Value::BOOLEAN(file_row_number)},
	                                        {"filename", Value::BOOLEAN(filename)},
	                                        {"hive_partitioning", Value::BOOLEAN(hive_partitioning)},
	                                        {"union_by_name", Value::BOOLEAN(union_by_name)}});

	if (!py::none().is(compression)) {
		if (!py::isinstance<py::str>(compression)) {
			throw InvalidInputException("from_parquet only accepts 'compression' as a string");
		}
		named_parameters["compression"] = Value(py::str(compression));
	}

	return make_uniq<DuckDBPyRelation>(
	    connection->TableFunction("parquet_scan", params, named_parameters)->Alias(name));
}

unique_ptr<DuckDBPyRelation> DuckDBPyConnection::FromArrow(py::object &arrow_object) {
	if (!connection) {
		throw ConnectionException("Connection has already been closed");
	}
	py::gil_scoped_acquire acquire;
	string name = "arrow_object_" + StringUtil::GenerateRandomName();
	if (!IsAcceptedArrowObject(arrow_object)) {
		auto py_object_type = string(py::str(arrow_object.get_type().attr("__name__")));
		throw InvalidInputException("Python Object Type %s is not an accepted Arrow Object.", py_object_type);
	}
	auto stream_factory =
	    make_uniq<PythonTableArrowArrayStreamFactory>(arrow_object.ptr(), connection->context->GetClientProperties());

	auto stream_factory_produce = PythonTableArrowArrayStreamFactory::Produce;
	auto stream_factory_get_schema = PythonTableArrowArrayStreamFactory::GetSchema;

	auto rel = connection
	               ->TableFunction("arrow_scan", {Value::POINTER(CastPointerToValue(stream_factory.get())),
	                                              Value::POINTER(CastPointerToValue(stream_factory_produce)),
	                                              Value::POINTER(CastPointerToValue(stream_factory_get_schema))})
	               ->Alias(name);
	rel->extra_dependencies =
	    make_uniq<PythonDependencies>(make_uniq<RegisteredArrow>(std::move(stream_factory), arrow_object));
	return make_uniq<DuckDBPyRelation>(std::move(rel));
}

unique_ptr<DuckDBPyRelation> DuckDBPyConnection::FromSubstrait(py::bytes &proto) {
	if (!connection) {
		throw ConnectionException("Connection has already been closed");
	}
	string name = "substrait_" + StringUtil::GenerateRandomName();
	vector<Value> params;
	params.emplace_back(Value::BLOB_RAW(proto));
	return make_uniq<DuckDBPyRelation>(connection->TableFunction("from_substrait", params)->Alias(name));
}

unique_ptr<DuckDBPyRelation> DuckDBPyConnection::GetSubstrait(const string &query, bool enable_optimizer) {
	if (!connection) {
		throw ConnectionException("Connection has already been closed");
	}
	vector<Value> params;
	params.emplace_back(query);
	named_parameter_map_t named_parameters({{"enable_optimizer", Value::BOOLEAN(enable_optimizer)}});
	return make_uniq<DuckDBPyRelation>(
	    connection->TableFunction("get_substrait", params, named_parameters)->Alias(query));
}

unique_ptr<DuckDBPyRelation> DuckDBPyConnection::GetSubstraitJSON(const string &query, bool enable_optimizer) {
	if (!connection) {
		throw ConnectionException("Connection has already been closed");
	}
	vector<Value> params;
	params.emplace_back(query);
	named_parameter_map_t named_parameters({{"enable_optimizer", Value::BOOLEAN(enable_optimizer)}});
	return make_uniq<DuckDBPyRelation>(
	    connection->TableFunction("get_substrait_json", params, named_parameters)->Alias(query));
}

unique_ptr<DuckDBPyRelation> DuckDBPyConnection::FromSubstraitJSON(const string &json) {
	if (!connection) {
		throw ConnectionException("Connection has already been closed");
	}
	string name = "from_substrait_" + StringUtil::GenerateRandomName();
	vector<Value> params;
	params.emplace_back(json);
	return make_uniq<DuckDBPyRelation>(connection->TableFunction("from_substrait_json", params)->Alias(name));
}

unordered_set<string> DuckDBPyConnection::GetTableNames(const string &query) {
	if (!connection) {
		throw ConnectionException("Connection has already been closed");
	}
	return connection->GetTableNames(query);
}

shared_ptr<DuckDBPyConnection> DuckDBPyConnection::UnregisterPythonObject(const string &name) {
	connection->context->external_dependencies.erase(name);
	temporary_views.erase(name);
	py::gil_scoped_release release;
	if (connection) {
		connection->Query("DROP VIEW \"" + name + "\"");
	}
	return shared_from_this();
}

shared_ptr<DuckDBPyConnection> DuckDBPyConnection::Begin() {
	Execute("BEGIN TRANSACTION");
	return shared_from_this();
}

shared_ptr<DuckDBPyConnection> DuckDBPyConnection::Commit() {
	if (connection->context->transaction.IsAutoCommit()) {
		return shared_from_this();
	}
	Execute("COMMIT");
	return shared_from_this();
}

shared_ptr<DuckDBPyConnection> DuckDBPyConnection::Rollback() {
	Execute("ROLLBACK");
	return shared_from_this();
}

Optional<py::list> DuckDBPyConnection::GetDescription() {
	if (!result) {
		return py::none();
	}
	return result->Description();
}

int DuckDBPyConnection::GetRowcount() {
	return -1;
}

void DuckDBPyConnection::Close() {
	result = nullptr;
	connection = nullptr;
	database = nullptr;
	for (auto &cur : cursors) {
		cur->Close();
	}
	cursors.clear();
}

void DuckDBPyConnection::Interrupt() {
	if (!connection) {
		throw ConnectionException("Connection has already been closed");
	}
	connection->Interrupt();
}

void DuckDBPyConnection::InstallExtension(const string &extension, bool force_install) {
	ExtensionHelper::InstallExtension(*connection->context, extension, force_install);
}

void DuckDBPyConnection::LoadExtension(const string &extension) {
	ExtensionHelper::LoadExternalExtension(*connection->context, extension);
}

// cursor() is stupid
shared_ptr<DuckDBPyConnection> DuckDBPyConnection::Cursor() {
	if (!connection) {
		throw ConnectionException("Connection has already been closed");
	}
	auto res = make_shared<DuckDBPyConnection>();
	res->database = database;
	res->connection = make_uniq<Connection>(*res->database);
	cursors.push_back(res);
	return res;
}

// these should be functions on the result but well
Optional<py::tuple> DuckDBPyConnection::FetchOne() {
	if (!result) {
		throw InvalidInputException("No open result set");
	}
	return result->FetchOne();
}

py::list DuckDBPyConnection::FetchMany(idx_t size) {
	if (!result) {
		throw InvalidInputException("No open result set");
	}
	return result->FetchMany(size);
}

py::list DuckDBPyConnection::FetchAll() {
	if (!result) {
		throw InvalidInputException("No open result set");
	}
	return result->FetchAll();
}

py::dict DuckDBPyConnection::FetchNumpy() {
	if (!result) {
		throw InvalidInputException("No open result set");
	}
	return result->FetchNumpyInternal();
}

PandasDataFrame DuckDBPyConnection::FetchDF(bool date_as_object) {
	if (!result) {
		throw InvalidInputException("No open result set");
	}
	return result->FetchDF(date_as_object);
}

PandasDataFrame DuckDBPyConnection::FetchDFChunk(const idx_t vectors_per_chunk, bool date_as_object) const {
	if (!result) {
		throw InvalidInputException("No open result set");
	}
	return result->FetchDFChunk(vectors_per_chunk, date_as_object);
}

duckdb::pyarrow::Table DuckDBPyConnection::FetchArrow(idx_t rows_per_batch) {
	if (!result) {
		throw InvalidInputException("No open result set");
	}
	return result->ToArrowTable(rows_per_batch);
}

py::dict DuckDBPyConnection::FetchPyTorch() {
	if (!result) {
		throw InvalidInputException("No open result set");
	}
	return result->FetchPyTorch();
}

py::dict DuckDBPyConnection::FetchTF() {
	if (!result) {
		throw InvalidInputException("No open result set");
	}
	return result->FetchTF();
}

PolarsDataFrame DuckDBPyConnection::FetchPolars(idx_t rows_per_batch) {
	auto arrow = FetchArrow(rows_per_batch);
	return py::cast<PolarsDataFrame>(py::module::import("polars").attr("DataFrame")(arrow));
}

duckdb::pyarrow::RecordBatchReader DuckDBPyConnection::FetchRecordBatchReader(const idx_t rows_per_batch) const {
	if (!result) {
		throw InvalidInputException("No open result set");
	}
	return result->FetchRecordBatchReader(rows_per_batch);
}

static void CreateArrowScan(py::object entry, TableFunctionRef &table_function,
                            vector<unique_ptr<ParsedExpression>> &children, ClientProperties &client_properties) {
	string name = "arrow_" + StringUtil::GenerateRandomName();
	auto stream_factory = make_uniq<PythonTableArrowArrayStreamFactory>(entry.ptr(), client_properties);
	auto stream_factory_produce = PythonTableArrowArrayStreamFactory::Produce;
	auto stream_factory_get_schema = PythonTableArrowArrayStreamFactory::GetSchema;

	children.push_back(make_uniq<ConstantExpression>(Value::POINTER(CastPointerToValue(stream_factory.get()))));
	children.push_back(make_uniq<ConstantExpression>(Value::POINTER(CastPointerToValue(stream_factory_produce))));
	children.push_back(make_uniq<ConstantExpression>(Value::POINTER(CastPointerToValue(stream_factory_get_schema))));

	table_function.function = make_uniq<FunctionExpression>("arrow_scan", std::move(children));
	table_function.external_dependency =
	    make_uniq<PythonDependencies>(make_uniq<RegisteredArrow>(std::move(stream_factory), entry));
}

static unique_ptr<TableRef> TryReplacement(py::dict &dict, py::str &table_name, ClientProperties &client_properties,
                                           py::object &current_frame) {
	if (!dict.contains(table_name)) {
		// not present in the globals
		return nullptr;
	}
	auto entry = dict[table_name];
	auto table_function = make_uniq<TableFunctionRef>();
	vector<unique_ptr<ParsedExpression>> children;
	NumpyObjectType numpytype; // Identify the type of accepted numpy objects.
	if (DuckDBPyConnection::IsPandasDataframe(entry)) {
		if (PandasDataFrame::IsPyArrowBacked(entry)) {
			auto table = ArrowTableFromDataframe(entry);
			CreateArrowScan(table, *table_function, children, client_properties);
		} else {
			string name = "df_" + StringUtil::GenerateRandomName();
			auto new_df = PandasScanFunction::PandasReplaceCopiedNames(entry);
			children.push_back(make_uniq<ConstantExpression>(Value::POINTER(CastPointerToValue(new_df.ptr()))));
			table_function->function = make_uniq<FunctionExpression>("pandas_scan", std::move(children));
			table_function->external_dependency =
			    make_uniq<PythonDependencies>(make_uniq<RegisteredObject>(entry), make_uniq<RegisteredObject>(new_df));
		}

	} else if (DuckDBPyConnection::IsAcceptedArrowObject(entry)) {
		CreateArrowScan(entry, *table_function, children, client_properties);
	} else if (DuckDBPyRelation::IsRelation(entry)) {
		auto pyrel = py::cast<DuckDBPyRelation *>(entry);
		// create a subquery from the underlying relation object
		auto select = make_uniq<SelectStatement>();
		select->node = pyrel->GetRel().GetQueryNode();

		auto subquery = make_uniq<SubqueryRef>(std::move(select));
		return std::move(subquery);
	} else if (PolarsDataFrame::IsDataFrame(entry)) {
		auto arrow_dataset = entry.attr("to_arrow")();
		CreateArrowScan(arrow_dataset, *table_function, children, client_properties);
	} else if (PolarsDataFrame::IsLazyFrame(entry)) {
		auto materialized = entry.attr("collect")();
		auto arrow_dataset = materialized.attr("to_arrow")();
		CreateArrowScan(arrow_dataset, *table_function, children, client_properties);
	} else if ((numpytype = DuckDBPyConnection::IsAcceptedNumpyObject(entry)) != NumpyObjectType::INVALID) {
		string name = "np_" + StringUtil::GenerateRandomName();
		py::dict data; // we will convert all the supported format to dict{"key": np.array(value)}.
		size_t idx = 0;
		switch (numpytype) {
		case NumpyObjectType::NDARRAY1D:
			data["column0"] = entry;
			break;
		case NumpyObjectType::NDARRAY2D:
			idx = 0;
			for (auto item : py::cast<py::array>(entry)) {
				data[("column" + std::to_string(idx)).c_str()] = item;
				idx++;
			}
			break;
		case NumpyObjectType::LIST:
			idx = 0;
			for (auto item : py::cast<py::list>(entry)) {
				data[("column" + std::to_string(idx)).c_str()] = item;
				idx++;
			}
			break;
		case NumpyObjectType::DICT:
			data = py::cast<py::dict>(entry);
			break;
		default:
			throw NotImplementedException("Unsupported Numpy object");
			break;
		}
		children.push_back(make_uniq<ConstantExpression>(Value::POINTER(CastPointerToValue(data.ptr()))));
		table_function->function = make_uniq<FunctionExpression>("pandas_scan", std::move(children));
		table_function->external_dependency =
		    make_uniq<PythonDependencies>(make_uniq<RegisteredObject>(entry), make_uniq<RegisteredObject>(data));
	} else {
		std::string location = py::cast<py::str>(current_frame.attr("f_code").attr("co_filename"));
		location += ":";
		location += py::cast<py::str>(current_frame.attr("f_lineno"));
		std::string cpp_table_name = table_name;
		auto py_object_type = string(py::str(entry.get_type().attr("__name__")));

		throw InvalidInputException(
		    "Python Object \"%s\" of type \"%s\" found on line \"%s\" not suitable for replacement scans.\nMake sure "
		    "that \"%s\" is either a pandas.DataFrame, duckdb.DuckDBPyRelation, pyarrow Table, Dataset, "
		    "RecordBatchReader, Scanner, or NumPy ndarrays with supported format",
		    cpp_table_name, py_object_type, location, cpp_table_name);
	}
	return std::move(table_function);
}

static unique_ptr<TableRef> ScanReplacement(ClientContext &context, const string &table_name,
                                            ReplacementScanData *data) {
	py::gil_scoped_acquire acquire;
	auto py_table_name = py::str(table_name);
	// Here we do an exhaustive search on the frame lineage
	auto current_frame = py::module::import("inspect").attr("currentframe")();
	auto client_properties = context.GetClientProperties();
	while (hasattr(current_frame, "f_locals")) {
		auto local_dict = py::reinterpret_borrow<py::dict>(current_frame.attr("f_locals"));
		// search local dictionary
		if (local_dict) {
			auto result = TryReplacement(local_dict, py_table_name, client_properties, current_frame);
			if (result) {
				return result;
			}
		}
		// search global dictionary
		auto global_dict = py::reinterpret_borrow<py::dict>(current_frame.attr("f_globals"));
		if (global_dict) {
			auto result = TryReplacement(global_dict, py_table_name, client_properties, current_frame);
			if (result) {
				return result;
			}
		}
		current_frame = current_frame.attr("f_back");
	}
	// Not found :(
	return nullptr;
}

unordered_map<string, string> TransformPyConfigDict(const py::dict &py_config_dict) {
	unordered_map<string, string> config_dict;
	for (auto &kv : py_config_dict) {
		auto key = py::str(kv.first);
		auto val = py::str(kv.second);
		config_dict[key] = val;
	}
	return config_dict;
}

void CreateNewInstance(DuckDBPyConnection &res, const string &database, DBConfig &config) {
	// We don't cache unnamed memory instances (i.e., :memory:)
	bool cache_instance = database != ":memory:" && !database.empty();
	res.database = instance_cache.CreateInstance(database, config, cache_instance);
	res.connection = make_uniq<Connection>(*res.database);
	auto &context = *res.connection->context;
	PandasScanFunction scan_fun;
	CreateTableFunctionInfo scan_info(scan_fun);
	MapFunction map_fun;
	CreateTableFunctionInfo map_info(map_fun);
	auto &catalog = Catalog::GetSystemCatalog(context);
	context.transaction.BeginTransaction();
	catalog.CreateTableFunction(context, &scan_info);
	catalog.CreateTableFunction(context, &map_info);
	context.transaction.Commit();
	auto &db_config = res.database->instance->config;
	db_config.AddExtensionOption("pandas_analyze_sample",
	                             "The maximum number of rows to sample when analyzing a pandas object column.",
	                             LogicalType::UBIGINT, Value::UBIGINT(1000));
	if (db_config.options.enable_external_access) {
		db_config.replacement_scans.emplace_back(ScanReplacement);
	}
}

static bool HasJupyterProgressBarDependencies() {
	auto &import_cache = *DuckDBPyConnection::ImportCache();
	if (!import_cache.ipywidgets()) {
		// ipywidgets not installed, needed to support the progress bar
		return false;
	}
	return true;
}

static void SetDefaultConfigArguments(ClientContext &context) {
	if (!DuckDBPyConnection::IsInteractive()) {
		// Don't need to set any special default arguments
		return;
	}

	auto &config = ClientConfig::GetConfig(context);
	config.enable_progress_bar = true;

	if (!DuckDBPyConnection::IsJupyter()) {
		return;
	}
	if (!HasJupyterProgressBarDependencies()) {
		// Disable progress bar altogether
		config.system_progress_bar_disable_reason =
		    "required package 'ipywidgets' is missing, which is needed to render progress bars in Jupyter";
		config.enable_progress_bar = false;
		return;
	}

	// Set the function used to create the display for the progress bar
	context.config.display_create_func = JupyterProgressBarDisplay::Create;
}

static shared_ptr<DuckDBPyConnection> FetchOrCreateInstance(const string &database, DBConfig &config) {
	auto res = make_shared<DuckDBPyConnection>();
	res->database = instance_cache.GetInstance(database, config);
	if (!res->database) {
		//! No cached database, we must create a new instance
		CreateNewInstance(*res, database, config);
		return res;
	}
	res->connection = make_uniq<Connection>(*res->database);
	return res;
}

bool IsDefaultConnectionString(const string &database, bool read_only, unordered_map<string, string> &config) {
	bool is_default = StringUtil::CIEquals(database, ":default:");
	if (!is_default) {
		return false;
	}
	// Only allow fetching the default connection when no options are passed
	if (read_only == true || !config.empty()) {
		throw InvalidInputException("Default connection fetching is only allowed without additional options");
	}
	return true;
}

shared_ptr<DuckDBPyConnection> DuckDBPyConnection::Connect(const string &database, bool read_only,
                                                           const py::dict &config_options) {
	auto config_dict = TransformPyConfigDict(config_options);
	if (IsDefaultConnectionString(database, read_only, config_dict)) {
		return DuckDBPyConnection::DefaultConnection();
	}

	DBConfig config(config_dict, read_only);
	auto res = FetchOrCreateInstance(database, config);
	auto &client_context = *res->connection->context;
	SetDefaultConfigArguments(client_context);
	return res;
}

vector<Value> DuckDBPyConnection::TransformPythonParamList(const py::handle &params) {
	vector<Value> args;
	args.reserve(py::len(params));

	for (auto param : params) {
		args.emplace_back(TransformPythonValue(param, LogicalType::UNKNOWN, false));
	}
	return args;
}

case_insensitive_map_t<Value> DuckDBPyConnection::TransformPythonParamDict(const py::dict &params) {
	case_insensitive_map_t<Value> args;

	for (auto pair : params) {
		auto &key = pair.first;
		auto &value = pair.second;
		args[std::string(py::str(key))] = TransformPythonValue(value, LogicalType::UNKNOWN, false);
	}
	return args;
}

shared_ptr<DuckDBPyConnection> DuckDBPyConnection::DefaultConnection() {
	if (!default_connection) {
		py::dict config_dict;
		default_connection = DuckDBPyConnection::Connect(":memory:", false, config_dict);
	}
	return default_connection;
}

PythonImportCache *DuckDBPyConnection::ImportCache() {
	if (!import_cache) {
		import_cache = make_shared<PythonImportCache>();
	}
	return import_cache.get();
}

ModifiedMemoryFileSystem &DuckDBPyConnection::GetObjectFileSystem() {
	if (!internal_object_filesystem) {
		D_ASSERT(!FileSystemIsRegistered("DUCKDB_INTERNAL_OBJECTSTORE"));
		auto &import_cache_py = *ImportCache();
		auto modified_memory_fs = import_cache_py.pyduckdb.filesystem.ModifiedMemoryFileSystem();
		if (modified_memory_fs.ptr() == nullptr) {
			throw InvalidInputException(
			    "This operation could not be completed because required module 'fsspec' is not installed");
		}
		internal_object_filesystem = make_shared<ModifiedMemoryFileSystem>(modified_memory_fs());
		auto &abstract_fs = reinterpret_cast<AbstractFileSystem &>(*internal_object_filesystem);
		RegisterFilesystem(abstract_fs);
	}
	return *internal_object_filesystem;
}

bool DuckDBPyConnection::IsInteractive() {
	return DuckDBPyConnection::environment != PythonEnvironmentType::NORMAL;
}

shared_ptr<DuckDBPyConnection> DuckDBPyConnection::Enter() {
	return shared_from_this();
}

void DuckDBPyConnection::Exit(DuckDBPyConnection &self, const py::object &exc_type, const py::object &exc,
                              const py::object &traceback) {
	self.Close();
	if (exc_type.ptr() != Py_None) {
		// Propagate the exception if any occurred
		PyErr_SetObject(exc_type.ptr(), exc.ptr());
		throw py::error_already_set();
	}
}

void DuckDBPyConnection::Cleanup() {
	default_connection.reset();
	import_cache.reset();
}

bool DuckDBPyConnection::IsPandasDataframe(const py::object &object) {
	if (!ModuleIsLoaded<PandasCacheItem>()) {
		return false;
	}
	auto &import_cache_py = *DuckDBPyConnection::ImportCache();
	return py::isinstance(object, import_cache_py.pandas.DataFrame());
}

bool DuckDBPyConnection::IsPolarsDataframe(const py::object &object) {
	if (!ModuleIsLoaded<PolarsCacheItem>()) {
		return false;
	}
	auto &import_cache_py = *DuckDBPyConnection::ImportCache();
	return py::isinstance(object, import_cache_py.polars.DataFrame()) ||
	       py::isinstance(object, import_cache_py.polars.LazyFrame());
}

bool IsValidNumpyDimensions(const py::handle &object, int &dim) {
	// check the dimensions of numpy arrays
	// should only be called by IsAcceptedNumpyObject
	auto &import_cache = *DuckDBPyConnection::ImportCache();
	if (!py::isinstance(object, import_cache.numpy.ndarray())) {
		return false;
	}
	auto shape = (py::cast<py::array>(object)).attr("shape");
	if (py::len(shape) != 1) {
		return false;
	}
	int cur_dim = (shape.attr("__getitem__")(0)).cast<int>();
	dim = dim == -1 ? cur_dim : dim;
	return dim == cur_dim;
}
NumpyObjectType DuckDBPyConnection::IsAcceptedNumpyObject(const py::object &object) {
	if (!ModuleIsLoaded<NumpyCacheItem>()) {
		return NumpyObjectType::INVALID;
	}
	auto &import_cache = *DuckDBPyConnection::ImportCache();
	if (py::isinstance(object, import_cache.numpy.ndarray())) {
		auto len = py::len((py::cast<py::array>(object)).attr("shape"));
		switch (len) {
		case 1:
			return NumpyObjectType::NDARRAY1D;
		case 2:
			return NumpyObjectType::NDARRAY2D;
		default:
			return NumpyObjectType::INVALID;
		}
	} else if (py::isinstance<py::dict>(object)) {
		int dim = -1;
		for (auto item : py::cast<py::dict>(object)) {
			if (!IsValidNumpyDimensions(item.second, dim)) {
				return NumpyObjectType::INVALID;
			}
		}
		return NumpyObjectType::DICT;
	} else if (py::isinstance<py::list>(object)) {
		int dim = -1;
		for (auto item : py::cast<py::list>(object)) {
			if (!IsValidNumpyDimensions(item, dim)) {
				return NumpyObjectType::INVALID;
			}
		}
		return NumpyObjectType::LIST;
	}
	return NumpyObjectType::INVALID;
}

bool DuckDBPyConnection::IsAcceptedArrowObject(const py::object &object) {
	if (!ModuleIsLoaded<PyarrowCacheItem>()) {
		return false;
	}
	auto &import_cache_py = *DuckDBPyConnection::ImportCache();
<<<<<<< HEAD
	if (py::isinstance(object, import_cache_py.arrow.Table()) ||
	    py::isinstance(object, import_cache_py.arrow.RecordBatchReader())) {
=======
	if (py::isinstance(object, import_cache_py.pyarrow.Table()) ||
	    py::isinstance(object, import_cache_py.pyarrow.RecordBatchReader())) {
>>>>>>> b339dee0
		return true;
	}
	if (!ModuleIsLoaded<PyarrowDatasetCacheItem>()) {
		return false;
	}
<<<<<<< HEAD
	return (py::isinstance(object, import_cache_py.arrow.dataset.Dataset()) ||
	        py::isinstance(object, import_cache_py.arrow.dataset.Scanner()));
=======
	return (py::isinstance(object, import_cache_py.pyarrow.dataset.Dataset()) ||
	        py::isinstance(object, import_cache_py.pyarrow.dataset.Scanner()));
>>>>>>> b339dee0
}

unique_lock<std::mutex> DuckDBPyConnection::AcquireConnectionLock() {
	// we first release the gil and then acquire the connection lock
	unique_lock<std::mutex> lock(py_connection_lock, std::defer_lock);
	{
		py::gil_scoped_release release;
		lock.lock();
	}
	return lock;
}

} // namespace duckdb<|MERGE_RESOLUTION|>--- conflicted
+++ resolved
@@ -1586,7 +1586,7 @@
 	if (!internal_object_filesystem) {
 		D_ASSERT(!FileSystemIsRegistered("DUCKDB_INTERNAL_OBJECTSTORE"));
 		auto &import_cache_py = *ImportCache();
-		auto modified_memory_fs = import_cache_py.pyduckdb.filesystem.ModifiedMemoryFileSystem();
+		auto modified_memory_fs = import_cache_py.duckdb.filesystem.ModifiedMemoryFileSystem();
 		if (modified_memory_fs.ptr() == nullptr) {
 			throw InvalidInputException(
 			    "This operation could not be completed because required module 'fsspec' is not installed");
@@ -1693,25 +1693,15 @@
 		return false;
 	}
 	auto &import_cache_py = *DuckDBPyConnection::ImportCache();
-<<<<<<< HEAD
-	if (py::isinstance(object, import_cache_py.arrow.Table()) ||
-	    py::isinstance(object, import_cache_py.arrow.RecordBatchReader())) {
-=======
 	if (py::isinstance(object, import_cache_py.pyarrow.Table()) ||
 	    py::isinstance(object, import_cache_py.pyarrow.RecordBatchReader())) {
->>>>>>> b339dee0
 		return true;
 	}
 	if (!ModuleIsLoaded<PyarrowDatasetCacheItem>()) {
 		return false;
 	}
-<<<<<<< HEAD
-	return (py::isinstance(object, import_cache_py.arrow.dataset.Dataset()) ||
-	        py::isinstance(object, import_cache_py.arrow.dataset.Scanner()));
-=======
 	return (py::isinstance(object, import_cache_py.pyarrow.dataset.Dataset()) ||
 	        py::isinstance(object, import_cache_py.pyarrow.dataset.Scanner()));
->>>>>>> b339dee0
 }
 
 unique_lock<std::mutex> DuckDBPyConnection::AcquireConnectionLock() {
