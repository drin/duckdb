.PHONY: all opt unit clean debug release release_expanded test unittest allunit docs doxygen format sqlite imdb

all: release
opt: release
unit: unittest
imdb: third_party/imdb/data

GENERATOR=
FORCE_COLOR=
WARNINGS_AS_ERRORS=
DISABLE_UNITY_FLAG=
ifeq ($(GEN),ninja)
	GENERATOR=-G "Ninja"
	FORCE_COLOR=-DFORCE_COLORED_OUTPUT=1
endif
ifeq (${TREAT_WARNINGS_AS_ERRORS}, 1)
	WARNINGS_AS_ERRORS=-DTREAT_WARNINGS_AS_ERRORS=1
endif
ifeq (${DISABLE_UNITY}, 1)
	DISABLE_UNITY_FLAG=-DDISABLE_UNITY=1
endif
ifeq (${DISABLE_SANITIZER}, 1)
	DISABLE_SANITIZER_FLAG=-DENABLE_SANITIZER=FALSE
endif
EXTENSIONS=-DBUILD_PARQUET_EXTENSION=TRUE
ifeq (${BUILD_BENCHMARK}, 1)
	EXTENSIONS:=${EXTENSIONS} -DBUILD_BENCHMARKS=1
endif
ifeq (${BUILD_ICU}, 1)
	EXTENSIONS:=${EXTENSIONS} -DBUILD_ICU_EXTENSION=1
endif
ifeq (${BUILD_SQLSMITH}, 1)
	EXTENSIONS:=${EXTENSIONS} -DBUILD_SQLSMITH=1
endif
ifeq (${BUILD_TPCE}, 1)
	EXTENSIONS:=${EXTENSIONS} -DBUILD_TPCE=1
endif
ifeq (${BUILD_JDBC}, 1)
	EXTENSIONS:=${EXTENSIONS} -DJDBC_DRIVER=1
endif
ifeq (${BUILD_PYTHON}, 1)
	EXTENSIONS:=${EXTENSIONS} -DBUILD_PYTHON=1
endif
ifeq (${BUILD_R}, 1)
	EXTENSIONS:=${EXTENSIONS} -DBUILD_R=1
endif

clean:
	rm -rf build

debug:
	mkdir -p build/debug && \
	cd build/debug && \
	cmake $(GENERATOR) $(FORCE_COLOR) ${WARNINGS_AS_ERRORS} ${DISABLE_UNITY_FLAG} ${DISABLE_SANITIZER_FLAG} ${EXTENSIONS} -DCMAKE_BUILD_TYPE=Debug ../.. && \
	cmake --build .

release_expanded:
	mkdir -p build/release_expanded && \
	cd build/release_expanded && \
	cmake $(GENERATOR) $(FORCE_COLOR) ${WARNINGS_AS_ERRORS} ${DISABLE_UNITY_FLAG} ${DISABLE_SANITIZER_FLAG} ${EXTENSIONS} -DCMAKE_BUILD_TYPE=Release ../.. && \
	cmake --build .

cldebug:
	mkdir -p build/cldebug && \
	cd build/cldebug && \
	cmake $(GENERATOR) $(FORCE_COLOR) ${WARNINGS_AS_ERRORS} ${DISABLE_UNITY_FLAG} ${EXTENSIONS} -DBUILD_PYTHON=1 -DBUILD_R=1 -DENABLE_SANITIZER=0 -DCMAKE_BUILD_TYPE=Debug ../.. && \
	cmake --build .

clreldebug:
	mkdir -p build/clreldebug && \
	cd build/clreldebug && \
	cmake $(GENERATOR) $(FORCE_COLOR) ${WARNINGS_AS_ERRORS} ${DISABLE_UNITY_FLAG} ${EXTENSIONS} -DBUILD_PYTHON=1 -DBUILD_R=1 -DENABLE_SANITIZER=0 -DCMAKE_BUILD_TYPE=RelWithDebInfo ../.. && \
	cmake --build .

unittest: debug
	build/debug/test/unittest
	build/debug/tools/sqlite3_api_wrapper/test_sqlite3_api_wrapper

allunit: release_expanded # uses release build because otherwise allunit takes forever
	build/release_expanded/test/unittest "*"

docs:
	mkdir -p build/docs && \
	doxygen Doxyfile

doxygen: docs
	open build/docs/html/index.html

release:
	mkdir -p build/release && \
	python scripts/amalgamation.py && \
	cd build/release && \
<<<<<<< HEAD
	cmake $(GENERATOR) $(FORCE_COLOR) ${WARNINGS_AS_ERRORS} ${DISABLE_UNITY_FLAG} ${EXTENSIONS} -DCMAKE_BUILD_TYPE=Release ../.. && \
=======
	cmake $(GENERATOR) $(FORCE_COLOR) ${WARNINGS_AS_ERRORS} ${DISABLE_UNITY_FLAG} ${DISABLE_SANITIZER_FLAG} ${EXTENSIONS} -DCMAKE_BUILD_TYPE=Release -DAMALGAMATION_BUILD=1 ../.. && \
>>>>>>> 0bf04347
	cmake --build .

reldebug:
	mkdir -p build/reldebug && \
	cd build/reldebug && \
	cmake $(GENERATOR) $(FORCE_COLOR) ${WARNINGS_AS_ERRORS} ${DISABLE_UNITY_FLAG} ${DISABLE_SANITIZER_FLAG} ${EXTENSIONS} -DCMAKE_BUILD_TYPE=RelWithDebInfo ../.. && \
	cmake --build .

amaldebug:
	mkdir -p build/amaldebug && \
	python scripts/amalgamation.py && \
	cd build/amaldebug && \
	cmake $(GENERATOR) $(FORCE_COLOR) ${EXTENSIONS} -DAMALGAMATION_BUILD=1 -DCMAKE_BUILD_TYPE=Debug ../.. && \
	cmake --build .


test_compile: # test compilation of individual cpp files
	python scripts/amalgamation.py --compile

format:
	python3 scripts/format.py

third_party/sqllogictest:
	git clone --depth=1 https://github.com/cwida/sqllogictest.git third_party/sqllogictest

third_party/imdb/data:
	wget -i "http://download.duckdb.org/imdb/list.txt" -P third_party/imdb/data

sqlite: release_expanded | third_party/sqllogictest
	git --git-dir third_party/sqllogictest/.git pull
	./build/release_expanded/test/unittest "[sqlitelogic]"

sqlsmith: debug
	./build/debug/third_party/sqlsmith/sqlsmith --duckdb=:memory:<|MERGE_RESOLUTION|>--- conflicted
+++ resolved
@@ -88,13 +88,8 @@
 
 release:
 	mkdir -p build/release && \
-	python scripts/amalgamation.py && \
 	cd build/release && \
-<<<<<<< HEAD
-	cmake $(GENERATOR) $(FORCE_COLOR) ${WARNINGS_AS_ERRORS} ${DISABLE_UNITY_FLAG} ${EXTENSIONS} -DCMAKE_BUILD_TYPE=Release ../.. && \
-=======
-	cmake $(GENERATOR) $(FORCE_COLOR) ${WARNINGS_AS_ERRORS} ${DISABLE_UNITY_FLAG} ${DISABLE_SANITIZER_FLAG} ${EXTENSIONS} -DCMAKE_BUILD_TYPE=Release -DAMALGAMATION_BUILD=1 ../.. && \
->>>>>>> 0bf04347
+	cmake $(GENERATOR) $(FORCE_COLOR) ${WARNINGS_AS_ERRORS} ${DISABLE_UNITY_FLAG} ${DISABLE_SANITIZER_FLAG} ${EXTENSIONS} -DCMAKE_BUILD_TYPE=Release ../.. && \
 	cmake --build .
 
 reldebug:
