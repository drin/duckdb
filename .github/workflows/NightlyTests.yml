--- conflicted
+++ resolved
@@ -533,10 +533,6 @@
         shell: bash
         run: build/relassert/test/unittest "*"
 
-<<<<<<< HEAD
-
-=======
->>>>>>> ae9f81d3
   vector-verification:
     name: Vector Verification Tests (${{ matrix.vector_type }})
     runs-on: ubuntu-20.04
