--- conflicted
+++ resolved
@@ -19,12 +19,9 @@
     DONT_LINK
     GIT_URL https://github.com/duckdblabs/duckdb_spatial.git
     GIT_TAG f577b9441793f9170403e489f5d3587e023a945f
-<<<<<<< HEAD
-    APPLY_PATCHES
-=======
     INCLUDE_DIR spatial/include
     TEST_DIR spatial/test/sql
->>>>>>> 13c9a240
+    APPLY_PATCHES
 )
 if (NOT WIN32)
     duckdb_extension_load(arrow
